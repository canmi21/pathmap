
use crate::ring::*;

pub mod ints;

pub mod debug;

/// Use `fast_slice_utils` directly.  We don't want to maintain this re-export from pathmap
//GOAT, remove this re-export when nothing downstream is going to break
#[deprecated]
pub use fast_slice_utils::find_prefix_overlap;

/// A 256-bit type containing a bit for every possible value in a byte
#[derive(Clone, Copy, Default, PartialEq, Eq)]
#[repr(transparent)]
pub struct ByteMask(pub [u64; 4]);

impl ByteMask {
    pub const EMPTY: ByteMask = Self(empty_mask());
    pub const FULL: ByteMask = Self([!0u64; 4]);

    /// Create a new empty ByteMask
    #[inline]
    pub const fn new() -> Self {
        Self(empty_mask())
    }
    /// Unwraps the `ByteMask` type to yield the inner array
    #[inline]
    pub fn into_inner(self) -> [u64; 4] {
        self.0
    }
    /// Create an iterator over every byte, in ascending order
    #[inline]
    pub fn iter(&self) -> ByteMaskIter {
        self.byte_mask_iter()
    }

    /// Returns how many set bits precede the requested bit
    pub fn index_of(&self, byte: u8) -> u8 {
        if byte == 0 {
            return 0;
        }
        let mut count = 0;
        let mut active;
        let mask = !0u64 >> (63 - ((byte - 1) & 0b00111111));
        active = self.0[0];
        'unroll: {
            if byte <= 0x40 { break 'unroll }
            count += active.count_ones();
            active = self.0[1];
            if byte <= 0x80 { break 'unroll }
            count += active.count_ones();
            active = self.0[2];
            if byte <= 0xc0 { break 'unroll }
            count += active.count_ones();
            active = self.0[3];
        }
        count += (active & mask).count_ones();
        count as u8
    }

    /// Returns the byte corresponding to the `nth` set bit in the mask, counting forwards or backwards
    pub fn indexed_bit<const FORWARD: bool>(&self, idx: usize) -> Option<u8> {
        let mut i = if FORWARD { 0 } else { 3 };
        let mut m = self.0[i];
        let mut c = 0;
        let mut c_ahead = m.count_ones() as usize;
        loop {
            if idx < c_ahead { break; }
            if FORWARD { i += 1} else { i -= 1 };
            if i > 3 { return None }
            m = self.0[i];
            c = c_ahead;
            c_ahead += m.count_ones() as usize;
        }

        let mut loc;
        if !FORWARD {
            loc = 63 - m.leading_zeros();
            while c < idx {
                m ^= 1u64 << loc;
                loc = 63 - m.leading_zeros();
                c += 1;
            }
        } else {
            loc = m.trailing_zeros();
            while c < idx {
                m ^= 1u64 << loc;
                loc = m.trailing_zeros();
                c += 1;
            }
        }

        let byte = i << 6 | (loc as usize);
        // println!("{:#066b}", self.focus.mask[i]);
        // println!("{i} {loc} {byte}");
        debug_assert!(self.test_bit(byte as u8));

        Some(byte as u8)
    }

    /// Returns the bit in the mask corresponding to the next highest bit above `byte`, or `None`
    /// if `byte` was at or above the highest set bit in the mask
    pub fn next_bit(&self, byte: u8) -> Option<u8> {
        if byte == 255 {
            return None
        }
        let byte = byte + 1;
        let word_idx = byte >> 6;
        let mod_idx = byte & 0x3F;
        let mut mask = !0u64 << mod_idx;
        if word_idx == 0 {
            let cnt = (self.0[0] & mask).trailing_zeros() as u8;
            if cnt < 64 {
                return Some(cnt)
            }
            mask = !0u64;
        }
        if word_idx < 2 {
            let cnt = (self.0[1] & mask).trailing_zeros() as u8;
            if cnt < 64 {
                return Some(64 + cnt)
            }
            if word_idx == 1 {
                mask = !0u64;
            }
        }
        if word_idx < 3 {
            let cnt = (self.0[2] & mask).trailing_zeros() as u8;
            if cnt < 64 {
                return Some(128 + cnt)
            }
            if word_idx == 2 {
                mask = !0u64;
            }
        }
        let cnt = (self.0[3] & mask).trailing_zeros() as u8;
        if cnt < 64 {
            return Some(192 + cnt)
        }
        None
    }

    /// Returns the bit in the mask corresponding to the previous bit below `byte`, or `None`
    /// if `byte` was at or below the lowest set bit in the mask
    pub fn prev_bit(&self, byte: u8) -> Option<u8> {
        if byte == 0 {
            return None
        }
        let byte = byte - 1;
        let word_idx = byte >> 6;
        let mod_idx = byte & 0x3F;
        let mut mask = !0u64 >> (63 - mod_idx);
        if word_idx == 3 {
            let cnt = (self.0[3] & mask).leading_zeros() as u8;
            if cnt < 64 {
                return Some(255 - cnt)
            }
            mask = !0u64;
        }
        if word_idx > 1 {
            let cnt = (self.0[2] & mask).leading_zeros() as u8;
            if cnt < 64 {
                return Some(191 - cnt)
            }
            if word_idx == 2 {
                mask = !0u64;
            }
        }
        if word_idx > 0 {
            let cnt = (self.0[1] & mask).leading_zeros() as u8;
            if cnt < 64 {
                return Some(127 - cnt)
            }
            if word_idx == 1 {
                mask = !0u64;
            }
        }
        let cnt = (self.0[0] & mask).leading_zeros() as u8;
        if cnt < 64 {
            return Some(63 - cnt)
        }
        None
    }
}

impl core::fmt::Debug for ByteMask {
    fn fmt(&self, f: &mut core::fmt::Formatter<'_>) -> core::fmt::Result {
        f.debug_set().entries(self.iter()).finish()
    }
}

impl BitMask for ByteMask {
    #[inline]
    fn count_bits(&self) -> usize { self.0.count_bits() }
    #[inline]
    fn is_empty_mask(&self) -> bool { self.0.is_empty_mask() }
    #[inline]
    fn test_bit(&self, k: u8) -> bool { self.0.test_bit(k) }
    #[inline]
    fn set_bit(&mut self, k: u8) { self.0.set_bit(k) }
    #[inline]
    fn clear_bit(&mut self, k: u8) { self.0.clear_bit(k) }
    #[inline]
    fn make_empty(&mut self) {self.0.make_empty() }
    #[inline]
    fn or(&self, other: &Self) -> Self where Self: Sized { Self(self.0.or(&other.0)) }
    #[inline]
    fn and(&self, other: &Self) -> Self where Self: Sized { Self(self.0.and(&other.0)) }
    #[inline]
    fn xor(&self, other: &Self) -> Self where Self: Sized { Self(self.0.xor(&other.0)) }
    #[inline]
    fn andn(&self, other: &Self) -> Self where Self: Sized { Self(self.0.andn(&other.0)) }
    #[inline]
    fn not(&self) -> Self where Self: Sized { Self(self.0.not()) }
}

impl core::borrow::Borrow<[u64; 4]> for ByteMask {
    fn borrow(&self) -> &[u64; 4] {
        &self.0
    }
}

impl AsRef<[u64; 4]> for ByteMask {
    fn as_ref(&self) -> &[u64; 4] {
        &self.0
    }
}

impl From<u8> for ByteMask {
    #[inline]
    fn from(singleton_byte: u8) -> Self {
        let mut new_mask = Self::new();
        new_mask.set_bit(singleton_byte);
        new_mask
    }
}

impl From<[u64; 4]> for ByteMask {
    #[inline]
    fn from(mask: [u64; 4]) -> Self {
        Self(mask)
    }
}

impl From<ByteMask> for [u64; 4] {
    #[inline]
    fn from(mask: ByteMask) -> Self {
        mask.0
    }
}

impl IntoByteMaskIter for ByteMask {
    #[inline]
    fn byte_mask_iter(self) -> ByteMaskIter {
        self.0.byte_mask_iter()
    }
}

impl FromIterator<u8> for ByteMask {
    #[inline]
    fn from_iter<I: IntoIterator<Item=u8>>(iter: I) -> Self {
        let mut result = Self::new();
        for byte in iter.into_iter() {
            result.set_bit(byte);
        }
        result
    }
}

impl PartialEq<ByteMask> for [u64; 4] {
    #[inline]
    fn eq(&self, other: &ByteMask) -> bool {
        *self == other.0
    }
}

impl PartialEq<[u64; 4]> for ByteMask {
    #[inline]
    fn eq(&self, other: &[u64; 4]) -> bool {
        self.0 == *other
    }
}

impl core::ops::BitOr for ByteMask {
    type Output = Self;
    #[inline]
    fn bitor(self, other: Self) -> Self {
        self.or(&other)
    }
}

impl core::ops::BitOr for &ByteMask {
    type Output = ByteMask;
    #[inline]
    fn bitor(self, other: Self) -> ByteMask {
        self.or(other)
    }
}

impl core::ops::BitOrAssign for ByteMask {
    #[inline]
    fn bitor_assign(&mut self, other: Self) {
        *self = self.or(&other)
    }
}

impl core::ops::BitAnd for ByteMask {
    type Output = Self;
    #[inline]
    fn bitand(self, other: Self) -> Self {
        self.and(&other)
    }
}

impl core::ops::BitAnd for &ByteMask {
    type Output = ByteMask;
    #[inline]
    fn bitand(self, other: Self) -> ByteMask {
        self.and(other)
    }
}

impl core::ops::BitAndAssign for ByteMask {
    #[inline]
    fn bitand_assign(&mut self, other: Self) {
        *self = self.and(&other)
    }
}

impl Lattice for ByteMask {
    #[inline]
    fn pjoin(&self, other: &Self) -> AlgebraicResult<Self> {
        self.0.pjoin(&other.0).map(|mask| Self(mask))
    }
    #[inline]
    fn pmeet(&self, other: &Self) -> AlgebraicResult<Self> {
        self.0.pmeet(&other.0).map(|mask| Self(mask))
    }
}

impl DistributiveLattice for ByteMask {
    #[inline]
    fn psubtract(&self, other: &Self) -> AlgebraicResult<Self> where Self: Sized {
        self.0.psubtract(&other.0).map(|mask| Self(mask))
    }
}

//GOAT, below here is functionality implemented on arrays of u64, which ought to be generalized to additional widths

/// Some useful bit-twiddling methods for working with the mask you might get from [child_mask](crate::zipper::Zipper::child_mask)
pub trait BitMask {
    /// Returns the number of set bits in `mask`
    fn count_bits(&self) -> usize;

    /// Returns `true` if all bits in `mask` are clear, otherwise returns `false`
    fn is_empty_mask(&self) -> bool;

    /// Returns `true` if the `k`th bit in `mask` is set, otherwise returns `false`
    fn test_bit(&self, k: u8) -> bool;

    /// Sets the `k`th bit in mask
    fn set_bit(&mut self, k: u8);

    /// Clears the `k`th bit in mask
    fn clear_bit(&mut self, k: u8);

    /// Clears all bits in the mask, restoring it to an empty mask
    fn make_empty(&mut self);

    /// Returns the bitwise `or` of the two masks
    ///
    /// |        |`other=0`|`other=1`
    /// |--------|---------|---------
    /// |`self=0`|    0    |    1
    /// |`self=1`|    1    |    1
    ///
    fn or(&self, other: &Self) -> Self where Self: Sized;

    /// Returns the bitwise `and` of the two masks
    ///
    /// |        |`other=0`|`other=1`
    /// |--------|---------|---------
    /// |`self=0`|    0    |    0
    /// |`self=1`|    0    |    1
    ///
    fn and(&self, other: &Self) -> Self where Self: Sized;

    /// Returns the bitwise `xor` of the two masks
    ///
    /// |        |`other=0`|`other=1`
    /// |--------|---------|---------
    /// |`self=0`|    0    |    1
    /// |`self=1`|    1    |    0
    ///
    fn xor(&self, other: &Self) -> Self where Self: Sized;

    /// Returns the bitwise `andn` (sometimes called the conditional) of the two masks
    ///
    /// |        |`other=0`|`other=1`
    /// |--------|---------|---------
    /// |`self=0`|    0    |    0
    /// |`self=1`|    1    |    0
    ///
    fn andn(&self, other: &Self) -> Self where Self: Sized;

    /// Returns the bitwise `not` of the mask
    fn not(&self) -> Self where Self: Sized;
}

impl BitMask for [u64; 4] {
    #[inline]
    fn count_bits(&self) -> usize {
        return (self[0].count_ones() + self[1].count_ones() + self[2].count_ones() + self[3].count_ones()) as usize;
    }
    #[inline]
    fn is_empty_mask(&self) -> bool {
        self[0] == 0 && self[1] == 0 && self[2] == 0 && self[3] == 0
    }
    #[inline]
    fn test_bit(&self, k: u8) -> bool {
        let idx = ((k & 0b11000000) >> 6) as usize;
        let bit_i = k & 0b00111111;
        debug_assert!(idx < 4);
        self[idx] & (1 << bit_i) > 0
    }
    #[inline]
    fn set_bit(&mut self, k: u8) {
        let idx = (k / 64) as usize;
        self[idx] |= 1 << (k % 64);
    }
    #[inline]
    fn clear_bit(&mut self, k: u8) {
        let idx = (k / 64) as usize;
        self[idx] ^= 1 << (k % 64);
    }
    #[inline]
    fn make_empty(&mut self) {
        *self = [0; 4];
    }
    #[inline]
    fn or(&self, other: &Self) -> Self where Self: Sized {
        [self[0] | other[0], self[1] | other[1], self[2] | other[2], self[3] | other[3]]
    }
    #[inline]
    fn and(&self, other: &Self) -> Self where Self: Sized {
        [self[0] & other[0], self[1] & other[1], self[2] & other[2], self[3] & other[3]]
    }
    #[inline]
    fn xor(&self, other: &Self) -> Self where Self: Sized {
        [self[0] ^ other[0], self[1] ^ other[1], self[2] ^ other[2], self[3] ^ other[3]]
    }
    #[inline]
    fn andn(&self, other: &Self) -> Self where Self: Sized {
        [self[0] & !other[0], self[1] & !other[1], self[2] & !other[2], self[3] & !other[3]]
    }
    #[inline]
    fn not(&self) -> Self where Self: Sized {
        [!self[0], !self[1], !self[2], !self[3]]
    }
}

/// An iterator to visit each byte in a byte mask in ascending order.  Useful for working with the mask
/// as you might get from [child_mask](crate::zipper::Zipper::child_mask)
pub struct ByteMaskIter {
    i: u8,
    mask: [u64; 4],
}

pub trait IntoByteMaskIter {
    fn byte_mask_iter(self) -> ByteMaskIter;
}

impl IntoByteMaskIter for [u64; 4] {
    fn byte_mask_iter(self) -> ByteMaskIter {
        ByteMaskIter::from(self)
    }
}

impl IntoByteMaskIter for &[u64; 4] {
    fn byte_mask_iter(self) -> ByteMaskIter {
        ByteMaskIter::from(*self)
    }
}

impl From<[u64; 4]> for ByteMaskIter {
    fn from(mask: [u64; 4]) -> Self {
        Self::new(mask)
    }
}

impl ByteMaskIter {
    /// Make a new `ByteMaskIter` from a mask, as you might get from [child_mask](crate::zipper::Zipper::child_mask)
    pub fn new(mask: [u64; 4]) -> Self {
        Self {
            i: 0,
            mask,
        }
    }
}

impl Iterator for ByteMaskIter {
    type Item = u8;

    fn next(&mut self) -> Option<u8> {
        loop {
            let w = &mut self.mask[self.i as usize];
            if *w != 0 {
                let wi = w.trailing_zeros() as u8;
                *w ^= 1u64 << wi;
                let index = self.i*64 + wi;
                return Some(index)
            } else if self.i < 3 {
                self.i += 1;
            } else {
                return None
            }
        }
    }
}

//GOAT, This needs to be generalized to bit sets of other widths
impl Lattice for [u64; 4] {
    #[inline]
    fn pjoin(&self, other: &Self) -> AlgebraicResult<Self> {
        let result = [self[0] | other[0], self[1] | other[1], self[2] | other[2], self[3] | other[3]];
        bitmask_algebraic_result(result, self, other)
    }
    #[inline]
    fn pmeet(&self, other: &Self) -> AlgebraicResult<Self> {
        let result = [self[0] & other[0], self[1] & other[1], self[2] & other[2], self[3] & other[3]];
        bitmask_algebraic_result(result, self, other)
    }
}

//GOAT, This should be generalized to bit sets of other widths
impl DistributiveLattice for [u64; 4] {
    #[inline]
    fn psubtract(&self, other: &Self) -> AlgebraicResult<Self> where Self: Sized {
        let result = [self[0] & !other[0], self[1] & !other[1], self[2] & !other[2], self[3] & !other[3]];
        bitmask_algebraic_result(result, self, other)
    }
}

/// Internal function to compose AlgebraicResult after algebraic operation
#[inline]
fn bitmask_algebraic_result(result: [u64; 4], self_mask: &[u64; 4], other_mask: &[u64; 4]) -> AlgebraicResult<[u64; 4]> {
    if result.is_empty() {
        return AlgebraicResult::None
    }
    let mut mask = 0;
    if result == *self_mask {
        mask  = SELF_IDENT;
    }
    if result == *other_mask {
        mask |= COUNTER_IDENT;
    }
    if mask > 0 {
        return AlgebraicResult::Identity(mask)
    } else {
        AlgebraicResult::Element(result)
    }
}

/// Returns a new empty mask
#[inline]
pub const fn empty_mask() -> [u64; 4] {
    [0; 4]
}

#[test]
fn bit_utils_test() {
    let mut mask = empty_mask();
    assert_eq!(mask.count_bits(), 0);
    assert_eq!(mask.is_empty_mask(), true);

    mask.set_bit(b'C');
    mask.set_bit(b'a');
    mask.set_bit(b't');
    assert_eq!(mask.is_empty_mask(), false);
    assert_eq!(mask.count_bits(), 3);

    mask.set_bit(b'C');
    mask.set_bit(b'a');
    mask.set_bit(b'n');
    assert_eq!(mask.count_bits(), 4);

    mask.clear_bit(b't');
    assert_eq!(mask.test_bit(b'n'), true);
    assert_eq!(mask.test_bit(b't'), false);
}

#[test]
fn next_bit_test() {
    fn do_test(test_mask: ByteMask) {
        let set_bits: Vec<u8> = (0..=255).into_iter().filter(|i| test_mask.test_bit(*i)).collect();

        let mut i = 0;
        let mut cnt = test_mask.test_bit(0) as usize;
        while let Some(next_bit) = test_mask.next_bit(i) {
            assert!(test_mask.test_bit(next_bit));
            i = next_bit;
            cnt += 1;
        }
        assert_eq!(cnt, set_bits.len());

        let mut i = 255;
        let mut cnt = test_mask.test_bit(255) as usize;
        while let Some(prev_bit) = test_mask.prev_bit(i) {
            assert!(test_mask.test_bit(prev_bit));
            i = prev_bit;
            cnt += 1;
        }
        assert_eq!(cnt, set_bits.len());
    }
    do_test(ByteMask::from([
        0b1010010010010010010010000000000000000000000000000000000000010101u64,
        0b0000000000000000000000000000000000000000100000000000000000000000u64,
        0b0000000000000000000000000000000000000000000000000000000000000000u64,
        0b1001000000000000000000000000000000000000000000000000000000000001u64,
    ]));
    do_test(ByteMask::from([
        0b0000000000000000000000000000000000000000000000000000000000000000u64,
        0b0000000000000000000000000000000000000000100000000000000000000000u64,
        0b0000000000000000000000000000000000000000000000000000000000000000u64,
        0b1001000000000000000000000000000000000000000000000000000000000001u64,
    ]));
    do_test(ByteMask::from(ByteMask::FULL));
}

#[test]
fn next_bit_test2() {
    let mut test_mask = ByteMask::EMPTY;
    test_mask.set_bit(39);
    test_mask.set_bit(97);
    test_mask.set_bit(117);

    assert_eq!(Some(39), test_mask.next_bit(0));
    assert_eq!(Some(97), test_mask.next_bit(39));
    assert_eq!(Some(117), test_mask.next_bit(97));
    assert_eq!(None, test_mask.next_bit(117));
}
<<<<<<< HEAD

// =======================================================================================
// Path Utility Functions.  (currently just `find_prefix_overlap`)
// =======================================================================================

// GOAT!  UGH!  It turned out that having scalar paths aren't enough faster to justify having them
// Probably on account of the extra branching causing misprediction
// This code should be deleted eventually, but maybe keep it for a while while we discuss
//
// /// Returns the number of characters shared between two slices
// #[inline]
// pub fn find_prefix_overlap(a: &[u8], b: &[u8]) -> usize {
//     let len = a.len().min(b.len());

//     match len {
//         0 => 0,
//         1 => (unsafe{ a.get_unchecked(0) == b.get_unchecked(0) } as usize),
//         2 => { 
//             let a_word = unsafe{ core::ptr::read_unaligned(a.as_ptr() as *const u16) };
//             let b_word = unsafe{ core::ptr::read_unaligned(b.as_ptr() as *const u16) };
//             let cmp = !(a_word ^ b_word); // equal bytes will be 0xFF
//             let cnt = cmp.trailing_ones();
//             cnt as usize / 8
//         },
//         3 | 4 | 5 | 6 | 7 | 8 => {
//             //GOAT, we need to do a check to make sure we don't over-read a page
//             let a_word = unsafe{ core::ptr::read_unaligned(a.as_ptr() as *const u64) };
//             let b_word = unsafe{ core::ptr::read_unaligned(b.as_ptr() as *const u64) };
//             let cmp = !(a_word ^ b_word); // equal bytes will be 0xFF
//             let cnt = cmp.trailing_ones();
//             let result = cnt as usize / 8;
//             result.min(len)
//         },
//         _ => count_shared_neon(a, b),
//     }
// }

// GOAT!  AGH!! Even this is much slower, even on the zipfian distribution where 70% of the pairs have 0 overlap!!!
//
// /// Returns the number of characters shared between two slices
// #[inline]
// pub fn find_prefix_overlap(a: &[u8], b: &[u8]) -> usize {
//     if a.len() != 0 && b.len() != 0 && unsafe{ a.get_unchecked(0) == b.get_unchecked(0) } {
//         count_shared_neon(a, b)
//     } else {
//         0
//     }
// }

#[cfg(not(feature = "nightly"))]
#[allow(unused)]
pub(crate) use core::convert::{identity as likely, identity as unlikely};
#[cfg(feature = "nightly")]
#[allow(unused)]
pub(crate) use core::intrinsics::{likely, unlikely};

const PAGE_SIZE: usize = 4096;

#[inline(always)]
unsafe fn same_page<const VECTOR_SIZE: usize>(slice: &[u8]) -> bool {
    let address = slice.as_ptr() as usize;
    // Mask to keep only the last 12 bits
    let offset_within_page = address & (PAGE_SIZE - 1);
    // Check if the 16/32/64th byte from the current offset exceeds the page boundary
    offset_within_page < PAGE_SIZE - VECTOR_SIZE
}

fn count_shared_reference(p: &[u8], q: &[u8]) -> usize {
    p.iter().zip(q)
        .take_while(|(x, y)| x == y).count()
}

#[cold]
fn count_shared_cold(a: &[u8], b: &[u8]) -> usize {
    count_shared_reference(a, b)
}

#[cfg(all(target_feature="avx2", not(miri)))]
#[inline(always)]
fn count_shared_avx2(p: &[u8], q: &[u8]) -> usize {
    use core::arch::x86_64::*;
    unsafe {
        let pl = p.len();
        let ql = q.len();
        let max_shared = pl.min(ql);
        if unlikely(max_shared == 0) { return 0 }
        if likely(same_page::<32>(p) && same_page::<32>(q)) {
            let pv = _mm256_loadu_si256(p.as_ptr() as _);
            let qv = _mm256_loadu_si256(q.as_ptr() as _);
            let ev = _mm256_cmpeq_epi8(pv, qv);
            let ne = !(_mm256_movemask_epi8(ev) as u32);
            let count = _tzcnt_u32(ne);
            if count != 32 || max_shared < 33 {
                (count as usize).min(max_shared)
            } else {
                let new_len = max_shared-32;
                32 + count_shared_avx2(core::slice::from_raw_parts(p.as_ptr().add(32), new_len), core::slice::from_raw_parts(q.as_ptr().add(32), new_len))
            }
        } else {
            count_shared_cold(p, q)
        }
    }
}

/// Returns the number of characters shared between two slices
#[cfg(all(target_feature="avx2", not(miri)))]
#[inline]
pub fn find_prefix_overlap(a: &[u8], b: &[u8]) -> usize {
    count_shared_avx2(a, b)
}

#[cfg(all(not(feature = "nightly"), target_arch = "aarch64", target_feature = "neon", not(miri)))]
#[inline(always)]
fn count_shared_neon(p: &[u8], q: &[u8]) -> usize {
    use core::arch::aarch64::*;
    unsafe {
        let pl = p.len();
        let ql = q.len();
        let max_shared = pl.min(ql);
        if unlikely(max_shared == 0) { return 0 }

        if same_page::<16>(p) && same_page::<16>(q) {
            let pv = vld1q_u8(p.as_ptr());
            let qv = vld1q_u8(q.as_ptr());
            let eq = vceqq_u8(pv, qv);

            //UGH! There must be a better way to do this...
            // let neg = vmvnq_u8(eq);
            // let lo: u64 = vgetq_lane_u64(core::mem::transmute(neg), 0);
            // let hi: u64 = vgetq_lane_u64(core::mem::transmute(neg), 1);
            // let count = if lo != 0 {
            //     lo.trailing_zeros()
            // } else {
            //     64 + hi.trailing_zeros()
            // } / 8;

            //UGH! This code is actually a bit faster than the commented out code above.
            // I'm sure I'm just not familiar enough with the neon ISA
            let mut bytes = [core::mem::MaybeUninit::<u8>::uninit(); 16];
            vst1q_u8(bytes.as_mut_ptr().cast(), eq);
            let scalar128 = u128::from_le_bytes(core::mem::transmute(bytes));
            let count = scalar128.trailing_ones() / 8;

            if count != 16 || max_shared < 17 {
                (count as usize).min(max_shared)
            } else {
                let new_len = max_shared-16;
                16 + count_shared_neon(core::slice::from_raw_parts(p.as_ptr().add(16), new_len), core::slice::from_raw_parts(q.as_ptr().add(16), new_len))
            }
        } else {
            return count_shared_cold(p, q);
        }
    }
}

#[cfg(all(feature = "nightly", not(miri)))]
#[inline(always)]
fn count_shared_simd(p: &[u8], q: &[u8]) -> usize {
    use std::simd::{u8x32, cmp::SimdPartialEq};
    unsafe {
        let pl = p.len();
        let ql = q.len();
        let max_shared = pl.min(ql);
        if unlikely(max_shared == 0) { return 0 }
        if same_page::<32>(p) && same_page::<32>(q) {
            let mut p_array = [core::mem::MaybeUninit::<u8>::uninit(); 32];
            core::ptr::copy_nonoverlapping(p.as_ptr().cast(), (&mut p_array).as_mut_ptr(), 32);
            let pv = u8x32::from_array(core::mem::transmute(p_array));
            let mut q_array = [core::mem::MaybeUninit::<u8>::uninit(); 32];
            core::ptr::copy_nonoverlapping(q.as_ptr().cast(), (&mut q_array).as_mut_ptr(), 32);
            let qv = u8x32::from_array(core::mem::transmute(q_array));
            let ev = pv.simd_eq(qv);
            let mask = ev.to_bitmask();
            let count = mask.trailing_ones();
            if count != 32 || max_shared < 33 {
                (count as usize).min(max_shared)
            } else {
                let new_len = max_shared-32;
                32 + count_shared_simd(core::slice::from_raw_parts(p.as_ptr().add(32), new_len), core::slice::from_raw_parts(q.as_ptr().add(32), new_len))
            }
        } else {
            return count_shared_cold(p, q);
        }
    }
}

/// Returns the number of characters shared between two slices
#[cfg(all(not(feature = "nightly"), target_arch = "aarch64", target_feature = "neon", not(miri)))]
#[inline]
pub fn find_prefix_overlap(a: &[u8], b: &[u8]) -> usize {
    count_shared_neon(a, b)
}

/// Returns the number of characters shared between two slices
#[cfg(all(feature = "nightly", target_arch = "aarch64", target_feature = "neon", not(miri)))]
#[inline]
pub fn find_prefix_overlap(a: &[u8], b: &[u8]) -> usize {
    count_shared_simd(a, b)
}

/// Returns the number of characters shared between two slices
#[cfg(any(all(not(target_feature="avx2"), not(target_feature="neon")), miri))]
#[inline]
pub fn find_prefix_overlap(a: &[u8], b: &[u8]) -> usize {
    count_shared_reference(a, b)
}

#[test]
fn find_prefix_overlap_test() {
    let tests = [
        ("12345", "67890", 0),
        ("", "12300", 0),
        ("12345", "", 0),
        ("12345", "12300", 3),
        ("123", "123000000", 3),
        ("123456789012345678901234567890xxxx", "123456789012345678901234567890yy", 30),
        ("123456789012345678901234567890123456789012345678901234567890xxxx", "123456789012345678901234567890123456789012345678901234567890yy", 60),
        ("1234567890123456xxxx", "1234567890123456yyyyyyy", 16),
        ("123456789012345xxxx", "123456789012345yyyyyyy", 15),
        ("12345678901234567xxxx", "12345678901234567yyyyyyy", 17),
        ("1234567890123456789012345678901xxxx", "1234567890123456789012345678901yy", 31),
        ("12345678901234567890123456789012xxxx", "12345678901234567890123456789012yy", 32),
        ("123456789012345678901234567890123xxxx", "123456789012345678901234567890123yy", 33),
        ("123456789012345678901234567890123456789012345678901234567890123xxxx", "123456789012345678901234567890123456789012345678901234567890123yy", 63),
        ("1234567890123456789012345678901234567890123456789012345678901234xxxx", "1234567890123456789012345678901234567890123456789012345678901234yy", 64),
        ("12345678901234567890123456789012345678901234567890123456789012345xxxx", "12345678901234567890123456789012345678901234567890123456789012345yy", 65),
    ];

    for test in tests {
        let overlap = find_prefix_overlap(test.0.as_bytes(), test.1.as_bytes());
        assert_eq!(overlap, test.2);
    }
}

#[inline(always)]
pub fn starts_with(x: &[u8], y: &[u8]) -> bool {
    if y.len() == 0 { return true }
    if x.len() == 0 { return false }
    if y.len() > x.len() { return false }
    find_prefix_overlap(x, y) == y.len()
}
=======
>>>>>>> 93e67676
<|MERGE_RESOLUTION|>--- conflicted
+++ resolved
@@ -640,247 +640,3 @@
     assert_eq!(Some(117), test_mask.next_bit(97));
     assert_eq!(None, test_mask.next_bit(117));
 }
-<<<<<<< HEAD
-
-// =======================================================================================
-// Path Utility Functions.  (currently just `find_prefix_overlap`)
-// =======================================================================================
-
-// GOAT!  UGH!  It turned out that having scalar paths aren't enough faster to justify having them
-// Probably on account of the extra branching causing misprediction
-// This code should be deleted eventually, but maybe keep it for a while while we discuss
-//
-// /// Returns the number of characters shared between two slices
-// #[inline]
-// pub fn find_prefix_overlap(a: &[u8], b: &[u8]) -> usize {
-//     let len = a.len().min(b.len());
-
-//     match len {
-//         0 => 0,
-//         1 => (unsafe{ a.get_unchecked(0) == b.get_unchecked(0) } as usize),
-//         2 => { 
-//             let a_word = unsafe{ core::ptr::read_unaligned(a.as_ptr() as *const u16) };
-//             let b_word = unsafe{ core::ptr::read_unaligned(b.as_ptr() as *const u16) };
-//             let cmp = !(a_word ^ b_word); // equal bytes will be 0xFF
-//             let cnt = cmp.trailing_ones();
-//             cnt as usize / 8
-//         },
-//         3 | 4 | 5 | 6 | 7 | 8 => {
-//             //GOAT, we need to do a check to make sure we don't over-read a page
-//             let a_word = unsafe{ core::ptr::read_unaligned(a.as_ptr() as *const u64) };
-//             let b_word = unsafe{ core::ptr::read_unaligned(b.as_ptr() as *const u64) };
-//             let cmp = !(a_word ^ b_word); // equal bytes will be 0xFF
-//             let cnt = cmp.trailing_ones();
-//             let result = cnt as usize / 8;
-//             result.min(len)
-//         },
-//         _ => count_shared_neon(a, b),
-//     }
-// }
-
-// GOAT!  AGH!! Even this is much slower, even on the zipfian distribution where 70% of the pairs have 0 overlap!!!
-//
-// /// Returns the number of characters shared between two slices
-// #[inline]
-// pub fn find_prefix_overlap(a: &[u8], b: &[u8]) -> usize {
-//     if a.len() != 0 && b.len() != 0 && unsafe{ a.get_unchecked(0) == b.get_unchecked(0) } {
-//         count_shared_neon(a, b)
-//     } else {
-//         0
-//     }
-// }
-
-#[cfg(not(feature = "nightly"))]
-#[allow(unused)]
-pub(crate) use core::convert::{identity as likely, identity as unlikely};
-#[cfg(feature = "nightly")]
-#[allow(unused)]
-pub(crate) use core::intrinsics::{likely, unlikely};
-
-const PAGE_SIZE: usize = 4096;
-
-#[inline(always)]
-unsafe fn same_page<const VECTOR_SIZE: usize>(slice: &[u8]) -> bool {
-    let address = slice.as_ptr() as usize;
-    // Mask to keep only the last 12 bits
-    let offset_within_page = address & (PAGE_SIZE - 1);
-    // Check if the 16/32/64th byte from the current offset exceeds the page boundary
-    offset_within_page < PAGE_SIZE - VECTOR_SIZE
-}
-
-fn count_shared_reference(p: &[u8], q: &[u8]) -> usize {
-    p.iter().zip(q)
-        .take_while(|(x, y)| x == y).count()
-}
-
-#[cold]
-fn count_shared_cold(a: &[u8], b: &[u8]) -> usize {
-    count_shared_reference(a, b)
-}
-
-#[cfg(all(target_feature="avx2", not(miri)))]
-#[inline(always)]
-fn count_shared_avx2(p: &[u8], q: &[u8]) -> usize {
-    use core::arch::x86_64::*;
-    unsafe {
-        let pl = p.len();
-        let ql = q.len();
-        let max_shared = pl.min(ql);
-        if unlikely(max_shared == 0) { return 0 }
-        if likely(same_page::<32>(p) && same_page::<32>(q)) {
-            let pv = _mm256_loadu_si256(p.as_ptr() as _);
-            let qv = _mm256_loadu_si256(q.as_ptr() as _);
-            let ev = _mm256_cmpeq_epi8(pv, qv);
-            let ne = !(_mm256_movemask_epi8(ev) as u32);
-            let count = _tzcnt_u32(ne);
-            if count != 32 || max_shared < 33 {
-                (count as usize).min(max_shared)
-            } else {
-                let new_len = max_shared-32;
-                32 + count_shared_avx2(core::slice::from_raw_parts(p.as_ptr().add(32), new_len), core::slice::from_raw_parts(q.as_ptr().add(32), new_len))
-            }
-        } else {
-            count_shared_cold(p, q)
-        }
-    }
-}
-
-/// Returns the number of characters shared between two slices
-#[cfg(all(target_feature="avx2", not(miri)))]
-#[inline]
-pub fn find_prefix_overlap(a: &[u8], b: &[u8]) -> usize {
-    count_shared_avx2(a, b)
-}
-
-#[cfg(all(not(feature = "nightly"), target_arch = "aarch64", target_feature = "neon", not(miri)))]
-#[inline(always)]
-fn count_shared_neon(p: &[u8], q: &[u8]) -> usize {
-    use core::arch::aarch64::*;
-    unsafe {
-        let pl = p.len();
-        let ql = q.len();
-        let max_shared = pl.min(ql);
-        if unlikely(max_shared == 0) { return 0 }
-
-        if same_page::<16>(p) && same_page::<16>(q) {
-            let pv = vld1q_u8(p.as_ptr());
-            let qv = vld1q_u8(q.as_ptr());
-            let eq = vceqq_u8(pv, qv);
-
-            //UGH! There must be a better way to do this...
-            // let neg = vmvnq_u8(eq);
-            // let lo: u64 = vgetq_lane_u64(core::mem::transmute(neg), 0);
-            // let hi: u64 = vgetq_lane_u64(core::mem::transmute(neg), 1);
-            // let count = if lo != 0 {
-            //     lo.trailing_zeros()
-            // } else {
-            //     64 + hi.trailing_zeros()
-            // } / 8;
-
-            //UGH! This code is actually a bit faster than the commented out code above.
-            // I'm sure I'm just not familiar enough with the neon ISA
-            let mut bytes = [core::mem::MaybeUninit::<u8>::uninit(); 16];
-            vst1q_u8(bytes.as_mut_ptr().cast(), eq);
-            let scalar128 = u128::from_le_bytes(core::mem::transmute(bytes));
-            let count = scalar128.trailing_ones() / 8;
-
-            if count != 16 || max_shared < 17 {
-                (count as usize).min(max_shared)
-            } else {
-                let new_len = max_shared-16;
-                16 + count_shared_neon(core::slice::from_raw_parts(p.as_ptr().add(16), new_len), core::slice::from_raw_parts(q.as_ptr().add(16), new_len))
-            }
-        } else {
-            return count_shared_cold(p, q);
-        }
-    }
-}
-
-#[cfg(all(feature = "nightly", not(miri)))]
-#[inline(always)]
-fn count_shared_simd(p: &[u8], q: &[u8]) -> usize {
-    use std::simd::{u8x32, cmp::SimdPartialEq};
-    unsafe {
-        let pl = p.len();
-        let ql = q.len();
-        let max_shared = pl.min(ql);
-        if unlikely(max_shared == 0) { return 0 }
-        if same_page::<32>(p) && same_page::<32>(q) {
-            let mut p_array = [core::mem::MaybeUninit::<u8>::uninit(); 32];
-            core::ptr::copy_nonoverlapping(p.as_ptr().cast(), (&mut p_array).as_mut_ptr(), 32);
-            let pv = u8x32::from_array(core::mem::transmute(p_array));
-            let mut q_array = [core::mem::MaybeUninit::<u8>::uninit(); 32];
-            core::ptr::copy_nonoverlapping(q.as_ptr().cast(), (&mut q_array).as_mut_ptr(), 32);
-            let qv = u8x32::from_array(core::mem::transmute(q_array));
-            let ev = pv.simd_eq(qv);
-            let mask = ev.to_bitmask();
-            let count = mask.trailing_ones();
-            if count != 32 || max_shared < 33 {
-                (count as usize).min(max_shared)
-            } else {
-                let new_len = max_shared-32;
-                32 + count_shared_simd(core::slice::from_raw_parts(p.as_ptr().add(32), new_len), core::slice::from_raw_parts(q.as_ptr().add(32), new_len))
-            }
-        } else {
-            return count_shared_cold(p, q);
-        }
-    }
-}
-
-/// Returns the number of characters shared between two slices
-#[cfg(all(not(feature = "nightly"), target_arch = "aarch64", target_feature = "neon", not(miri)))]
-#[inline]
-pub fn find_prefix_overlap(a: &[u8], b: &[u8]) -> usize {
-    count_shared_neon(a, b)
-}
-
-/// Returns the number of characters shared between two slices
-#[cfg(all(feature = "nightly", target_arch = "aarch64", target_feature = "neon", not(miri)))]
-#[inline]
-pub fn find_prefix_overlap(a: &[u8], b: &[u8]) -> usize {
-    count_shared_simd(a, b)
-}
-
-/// Returns the number of characters shared between two slices
-#[cfg(any(all(not(target_feature="avx2"), not(target_feature="neon")), miri))]
-#[inline]
-pub fn find_prefix_overlap(a: &[u8], b: &[u8]) -> usize {
-    count_shared_reference(a, b)
-}
-
-#[test]
-fn find_prefix_overlap_test() {
-    let tests = [
-        ("12345", "67890", 0),
-        ("", "12300", 0),
-        ("12345", "", 0),
-        ("12345", "12300", 3),
-        ("123", "123000000", 3),
-        ("123456789012345678901234567890xxxx", "123456789012345678901234567890yy", 30),
-        ("123456789012345678901234567890123456789012345678901234567890xxxx", "123456789012345678901234567890123456789012345678901234567890yy", 60),
-        ("1234567890123456xxxx", "1234567890123456yyyyyyy", 16),
-        ("123456789012345xxxx", "123456789012345yyyyyyy", 15),
-        ("12345678901234567xxxx", "12345678901234567yyyyyyy", 17),
-        ("1234567890123456789012345678901xxxx", "1234567890123456789012345678901yy", 31),
-        ("12345678901234567890123456789012xxxx", "12345678901234567890123456789012yy", 32),
-        ("123456789012345678901234567890123xxxx", "123456789012345678901234567890123yy", 33),
-        ("123456789012345678901234567890123456789012345678901234567890123xxxx", "123456789012345678901234567890123456789012345678901234567890123yy", 63),
-        ("1234567890123456789012345678901234567890123456789012345678901234xxxx", "1234567890123456789012345678901234567890123456789012345678901234yy", 64),
-        ("12345678901234567890123456789012345678901234567890123456789012345xxxx", "12345678901234567890123456789012345678901234567890123456789012345yy", 65),
-    ];
-
-    for test in tests {
-        let overlap = find_prefix_overlap(test.0.as_bytes(), test.1.as_bytes());
-        assert_eq!(overlap, test.2);
-    }
-}
-
-#[inline(always)]
-pub fn starts_with(x: &[u8], y: &[u8]) -> bool {
-    if y.len() == 0 { return true }
-    if x.len() == 0 { return false }
-    if y.len() > x.len() { return false }
-    find_prefix_overlap(x, y) == y.len()
-}
-=======
->>>>>>> 93e67676
