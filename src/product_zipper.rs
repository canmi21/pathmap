--- conflicted
+++ resolved
@@ -534,13 +534,8 @@
     for ProductZipperG<'trie, PrimaryZ, SecondaryZ, V>
     where
         V: Clone + Send + Sync,
-<<<<<<< HEAD
         PrimaryZ: ZipperMoving + ZipperPath + ZipperConcrete,
         SecondaryZ: ZipperMoving + ZipperPath + ZipperConcrete,
-=======
-        PrimaryZ: ZipperMoving + ZipperConcrete,
-        SecondaryZ: ZipperMoving + ZipperConcrete,
->>>>>>> 93e67676
 {
     fn shared_node_id(&self) -> Option<u64> {
         if let Some(idx) = self.factor_idx(true) {
@@ -606,13 +601,8 @@
     for ProductZipperG<'trie, PrimaryZ, SecondaryZ, V>
     where
         V: Clone + Send + Sync,
-<<<<<<< HEAD
         PrimaryZ: ZipperMoving + ZipperPath + ZipperReadOnlyConditionalValues<'trie, V>,
         SecondaryZ: ZipperMoving + ZipperPath + ZipperReadOnlyConditionalValues<'trie, V>,
-=======
-        PrimaryZ: ZipperMoving + ZipperReadOnlyConditionalValues<'trie, V>,
-        SecondaryZ: ZipperMoving + ZipperReadOnlyConditionalValues<'trie, V>,
->>>>>>> 93e67676
 {
     type WitnessT = (PrimaryZ::WitnessT, Vec<SecondaryZ::WitnessT>);
     fn witness<'w>(&self) -> Self::WitnessT {
@@ -896,11 +886,7 @@
         assert_eq!(pz.child_count(), 0);
 
         //Make sure we can ascend out of a secondary factor; in this sub-test we'll hit the path middles
-<<<<<<< HEAD
         assert_eq!(pz.ascend(1), Ok(()));
-=======
-        assert!(pz.ascend(1));
->>>>>>> 93e67676
         assert_eq!(pz.val(), None);
         assert_eq!(pz.path(), b"AAaDDdG");
         assert_eq!(pz.child_count(), 0);
