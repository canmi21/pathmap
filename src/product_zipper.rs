--- conflicted
+++ resolved
@@ -262,23 +262,16 @@
         self.ensure_descend_next_factor();
         result
     }
-<<<<<<< HEAD
-    fn descend_until<W: std::io::Write>(&mut self, desc_bytes: W) -> bool {
-        let result = self.z.descend_until(desc_bytes);
-        self.ensure_descend_next_factor();
-        result
-=======
-    fn descend_until(&mut self) -> bool {
+    fn descend_until<W: std::io::Write>(&mut self, mut desc_bytes: W) -> bool {
         let mut moved = false;
         while self.z.child_count() == 1 {
-            moved |= self.z.descend_until();
+            moved |= self.z.descend_until(&mut desc_bytes);
             self.ensure_descend_next_factor();
             if self.z.is_val() {
                 break;
             }
         }
         moved
->>>>>>> d913ae88
     }
     fn to_next_sibling_byte(&mut self) -> Option<u8> {
         if self.factor_paths.last().cloned().unwrap_or(0) == self.path().len() {
@@ -509,6 +502,7 @@
     /// if `allow_stop_on_val` is `true`, behaves as `ascend_until`
     fn ascend_cond(&mut self, allow_stop_on_val: bool) -> usize {
         let mut plen = self.path().len();
+        let mut total_ascended = 0;
         loop {
             while self.factor_paths.last() == Some(&plen) {
                 self.factor_paths.pop();
@@ -523,24 +517,21 @@
                 };
                 let delta = before - zipper.path().len();
                 plen -= delta;
-<<<<<<< HEAD
                 let ascended = self.primary.ascend(delta);
                 debug_assert_eq!(ascended, delta);
-                if rv > 0 {
-                    return rv;
-=======
-                self.primary.ascend(delta);
-                if rv && (self.child_count() != 1 || (allow_stop_on_val && self.is_val())) {
-                    return true;
->>>>>>> d913ae88
+                total_ascended += ascended;
+                if rv > 0 && (self.child_count() != 1 || (allow_stop_on_val && self.is_val())) {
+                    return total_ascended;
                 }
             } else {
-                return if allow_stop_on_val {
+                let ascended = if allow_stop_on_val {
                     self.primary.ascend_until()
                 } else {
                     self.primary.ascend_until_branch()
                 };
-            }
+                total_ascended += ascended;
+                return total_ascended
+            };
         }
     }
 
@@ -561,11 +552,7 @@
             return None;
         };
         self.descend_to_byte(sibling_byte);
-<<<<<<< HEAD
         Some(sibling_byte)
-=======
-        true
->>>>>>> d913ae88
     }
 }
 
@@ -767,52 +754,29 @@
         let Some(byte) = mask.indexed_bit::<true>(child_idx) else {
             return None;
         };
-<<<<<<< HEAD
-        let descended = self.descend_to_byte(byte);
-        debug_assert!(descended);
+        self.descend_to_byte(byte);
+        debug_assert!(self.path_exists());
         Some(byte)
-=======
-        self.descend_to_byte(byte);
-        true
->>>>>>> d913ae88
     }
     #[inline]
     fn descend_first_byte(&mut self) -> Option<u8> {
         self.descend_indexed_byte(0)
     }
-<<<<<<< HEAD
-    fn descend_until<W: std::io::Write>(&mut self, desc_bytes: W) -> bool {
-        self.enter_factors();
-        let rv = if let Some(idx) = self.factor_idx(false) {
-            let zipper = &mut self.secondary[idx];
-            let before = zipper.path().len();
-            let rv = zipper.descend_until(desc_bytes);
-            let path = zipper.path();
-            if path.len() > before {
-                self.primary.descend_to(&path[before..]);
-            }
-            rv
-        } else {
-            self.primary.descend_until(desc_bytes)
-        };
-        self.enter_factors();
-        rv
-=======
-    fn descend_until(&mut self) -> bool {
+    fn descend_until<W: std::io::Write>(&mut self, mut desc_bytes: W) -> bool {
         let mut moved = false;
         self.enter_factors();
         while self.child_count() == 1 {
             moved |= if let Some(idx) = self.factor_idx(false) {
                 let zipper = &mut self.secondary[idx];
                 let before = zipper.path().len();
-                let rv = zipper.descend_until();
+                let rv = zipper.descend_until(&mut desc_bytes);
                 let path = zipper.path();
                 if path.len() > before {
                     self.primary.descend_to(&path[before..]);
                 }
                 rv
             } else {
-                self.primary.descend_until()
+                self.primary.descend_until(&mut desc_bytes)
             };
             self.enter_factors();
             if self.is_val() {
@@ -820,7 +784,6 @@
             }
         }
         moved
->>>>>>> d913ae88
     }
     #[inline]
     fn to_next_sibling_byte(&mut self) -> Option<u8> {
@@ -1523,7 +1486,7 @@
         assert_eq!(pz.is_val(), false);
 
         // test ascend
-        assert_eq!(pz.ascend(snip.len() * (repeats-1)), true);
+        assert_eq!(pz.ascend(snip.len() * (repeats-1)), snip.len() * (repeats-1));
         assert_eq!(pz.path(), snip);
         assert_eq!(pz.path_exists(), true);
         assert_eq!(pz.child_count(), 1);
@@ -1532,7 +1495,7 @@
         // test ascend_until
         pz.reset();
         pz.descend_to(&full_path);
-        assert_eq!(pz.ascend_until(), true);
+        assert_eq!(pz.ascend_until(), full_path.len());
         assert_eq!(pz.path(), []);
         assert_eq!(pz.path_exists(), true);
         assert_eq!(pz.child_count(), 1);
@@ -1540,14 +1503,14 @@
 
         // test ascend_until_branch
         pz.descend_to(&full_path);
-        assert_eq!(pz.ascend_until_branch(), true);
+        assert_eq!(pz.ascend_until_branch(), full_path.len());
         assert_eq!(pz.path(), []);
         assert_eq!(pz.path_exists(), true);
         assert_eq!(pz.child_count(), 1);
         assert_eq!(pz.is_val(), false);
 
         // test descend_until
-        assert_eq!(pz.descend_until(), true);
+        assert_eq!(pz.descend_until(std::io::sink()), true);
         assert_eq!(pz.path(), full_path);
         assert_eq!(pz.path_exists(), true);
         assert_eq!(pz.child_count(), 0);
@@ -1598,16 +1561,6 @@
         assert_eq!(pz.path_indices()[1], 16);
         assert_eq!(pz.path(), b"nopqrstuvwxyzbowph");
     }
-
-    //GOAT.  We want another PZ test, now that the PZ behavior has changed to not require values.
-    // This test ought to assembled a map with a single dangling path, stitch multiple of them
-    // together, so the resulting virtual product trie is just one long path with repetitions,
-    // and then validate that ascend, ascend_until, ascend_until_branch, etc. all do the right
-    // thing traversing across multiple factors, not stopping spuriously at the factor stitch points.
-    //
-    // UPDATE, Also test `descend_until` in this case, because the correct behavior should be seamlessly
-    // descend flowing across multiple factor zippers in one call, and some of the impls don't appear to
-    // do that.
 
             }
             // --- END OF MACRO GENERATED MOD ---
