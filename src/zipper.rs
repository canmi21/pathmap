
//! # Zipper Usage
//!
//! A zipper represents a cursor in a trie, and has a location called the focus.  A zipper can be moved
//! within the trie in order to access the trie for reading and/or writing.  A zipper's focus may not be
//! moved above the zipper's root.
//!

use maybe_dangling::MaybeDangling;

use crate::alloc::{Allocator, GlobalAlloc};
use crate::utils::{ByteMask, find_prefix_overlap};
use crate::trie_node::*;
use crate::PathMap;

pub use crate::write_zipper::*;
pub use crate::trie_ref::*;
pub use crate::zipper_head::*;
pub use crate::product_zipper::{ProductZipper, ProductZipperG};
pub use crate::overlay_zipper::{OverlayZipper};
pub use crate::prefix_zipper::{PrefixZipper};
pub use crate::empty_zipper::{EmptyZipper};

/// Derive macro to define an enum to act as a polymorphic zipper, which can switch between different zipper kinds
///
/// NOTE: The generic parameter names: `'trie`, `'path`, `V`, and `A` have special meaning to the traits
/// that require them.
///
/// ```
/// use pathmap::zipper::{PolyZipper, ReadZipperTracked, ReadZipperUntracked};
///
/// #[derive(PolyZipper)]
/// enum MyPolyZipper<'trie, 'path, V: Clone + Send + Sync + Unpin> {
///     Tracked(ReadZipperTracked<'trie, 'path, V>),
///     Untracked(ReadZipperUntracked<'trie, 'path, V>),
/// }
/// ```
pub use pathmap_derive::PolyZipper;

use crate::zipper_tracking::*;

/// The most fundamantal interface for a zipper, compatible with all zipper types
pub trait Zipper {
    /// Returns `true` if the zipper's focus is on a path within the trie, otherwise `false`
    fn path_exists(&self) -> bool;

    /// Returns `true` if there is a value at the zipper's focus, otherwise `false`
    fn is_val(&self) -> bool;

    /// Deprecated alias for [Zipper::is_val]
    #[deprecated] //GOAT-old-names
    fn is_value(&self) -> bool {
        self.is_val()
    }

    /// Returns the number of child branches from the focus node
    ///
    /// Returns 0 if the focus is on a leaf
    fn child_count(&self) -> usize;

    /// Returns 256-bit mask indicating which children exist from the branch at the zipper's focus
    ///
    /// Returns an empty mask if the focus is on a leaf or non-existent path
    fn child_mask(&self) -> ByteMask;
}

/// Methods for zippers with a known value type
pub trait ZipperValues<V> {
    /// Returns a refernce to the value at the zipper's focus, or `None` if there is no value
    ///
    /// If you have a zipper type that implements [ZipperReadOnlyValues] then [ZipperReadOnlyValues::get_val]
    /// will provide a longer-lived reference to the value.
    fn val(&self) -> Option<&V>;

    /// Deprecated alias for [ZipperValues::val]
    #[deprecated] //GOAT-old-names
    fn value(&self) -> Option<&V> {
        self.val()
    }
}

/// Method to fork a read zipper from the parent zipper
pub trait ZipperForking<V> {
    /// The read-zipper type returned from [fork_read_zipper](ZipperForking::fork_read_zipper)
    type ReadZipperT<'a>: ZipperAbsolutePath + ZipperIteration + ZipperValues<V> where Self: 'a;

    /// Returns a new read-only Zipper, with the new zipper's root being at the zipper's current focus
    ///
    /// Discussion: The main uses of this method is to construct a child zipper with a different root
    /// from the parent, to construct a read zipper when you have another zipper type, or to cheaply
    /// create a zipper you can pass to a function that takes ownership.  Often however, you want to
    /// clone the parent zipper instead.
    fn fork_read_zipper<'a>(&'a self) -> Self::ReadZipperT<'a>;
}

/// Methods for zippers that can access concrete subtries
pub trait ZipperSubtries<V: Clone + Send + Sync, A: Allocator = GlobalAlloc>: ZipperValues<V> + zipper_priv::ZipperPriv<V=V, A=A> {
    /// Returns a new [PathMap] containing everything below the zipper's focus or `None` if no
    /// subtrie exists below the focus
    ///
    /// GOAT: This method's behavior is affected by the `graft_root_vals` feature
    /// This method does not clone the value at the focus as the map's root.
    /// GOAT QUESTION: Should this method include the focus value as the map's root value?  That
    /// makes conceptual sense given the fact that maps have root values, however the main argument
    /// for "no" is keeping compatibility with [ZipperWriting::graft_map] and keeping an analogous API
    /// to [ZipperWriting::take_map].  Changing `ZipperWriting::graft_map` probably entails a corresponding
    /// change to [ZipperWriting::graft] also, to keep API consistency.
    /// Adam: It may not make conceptual sense, as was clear in the original cata definition; the subtrie
    /// can be interpreted as living below a value. This also argues for not having a value at the empty path,
    /// a change I'd also welcome. As for performance, graft is probably the most called zipper method.
    ///
    /// Luke: Personally I think it might make sense for all of the entry points to change behavior.
    /// Perhaps the biggest argument against the change is that it effectively doubles the cost of
    /// graft.  This is related to a similar question on [ZipperWriting::join_map_into]
    fn make_map(&self) -> Option<PathMap<Self::V, A>>;
}

/// An interface to enable moving a zipper around the trie and inspecting paths
///
/// ## Terminology:
///
/// A zipper's **root** is a point in the trie above which the zipper cannot ascend.  A zipper permits
/// access to a subtrie descending from its root, but that subtrie may be a part of a supertrie that the
/// zipper is unable to access.
///
/// A zipper's **origin** is always equal-to-or-above the zipper's root.  The position of the origin depends
/// on how the zipper was created, and the origin will never be below the root.  The origin of a given zipper
/// will never change.
pub trait ZipperMoving: Zipper {
    /// Returns `true` if the zipper's focus is at its root, and it cannot ascend further, otherwise returns `false`
    fn at_root(&self) -> bool {
        self.path().len() == 0
    }

    /// Resets the zipper's focus back to its root
    fn reset(&mut self) {
        while !self.at_root() {
            self.ascend_byte();
        }
    }

    /// Returns the path from the zipper's root to the current focus
    fn path(&self) -> &[u8];

    /// Returns the total number of values contained at and below the zipper's focus, including the focus itself
    ///
    /// WARNING: This is not a cheap method. It may have an order-N cost
    //GOAT! This doesn't belong here.  Should be a function that uses a non-side-effect catamorphism
    fn val_count(&self) -> usize;

    /// Moves the zipper's focus to a specific location specified by `path`, relative to the zipper's root
    ///
    /// Returns the number of bytes shared between the old and new location and whether the new location exists in the trie
    fn move_to_path<K: AsRef<[u8]>>(&mut self, path: K) -> (usize, bool) {
        let path = path.as_ref();
        let p = self.path();
        let overlap = find_prefix_overlap(path, p);
        let to_ascend = p.len() - overlap;
        if overlap == 0 {  // This heuristic can be fine-tuned for performance; the behavior of the two branches is equivalent
            self.reset();
            (overlap, self.descend_to(path))
        } else {
            self.ascend(to_ascend);
            (overlap, self.descend_to(&path[overlap..]))
        }
    }

    /// Moves the zipper deeper into the trie, to the `key` specified relative to the current zipper focus
    ///
    /// Returns `true` if the zipper points to an existing path within the tree, otherwise `false`.  The
    /// zipper's location will be updated, regardless of whether or not the path exists within the tree.
    fn descend_to<K: AsRef<[u8]>>(&mut self, k: K) -> bool;

    /// Moves the zipper deeper into the trie, following the path specified by `k`, relative to the current
    /// zipper focus.  Descent stops at the point where the path does not exist
    ///
    /// Returns the number of bytes descended along the path.  The zipper's focus will always be on an
    /// existing path after this method returns, unless the method was called with the focus on a
    /// non-existent path.
    fn descend_to_existing<K: AsRef<[u8]>>(&mut self, k: K) -> usize {
        let k = k.as_ref();
        let mut i = 0;
        while i < k.len() {
            if !self.descend_to_byte(k[i]) {
                self.ascend_byte();
                return i
            }
            i += 1
        }
        i
    }

    /// Moves the zipper deeper into the trie, following the path specified by `k`, relative to the current
    /// zipper focus.  Descent stops if a value is encountered or if the path ceases to exist.
    ///
    /// Returns the number of bytes descended along the path.
    ///
    /// If the focus is already on a value, this method will descend to the *next* value along
    /// the path.
    //GOAT. this default implementation could certainly be optimized
    fn descend_to_val<K: AsRef<[u8]>>(&mut self, k: K) -> usize {
        let k = k.as_ref();
        let mut i = 0;
        while i < k.len() {
            if !self.descend_to_byte(k[i]) {
                self.ascend_byte();
                return i
            }
            i += 1;
            if self.is_val() {
                return i
            }
        }
        i
    }

    /// Deprecated alias for [ZipperMoving::descend_to_val]
    #[deprecated] //GOAT-old-names
    fn descend_to_value<K: AsRef<[u8]>>(&mut self, k: K) -> usize {
        self.descend_to_val(k)
    }

    /// Moves the zipper one byte deeper into the trie.  Identical in effect to [descend_to](Self::descend_to)
    /// with a 1-byte key argument
    fn descend_to_byte(&mut self, k: u8) -> bool {
        self.descend_to(&[k])
    }

    /// Descends the zipper's focus one byte into a child branch uniquely identified by `child_idx`
    ///
    /// `child_idx` must within the range `0..child_count()` or this method will do nothing and return `false`
    ///
    /// WARNING: The branch represented by a given index is not guaranteed to be stable across modifications
    /// to the trie.  This method should only be used as part of a directed traversal operation, but
    /// index-based paths may not be stored as locations within the trie.
    fn descend_indexed_byte(&mut self, idx: usize) -> bool {
        let mask = self.child_mask();
        let child_byte = match mask.indexed_bit::<true>(idx) {
            Some(byte) => byte,
            None => {
                return false
            }
        };
        let descended = self.descend_to_byte(child_byte);
        debug_assert!(descended);
        true
    }

    /// A deprecated alias for [ZipperMoving::descend_indexed_byte]
    #[deprecated] //GOAT-old-names
    fn descend_indexed_branch(&mut self, idx: usize) -> bool {
        self.descend_indexed_byte(idx)
    }

    /// Descends the zipper's focus one step into the first child branch in a depth-first traversal
    ///
    /// NOTE: This method should have identical behavior to passing `0` to [descend_indexed_byte](ZipperMoving::descend_indexed_byte),
    /// although with less overhead
    fn descend_first_byte(&mut self) -> bool {
        self.descend_indexed_byte(0)
    }

    /// Descends the zipper's focus one step into the last child branch
    ///
    /// NOTE: This method should have identical behavior to passing `child_count() - 1` to [descend_indexed_byte](ZipperMoving::descend_indexed_byte),
    /// although with less overhead
    fn descend_last_byte(&mut self) -> bool {
        let cc = self.child_count();
        if cc == 0 { false }
        else { self.descend_indexed_byte( cc- 1) }
    }

    /// Descends the zipper's focus until a branch or a value is encountered.  Returns `true` if the focus
    /// moved otherwise returns `false`
    ///
    /// If there is a value at the focus, the zipper will descend to the next value or branch, however the
    /// zipper will not descend further if this method is called with the focus already on a branch.
    ///
    /// Does nothing and returns `false` if the zipper's focus is on a non-existent path.
    fn descend_until(&mut self) -> bool {
        let mut descended = false;
        while self.child_count() == 1 {
            descended = true;
            self.descend_first_byte();
            if self.is_val() {
                break;
            }
        }
        descended
    }

    /// Ascends the zipper `steps` steps.  Returns `true` if the zipper sucessfully moved `steps`
    ///
    /// If the root is fewer than `n` steps from the zipper's position, then this method will stop at
    /// the root and return `false`
    fn ascend(&mut self, steps: usize) -> bool;

    /// Ascends the zipper up a single byte.  Equivalent to passing `1` to [ascend](Self::ascend)
    fn ascend_byte(&mut self) -> bool {
        self.ascend(1)
    }

    /// Ascends the zipper to the nearest upstream branch point or value.  Returns `true` if the zipper
    /// focus moved upwards, otherwise returns `false` if the zipper was already at the root
    ///
    /// NOTE: A default implementation could be provided, but all current zippers have more optimal native implementations.
    fn ascend_until(&mut self) -> bool;

    /// Ascends the zipper to the nearest upstream branch point, skipping over values along the way.  Returns
    /// `true` if the zipper focus moved upwards, otherwise returns `false` if the zipper was already at the
    /// root
    ///
    /// NOTE: A default implementation could be provided, but all current zippers have more optimal native implementations.
    fn ascend_until_branch(&mut self) -> bool;

    /// Moves the zipper's focus to the next sibling byte with the same parent
    ///
    /// Returns `true` if the focus was moved.  If the focus is already on the last byte among its siblings,
    /// this method returns false, leving the focus unmodified.
    ///
    /// This method is equivalent to calling [ZipperMoving::ascend] with `1`, followed by [ZipperMoving::descend_indexed_byte]
    /// where the index passed is 1 more than the index of the current focus position.
    fn to_next_sibling_byte(&mut self) -> bool {
        let cur_byte = match self.path().last() {
            Some(byte) => *byte,
            None => return false
        };
        if !self.ascend_byte() {
            return false
        }
        let mask = self.child_mask();
        match mask.next_bit(cur_byte) {
            Some(byte) => {
                let descended = self.descend_to_byte(byte);
                debug_assert!(descended);
                true
            },
            None => {
                self.descend_to_byte(cur_byte);
                false
            }
        }
    }

    /// Moves the zipper's focus to the previous sibling byte with the same parent
    ///
    /// Returns `true` if the focus was moved.  If the focus is already on the first byte among its siblings,
    /// this method returns false, leving the focus unmodified.
    ///
    /// This method is equivalent to calling [Self::ascend] with `1`, followed by [Self::descend_indexed_byte]
    /// where the index passed is 1 less than the index of the current focus position.
    fn to_prev_sibling_byte(&mut self) -> bool {
        let cur_byte = match self.path().last() {
            Some(byte) => *byte,
            None => return false
        };
        if !self.ascend_byte() {
            return false
        }
        let mask = self.child_mask();
        match mask.prev_bit(cur_byte) {
            Some(byte) => {
                let descended = self.descend_to_byte(byte);
                debug_assert!(descended);
                true
            },
            None => {
                let descended = self.descend_to_byte(cur_byte);
                debug_assert!(descended);
                false
            }
        }
    }

    /// Advances the zipper to visit every existing path within the trie in a depth-first order
    ///
    /// Returns `true` if the position of the zipper has moved, or `false` if the zipper has returned
    /// to the root
    fn to_next_step(&mut self) -> bool {

        //If we're at a leaf ascend until we're not and jump to the next sibling
        if self.child_count() == 0 {
            //We can stop ascending when we succeed in moving to a sibling
            while !self.to_next_sibling_byte() {
                if !self.ascend_byte() {
                    return false;
                }
            }
        } else {
            return self.descend_first_byte()
        }
        true
    }
}

/// An interface to access values through a [Zipper] that cannot modify the trie.  Allows
/// references with lifetimes that may outlive the zipper
///
/// This trait will never be implemented on the same type as [ZipperWriting]
pub trait ZipperReadOnlyValues<'a, V>: ZipperValues<V> {
    /// Returns a refernce to the value at the zipper's focus, or `None` if there is no value
    ///
    /// NOTE: Unlike [ZipperValues::val], this method returns a reference with the lifetime of `'a`
    /// instead of the temporary lifetime of the method.
    fn get_val(&self) -> Option<&'a V>;

    /// Deprecated alias for [ZipperReadOnlyValues::get_val]
    #[deprecated] //GOAT-old-names
    fn get_value(&self) -> Option<&'a V> {
        self.get_val()
    }
}

/// A [`witness`](ZipperReadOnlyConditionalValues::witness) type used by [`ReadZipperTracked`] and [`ReadZipperOwned`]
pub struct ReadZipperWitness<V: Clone + Send + Sync, A: Allocator>(pub(crate) Option<TrieNodeODRc<V, A>>);

/// Conceptually similar to [ZipperReadOnlyValues] but requires a [`witness`](ZipperReadOnlyConditionalValues::witness)
/// to ensure the data remains intact.
///
/// NOTE: In a future version of rust, when there is some support for disjoint borrows, we could unify
/// this trait with `ZipperReadOnlyValues` by splitting the "read guard" function of the zipper from
/// the "cursor" function of the zipper.
pub trait ZipperReadOnlyConditionalValues<'a, V>: ZipperValues<V> {
    /// The type that acts as a witness for the validity of the zipper
    type WitnessT;

    /// Creates a witness that can allow acquisition of longer-lived borrows of values, while the
    /// zipper itself is mutated
    fn witness<'w>(&self) -> Self::WitnessT;

    /// Returns a refernce to the value at the zipper's focus, or `None` if there is no value
    ///
    /// NOTE: Unlike [ZipperValues::val], this method returns a reference with the lifetime of `'a`
    /// instead of the temporary lifetime of the method.
    fn get_val_with_witness<'w>(&self, witness: &'w Self::WitnessT) -> Option<&'w V> where 'a: 'w;
}

/// An interface to implement iterating over all values in a subtrie via a zipper
pub trait ZipperReadOnlyIteration<'a, V>: ZipperReadOnlyValues<'a, V> + ZipperIteration {
    /// Advances to the next value with behavior identical to [ZipperIteration::to_next_val], but returns
    /// a reference to the value or `None` if the zipper has encountered the root
    fn to_next_get_val(&mut self) -> Option<&'a V> {
        if self.to_next_val() {
            let val = self.get_val();
            debug_assert!(val.is_some());
            val
        } else {
            None
        }
    }

    /// Deprecated alias for [ZipperReadOnlyIteration::to_next_get_val]
    #[deprecated] //GOAT-old-names
    fn to_next_get_value(&mut self) -> Option<&'a V> {
        self.to_next_get_val()
    }
}

/// Similar to [ZipperReadOnlyIteration].  See [ZipperReadOnlyConditionalValues] for an explanation about
/// why this trait exists
pub trait ZipperReadOnlyConditionalIteration<'a, V>: ZipperReadOnlyConditionalValues<'a, V> + ZipperIteration {
    /// See [ZipperReadOnlyIteration::to_next_get_val] and [`witness`](ZipperReadOnlyConditionalValues::witness)
    fn to_next_get_val_with_witness<'w>(&mut self, witness: &'w Self::WitnessT) -> Option<&'w V> where 'a: 'w {
        if self.to_next_val() {
            let val = self.get_val_with_witness(witness);
            debug_assert!(val.is_some());
            val
        } else {
            None
        }
    }
}

/// An interface to access subtries through a [Zipper] that cannot modify the trie.  Allows
/// references with lifetimes that may outlive the zipper
///
/// This trait will never be implemented on the same type as [ZipperWriting]
pub trait ZipperReadOnlySubtries<'a, V: Clone + Send + Sync, A: Allocator = GlobalAlloc>: ZipperSubtries<V, A> + ZipperReadOnlyPriv<'a, V, A> {
    /// The type of the returned [TrieRef]
    type TrieRefT: Into<TrieRef<'a, V, A>> where V: 'a, A: 'a;

    /// Returns a [TrieRef] for the specified path, relative to the current focus
    fn trie_ref_at_path<K: AsRef<[u8]>>(&self, path: K) -> Self::TrieRefT;
}

/// An interface for advanced [Zipper] movements used for various types of iteration; such as iterating
/// every value, or iterating all paths descending from a common root at a certain depth
pub trait ZipperIteration: ZipperMoving {
    /// Systematically advances to the next value accessible from the zipper, traversing in a depth-first
    /// order
    ///
    /// Returns `true` if the zipper is positioned at the next value, or `false` if the zipper has
    /// encountered the root.
    fn to_next_val(&mut self) -> bool {
        loop {
            if self.descend_first_byte() {
                if self.is_val() {
                    return true
                }
                if self.descend_until() {
                    if self.is_val() {
                        return true
                    }
                }
            } else {
                'ascending: loop {
                    if self.to_next_sibling_byte() {
                        if self.is_val() {
                            return true
                        }
                        break 'ascending
                    } else {
                        self.ascend_byte();
                        if self.at_root() {
                            return false
                        }
                    }
                }
            }
        }
    }

<<<<<<< HEAD
    /// Descends the zipper's focus `k` bytes, following the first child at each branch, and continuing
=======
    /// Descends the zipper to the end of the last path (last by sort order) reachable by descent
    /// from the current focus.
    ///
    /// This is equivalent to calling [ZipperMoving::descend_last_byte] in a loop.
    ///
    /// Returns `true` if the zipper has sucessfully descended, or `false` if the zipper was already
    /// at the end of a path.  If this method returns `false` then the zipper will be in its original
    /// position.
    fn descend_last_path(&mut self) -> bool {
        let mut any = false;
        while self.descend_last_byte() {
            any = true;
            self.descend_until();
        }
        any
    }

    /// Descends the zipper's focus `k`` bytes, following the first child at each branch, and continuing
>>>>>>> a1d689a6
    /// with depth-first exploration until a path that is `k` bytes from the focus has been found
    ///
    /// Returns `true` if the zipper has sucessfully descended `k` steps, or `false` otherwise.  If this
    /// method returns `false` then the zipper will be in its original position.
    ///
    /// WARNING: This is not a constant-time operation, and may be as bad as `order n` with respect to the paths
    /// below the zipper's focus.  Although a typical cost is `order log n` or better.
    ///
    /// See: [to_next_k_path](ZipperIteration::to_next_k_path)
    fn descend_first_k_path(&mut self, k: usize) -> bool {
        k_path_default_internal(self, k, self.path().len())
    }

    /// Moves the zipper's focus to the next location with the same path length as the current focus,
    /// following a depth-first exploration from a common root `k` steps above the current focus
    ///
    /// Returns `true` if the zipper has sucessfully moved to a new location at the same level, or `false`
    /// if no further locations exist.  If this method returns `false` then the zipper will be ascended `k`
    /// steps to the common root.  (The focus position when [descend_first_k_path](ZipperIteration::descend_first_k_path) was called)
    ///
    /// WARNING: This is not a constant-time operation, and may be as bad as `order n` with respect to the paths
    /// below the zipper's focus.  Although a typical cost is `order log n` or better.
    ///
    /// See: [descend_first_k_path](ZipperIteration::descend_first_k_path)
    fn to_next_k_path(&mut self, k: usize) -> bool {
        let base_idx = if self.path().len() >= k {
            self.path().len() - k
        } else {
            return false
        };
        k_path_default_internal(self, k, base_idx)
    }
}

/// The default implementation of both [ZipperIteration::to_next_k_path] and [ZipperIteration::descend_first_k_path]
#[inline]
fn k_path_default_internal<Z: ZipperMoving + ?Sized>(z: &mut Z, k: usize, base_idx: usize) -> bool {
    loop {
        if z.path().len() < base_idx + k {
            while z.descend_first_byte() {
                if z.path().len() == base_idx + k { return true }
            }
        }
        if z.to_next_sibling_byte() {
            if z.path().len() == base_idx + k { return true }
            continue
        }
        while z.path().len() > base_idx {
            z.ascend_byte();
            if z.path().len() == base_idx { return false }
            if z.to_next_sibling_byte() { break }
        }
    }
}

/// An interface for a [Zipper] to support accessing the full path buffer used to create the zipper
pub trait ZipperAbsolutePath: ZipperMoving {
    /// Returns the entire path from the zipper's origin to its current focus
    ///
    /// The zipper's origin depends on how the zipper was created.  For zippers created directly from a
    /// [PathMap], `absolute_path` will start at the root of the map, regardless of the prefix path.
    ///
    /// `zip.origin_path() == zip.root_prefix_path() + zip.path()`
    fn origin_path(&self) -> &[u8];

    /// Returns the path from the zipper's origin to the zipper's root
    ///
    /// This function output remains constant throughout the zipper's life.
    ///
    /// After [reset](ZipperMoving::reset) is called, `zip.root_prefix_path() == zip.origin_path()`.
    fn root_prefix_path(&self) -> &[u8];
}

/// Implemented on zippers that traverse in-memory trie structures, as opposed to virtual
/// spaces or abstract projections.
///
/// In some cases `ZipperConcrete` can be implemented on projection zippers, such as [ProductZipper],
/// because it is composed of concrete tries
pub trait ZipperConcrete {
    /// Get an identifier unique to the node at the zipper's focus, if the zipper's focus is at the
    /// root of a node in memory.  When zipper's focus is inside of a node, returns `None`.
    ///
    /// NOTE: The returned value is not a logical hash of the contents, but is based on
    /// the node's memory address.  Therefore it is not stable across runs and can't be
    /// used to infer logical or structural equality.  Furthermore, it is subject to
    /// change when the content of the node is modified.
    ///
    /// However when returned identifiers are equal it means the zipper has arrived at the same node
    /// in memory, even if it got there via different parent paths through the trie.
    fn shared_node_id(&self) -> Option<u64>;

    /// Returns `true` if the zipper's focus is at a location that may be accessed via two or
    /// more distinct paths
    ///
    /// DISCUSSION: the `shared` property applied only to a singular position and is not transitive
    /// to descending locations in the trie.  In other words, if this function returns `true` for
    /// a specific location, it may not return `true` for other paths descended from that location.
    ///
    /// WARNING: your code must never rely on the return value of `is_shared` for correctness; this
    /// information should be used only for optimizations.  The `shared` property may be affected by
    /// a number of internal behaviors that must not be relied upon.  For example, a previously shared
    /// subtrie may be copied for thread isolation, or the internal trie representation might otherwise
    /// change, and alter the shared property.
    ///
    /// GOAT: Make a graphic diagram to illustrate the `shared` property.  The graphic should have
    /// multiple shared subtries accessible via distinct paths, and highlight which locations will be
    /// considered `shared` from the perspective of this method.
    fn is_shared(&self) -> bool;
}

/// Provides more direct control over a [ZipperMoving] zipper's path buffer
pub trait ZipperPathBuffer: ZipperMoving {
    /// Internal method to get the path, beyond its length.  Panics if `len` > the path's capacity, or
    /// if the zipper is relative and doesn't have an `origin_path`
    ///
    /// This method is unsafe because it relies on the caller to not read uninitialized memory, even if
    /// the memory has been allocated.
    unsafe fn origin_path_assert_len(&self, len: usize) -> &[u8];

    /// Make sure the path buffer is allocated, to facilitate zipper movement
    fn prepare_buffers(&mut self);

    /// Reserve buffer space within the zipper's path buffer and node stack
    ///
    /// This method will only grow the buffers and will never shrink them.
    fn reserve_buffers(&mut self, path_len: usize, stack_depth: usize);
}

pub(crate) mod zipper_priv {
    use super::*;

    pub trait ZipperPriv {
        type V: Clone + Send + Sync;
        type A: Allocator;

        /// Returns an abstracted reference to the node at the zipper's focus
        ///
        /// The meaning of each returned value:
        /// - `AbstractNodeRef::None`
        /// The focus is on a non-existant path
        ///
        /// - `BorrowedDyn(&'a dyn TrieNode<V>)`
        /// The focus is on an existing node, but the node's `TrieNodeODRc` is not available so
        /// a "shallow copy" i.e. refcount bump, is not possible
        ///
        /// - `BorrowedRc(&'a TrieNodeODRc<V>)`
        /// The focus is on an existing node, and we can access the `TrieNodeODRc`.  This is the
        /// ideal situation. (fastest path)
        ///
        /// - `BorrowedTiny(TinyRefNode<'a, V>)`
        /// The focus is on a position inside a node, and the TinyRefNode is effectively a pointer
        /// to that position
        ///
        /// - `OwnedRc(TrieNodeODRc<V>)`
        /// We needed to make a brand new node to represent this position.  This is the worst case
        /// scenario for performance because allocation was necessary
        fn get_focus(&self) -> AbstractNodeRef<'_, Self::V, Self::A>;

        /// Attemps to return a node at the zipper's focus.  Returns `None` if the focus is not
        /// on a node.
        ///
        /// DISCUSSION - What's the difference between `try_borrow_focus` and `get_focus`???
        /// The difference is in the intended use each is optimized for.
        ///
        /// * `get_focus` will return something that behaves like a node no matter what, if the
        /// focus is on an existing path.  So it succeeds regardless of the underlying trie
        /// structure.  It is used to get the source for algebraic and graft operations.
        ///
        /// * `try_borrow_focus` will only return a node if the zipper is positioned on a node
        /// in the underlying structure.  This enables the underlying structure to be cut, in
        /// preparation for safely splitting it into multiple independent regions, as when a
        /// [ZipperHead] needs to make a WriteZipper that can be sent to another thread. 
        fn try_borrow_focus(&self) -> Option<&TrieNodeODRc<Self::V, Self::A>>;
    }

    pub trait ZipperReadOnlyPriv<'a, V: Clone + Send + Sync, A: Allocator> {
        /// Internal method returns the minimal components that compose the zipper, which are:
        ///
        /// `(focus_node, node_key, focus_val)`
        ///
        /// This method will always return either a zero-length `node_key` or `None` for
        /// `focus_val` (it may return both of those things, but always at least one)
        fn borrow_raw_parts(&self) -> (TaggedNodeRef<'_, V, A>, &[u8], Option<&V>);

        /// Returns a the [ReadZipperCore] from inside the zipper leaving a placeholder in the zipper.
        /// Returns `None` if the zipper doesn't support movement
        ///
        /// WARNING: Separating a core from its container is very dangerous.  This method should not be
        /// used lightly.  The reason this method doesn't consume the zipper because we need to keep the
        /// original around to keep the tracker, or parhaps a backing map, active as long as we're working
        /// with this core.
        ///
        /// NOTE: (This isn't in its own trait because I didn't want to further
        /// pollute the API, given we already have [ZipperReadOnly] and [ZipperMoving])
        fn take_core(&mut self) -> Option<ReadZipperCore<'a, 'static, V, A>>;
    }
}
use zipper_priv::*;

impl<Z> Zipper for &mut Z where Z: Zipper {
    fn path_exists(&self) -> bool { (**self).path_exists() }
    fn is_val(&self) -> bool { (**self).is_val() }
    fn child_count(&self) -> usize { (**self).child_count() }
    fn child_mask(&self) -> ByteMask { (**self).child_mask() }
}

impl<Z> ZipperMoving for &mut Z where Z: ZipperMoving + Zipper {
    fn at_root(&self) -> bool { (**self).at_root() }
    fn reset(&mut self) { (**self).reset() }
    fn path(&self) -> &[u8] { (**self).path() }
    fn val_count(&self) -> usize { (**self).val_count() }
    fn descend_to<K: AsRef<[u8]>>(&mut self, k: K) -> bool { (**self).descend_to(k) }
    fn descend_to_existing<K: AsRef<[u8]>>(&mut self, k: K) -> usize { (**self).descend_to_existing(k) }
    fn descend_to_val<K: AsRef<[u8]>>(&mut self, k: K) -> usize { (**self).descend_to_val(k) }
    fn descend_to_byte(&mut self, k: u8) -> bool { (**self).descend_to_byte(k) }
    fn descend_indexed_byte(&mut self, idx: usize) -> bool { (**self).descend_indexed_byte(idx) }
    fn descend_first_byte(&mut self) -> bool { (**self).descend_first_byte() }
    fn descend_until(&mut self) -> bool { (**self).descend_until() }
    fn ascend(&mut self, steps: usize) -> bool { (**self).ascend(steps) }
    fn ascend_byte(&mut self) -> bool { (**self).ascend_byte() }
    fn ascend_until(&mut self) -> bool { (**self).ascend_until() }
    fn ascend_until_branch(&mut self) -> bool { (**self).ascend_until_branch() }
    fn to_next_sibling_byte(&mut self) -> bool { (**self).to_next_sibling_byte() }
    fn to_prev_sibling_byte(&mut self) -> bool { (**self).to_prev_sibling_byte() }
    fn to_next_step(&mut self) -> bool { (**self).to_next_step() }
}

impl<Z> ZipperAbsolutePath for &mut Z where Z: ZipperAbsolutePath {
    fn origin_path(&self) -> &[u8] { (**self).origin_path() }
    fn root_prefix_path(&self) -> &[u8] { (**self).root_prefix_path() }
}

impl<Z> ZipperIteration for &mut Z where Z: ZipperIteration {
    fn to_next_val(&mut self) -> bool { (**self).to_next_val() }
    fn descend_first_k_path(&mut self, k: usize) -> bool { (**self).descend_first_k_path(k) }
    fn to_next_k_path(&mut self, k: usize) -> bool { (**self).to_next_k_path(k) }
}

impl<V, Z> ZipperValues<V> for &mut Z where Z: ZipperValues<V> {
    fn val(&self) -> Option<&V> { (**self).val() }
}

impl<V, Z> ZipperForking<V> for &mut Z where Z: ZipperForking<V> {
    type ReadZipperT<'a> = Z::ReadZipperT<'a> where Self: 'a;
    fn fork_read_zipper<'a>(&'a self) -> Self::ReadZipperT<'a> { (**self).fork_read_zipper() }
}

impl<V: Clone + Send + Sync, Z, A: Allocator> ZipperSubtries<V, A> for &mut Z where Z: ZipperSubtries<V, A> {
    fn make_map(&self) -> Option<PathMap<Self::V, A>> { (**self).make_map() }
}

impl<'a, V: Clone + Send + Sync, Z> ZipperReadOnlyValues<'a, V> for &mut Z where Z: ZipperReadOnlyValues<'a, V>, Self: ZipperValues<V> {
    fn get_val(&self) -> Option<&'a V> { (**self).get_val() }
}

impl<'a, V: Clone + Send + Sync, Z> ZipperReadOnlyConditionalValues<'a, V> for &mut Z where Z: ZipperReadOnlyConditionalValues<'a, V>, Self: ZipperValues<V> {
    type WitnessT = Z::WitnessT;
    fn witness<'w>(&self) -> Z::WitnessT { (**self).witness() }
    fn get_val_with_witness<'w>(&self, witness: &'w Z::WitnessT) -> Option<&'w V> where 'a: 'w { (**self).get_val_with_witness(witness) }
}

impl<'a, V, Z> ZipperReadOnlyIteration<'a, V> for &mut Z where Z: ZipperReadOnlyIteration<'a, V>, Self: ZipperReadOnlyValues<'a, V> + ZipperIteration {
    fn to_next_get_val(&mut self) -> Option<&'a V> { (**self).to_next_get_val() }
}

impl<'a, V, Z> ZipperReadOnlyConditionalIteration<'a, V> for &mut Z where Z: ZipperReadOnlyConditionalIteration<'a, V>, Self: ZipperReadOnlyConditionalValues<'a, V, WitnessT = Z::WitnessT> + ZipperIteration {
    fn to_next_get_val_with_witness<'w>(&mut self, witness: &'w Self::WitnessT) -> Option<&'w V> where 'a: 'w { (**self).to_next_get_val_with_witness(witness) }
}

impl<'a, V: Clone + Send + Sync + 'a, Z, A: Allocator + 'a> ZipperReadOnlySubtries<'a, V, A> for &mut Z where Z: ZipperReadOnlySubtries<'a, V, A>, Self: ZipperReadOnlyPriv<'a, V, A> + ZipperSubtries<V, A> {
    type TrieRefT = <Z as ZipperReadOnlySubtries<'a, V, A>>::TrieRefT;
    fn trie_ref_at_path<K: AsRef<[u8]>>(&self, path: K) -> Self::TrieRefT { (**self).trie_ref_at_path(path) }
}

impl<Z> ZipperConcrete for &mut Z where Z: ZipperConcrete {
    #[inline]
    fn shared_node_id(&self) -> Option<u64> { (**self).shared_node_id() }
    #[inline]
    fn is_shared(&self) -> bool { (**self).is_shared() }
}

impl<V: Clone + Send + Sync, Z, A: Allocator> ZipperPriv for &mut Z where Z: ZipperPriv<V=V, A=A> {
    type V = V;
    type A = A;
    fn get_focus(&self) -> AbstractNodeRef<'_, Self::V, Self::A> { (**self).get_focus() }
    fn try_borrow_focus(&self) -> Option<&TrieNodeODRc<Self::V, Self::A>> { (**self).try_borrow_focus() }
}

impl<Z> ZipperPathBuffer for &mut Z where Z: ZipperPathBuffer {
    unsafe fn origin_path_assert_len(&self, len: usize) -> &[u8] { unsafe{ (**self).origin_path_assert_len(len) } }
    fn prepare_buffers(&mut self) { (**self).prepare_buffers() }
    fn reserve_buffers(&mut self, path_len: usize, stack_depth: usize) { (**self).reserve_buffers(path_len, stack_depth) }
}

impl<'a, V: Clone + Send + Sync, Z, A: Allocator> ZipperReadOnlyPriv<'a, V, A> for &mut Z where Z: ZipperReadOnlyPriv<'a, V, A> {
    fn borrow_raw_parts<'z>(&'z self) -> (TaggedNodeRef<'z, V, A>, &'z [u8], Option<&'z V>) { (**self).borrow_raw_parts() }
    fn take_core(&mut self) -> Option<ReadZipperCore<'a, 'static, V, A>> { (**self).take_core() }
}

// ***---***---***---***---***---***---***---***---***---***---***---***---***---***---***---***---***---***---
// ReadZipperTracked
// ***---***---***---***---***---***---***---***---***---***---***---***---***---***---***---***---***---***---

/// A [Zipper] returned from a [ZipperHead] that is unable to modify the trie
#[derive(Clone)]
pub struct ReadZipperTracked<'a, 'path, V: Clone + Send + Sync, A: Allocator = GlobalAlloc> {
    z: ReadZipperCore<'a, 'path, V, A>,
    #[allow(unused)]
    tracker: Option<ZipperTracker<TrackingRead>>,
}

//The Drop impl ensures the tracker gets dropped at the right time
impl<V: Clone + Send + Sync, A: Allocator> Drop for ReadZipperTracked<'_, '_, V, A> {
    fn drop(&mut self) { }
}

impl<V: Clone + Send + Sync + Unpin, A: Allocator> Zipper for ReadZipperTracked<'_, '_, V, A>{
    fn path_exists(&self) -> bool { self.z.path_exists() }
    fn is_val(&self) -> bool { self.z.is_val() }
    fn child_count(&self) -> usize { self.z.child_count() }
    fn child_mask(&self) -> ByteMask { self.z.child_mask() }
}

impl<V: Clone + Send + Sync + Unpin, A: Allocator> ZipperValues<V> for ReadZipperTracked<'_, '_, V, A>{
    fn val(&self) -> Option<&V> { self.z.val() }
}

impl<V: Clone + Send + Sync + Unpin, A: Allocator> ZipperForking<V> for ReadZipperTracked<'_, '_, V, A>{
    type ReadZipperT<'a> = ReadZipperUntracked<'a, 'a, V, A> where Self: 'a;
    fn fork_read_zipper<'a>(&'a self) -> Self::ReadZipperT<'a> {
        let forked_zipper = self.z.fork_read_zipper();
        Self::ReadZipperT::new_forked_with_inner_zipper(forked_zipper)
    }
}

impl<V: Clone + Send + Sync + Unpin, A: Allocator> ZipperSubtries<V, A> for ReadZipperTracked<'_, '_, V, A>{
    fn make_map(&self) -> Option<PathMap<Self::V, A>> { self.z.make_map() }
}

impl<'trie, V: Clone + Send + Sync + Unpin + 'trie, A: Allocator + 'trie> ZipperMoving for ReadZipperTracked<'trie, '_, V, A> {
    fn at_root(&self) -> bool { self.z.at_root() }
    fn reset(&mut self) { self.z.reset() }
    #[inline]
    fn path(&self) -> &[u8] { self.z.path() }
    fn val_count(&self) -> usize { self.z.val_count() }
    fn descend_to<K: AsRef<[u8]>>(&mut self, k: K) -> bool { self.z.descend_to(k) }
    fn descend_to_existing<K: AsRef<[u8]>>(&mut self, k: K) -> usize { self.z.descend_to_existing(k) }
    fn descend_to_val<K: AsRef<[u8]>>(&mut self, k: K) -> usize { self.z.descend_to_val(k) }
    fn descend_to_byte(&mut self, k: u8) -> bool { self.z.descend_to_byte(k) }
    fn descend_indexed_byte(&mut self, child_idx: usize) -> bool { self.z.descend_indexed_byte(child_idx) }
    fn descend_first_byte(&mut self) -> bool { self.z.descend_first_byte() }
    fn descend_until(&mut self) -> bool { self.z.descend_until() }
    fn to_next_sibling_byte(&mut self) -> bool { self.z.to_next_sibling_byte() }
    fn to_prev_sibling_byte(&mut self) -> bool { self.z.to_prev_sibling_byte() }
    fn ascend(&mut self, steps: usize) -> bool { self.z.ascend(steps) }
    fn ascend_byte(&mut self) -> bool { self.z.ascend_byte() }
    fn ascend_until(&mut self) -> bool { self.z.ascend_until() }
    fn ascend_until_branch(&mut self) -> bool { self.z.ascend_until_branch() }
    fn to_next_step(&mut self) -> bool { self.z.to_next_step() }
}

impl<'trie, V: Clone + Send + Sync + Unpin + 'trie, A: Allocator + 'trie> ZipperReadOnlyConditionalValues<'trie, V> for ReadZipperTracked<'trie, '_, V, A> {
    type WitnessT = ReadZipperWitness<V, A>;
    fn witness<'w>(&self) -> ReadZipperWitness<V, A> { self.z.witness() }
    fn get_val_with_witness<'w>(&self, witness: &'w ReadZipperWitness<V, A>) -> Option<&'w V> where 'trie: 'w { self.z.get_val_with_witness(witness) }
}

impl<'a, V: Clone + Send + Sync + Unpin + 'a, A: Allocator + 'a> ZipperReadOnlySubtries<'a, V, A> for ReadZipperTracked<'a, '_, V, A> {
    type TrieRefT = TrieRefOwned<V, A>;
    fn trie_ref_at_path<K: AsRef<[u8]>>(&self, path: K) -> TrieRefOwned<V, A> {
        let path = path.as_ref();
        TrieRefOwned::new_with_key_and_path_in(self.z.focus_parent(), self.val(), self.z.node_key(), path, self.z.alloc.clone())
    }
}

impl<V: Clone + Send + Sync + Unpin, A: Allocator> ZipperConcrete for ReadZipperTracked<'_, '_, V, A> {
    #[inline]
    fn shared_node_id(&self) -> Option<u64> { self.z.shared_node_id() }
    #[inline]
    fn is_shared(&self) -> bool { self.z.is_shared() }
}

impl<'a, V: Clone + Send + Sync + Unpin + 'a, A: Allocator + 'a> ZipperReadOnlyPriv<'a, V, A> for ReadZipperTracked<'a, '_, V, A> {
    fn borrow_raw_parts<'z>(&'z self) -> (TaggedNodeRef<'z, V, A>, &'z [u8], Option<&'z V>) { self.z.borrow_raw_parts() }
    fn take_core(&mut self) -> Option<ReadZipperCore<'a, 'static, V, A>> {
        let mut temp_core = ReadZipperCore::new_with_node_and_path_internal_in(OwnedOrBorrowed::None, &[], 0, None, self.z.alloc.clone());
        core::mem::swap(&mut temp_core, &mut self.z);
        Some(temp_core.make_static_path())
    }
}

impl<V: Clone + Send + Sync + Unpin, A: Allocator> zipper_priv::ZipperPriv for ReadZipperTracked<'_, '_, V, A> {
    type V = V;
    type A = A;
    fn get_focus(&self) -> AbstractNodeRef<'_, Self::V, Self::A> { self.z.get_focus() }
    fn try_borrow_focus(&self) -> Option<&TrieNodeODRc<Self::V, Self::A>> { self.z.try_borrow_focus() }
}

impl<'trie, V: Clone + Send + Sync + Unpin + 'trie, A: Allocator + 'trie> ZipperPathBuffer for ReadZipperTracked<'trie, '_, V, A> {
    unsafe fn origin_path_assert_len(&self, len: usize) -> &[u8] { unsafe{ self.z.origin_path_assert_len(len) } }
    fn prepare_buffers(&mut self) { self.z.prepare_buffers() }
    fn reserve_buffers(&mut self, path_len: usize, stack_depth: usize) { self.z.reserve_buffers(path_len, stack_depth) }
}

impl<'trie, V: Clone + Send + Sync + Unpin + 'trie, A: Allocator + 'trie> ZipperIteration for ReadZipperTracked<'trie, '_, V, A> {
    fn to_next_val(&mut self) -> bool { self.z.to_next_val() }
    fn descend_first_k_path(&mut self, k: usize) -> bool { self.z.descend_first_k_path(k) }
    fn to_next_k_path(&mut self, k: usize) -> bool { self.z.to_next_k_path(k) }
}

impl<'trie, V: Clone + Send + Sync + Unpin + 'trie, A: Allocator + 'trie> ZipperReadOnlyConditionalIteration<'trie, V> for ReadZipperTracked<'trie, '_, V, A> { }

impl<'trie, V: Clone + Send + Sync + Unpin + 'trie, A: Allocator + 'trie> ZipperAbsolutePath for ReadZipperTracked<'trie, '_, V, A> {
    fn origin_path(&self) -> &[u8] { self.z.origin_path() }
    fn root_prefix_path(&self) -> &[u8] { self.z.root_prefix_path() }
}

impl<'a, 'path, V: Clone + Send + Sync + Unpin, A: Allocator + 'a> ReadZipperTracked<'a, 'path, V, A> {
    /// See [ReadZipperCore::new_with_node_and_path]
    pub(crate) fn new_with_node_and_path_in(root_node: &'a TrieNodeODRc<V, A>, owned_root: bool, path: &'path [u8], root_prefix_len: usize, root_key_start: usize, root_val: Option<&'a V>, alloc: A, tracker: Option<ZipperTracker<TrackingRead>>) -> Self {
        let core = ReadZipperCore::new_with_node_and_path_in(root_node, owned_root, path, root_prefix_len, root_key_start, root_val, alloc);
        Self { z: core, tracker }
    }
    /// See [ReadZipperCore::new_with_node_and_cloned_path]
    pub(crate) fn new_with_node_and_cloned_path_in(root_node: &'a TrieNodeODRc<V, A>, owned_root: bool, path: &[u8], root_prefix_len: usize, root_key_start: usize, root_val: Option<&'a V>, alloc: A, tracker: Option<ZipperTracker<TrackingRead>>) -> Self {
        let core = ReadZipperCore::new_with_node_and_cloned_path_in(root_node, owned_root, path, root_prefix_len, root_key_start, root_val, alloc);
        Self { z: core, tracker }
    }
}

//GOAT, the standard prototype of IntoIterator isn't compatible with ReadZipperTracked anymore because 
// we would need to require a witness to create the iterator.  We could add a special into_iter method
// but I will wait for somebody to ask for it.
//
// impl<'a, 'path, V: Clone + Send + Sync + Unpin + 'a, A: Allocator + 'a> std::iter::IntoIterator for ReadZipperTracked<'a, 'path, V, A> {
//     type Item = (Vec<u8>, &'a V);
//     type IntoIter = ReadZipperIter<'a, 'path, V, A>;

//     fn into_iter(self) -> Self::IntoIter {
//         //Destructure `self` without dropping it
//         let zip = core::mem::ManuallyDrop::new(self);
//         let core_z = unsafe { std::ptr::read(&zip.z) };
//         let tracker = unsafe { std::ptr::read(&zip.tracker) };
//         ReadZipperIter {
//             started: false,
//             zipper: Some(core_z),
//             _tracker: Some(tracker)
//         }
//     }
// }

// ***---***---***---***---***---***---***---***---***---***---***---***---***---***---***---***---***---***---
// ReadZipperUntracked
// ***---***---***---***---***---***---***---***---***---***---***---***---***---***---***---***---***---***---

/// A [Zipper] that is unable to modify the trie, used when it is possible to statically guarantee
/// non-interference between zippers
#[derive(Clone)]
pub struct ReadZipperUntracked<'a, 'path, V: Clone + Send + Sync, A: Allocator = GlobalAlloc> {
    z: ReadZipperCore<'a, 'path, V, A>,
}

impl<V: Clone + Send + Sync + Unpin, A: Allocator> Zipper for ReadZipperUntracked<'_, '_, V, A> {
    fn path_exists(&self) -> bool { self.z.path_exists() }
    fn is_val(&self) -> bool { self.z.is_val() }
    fn child_count(&self) -> usize { self.z.child_count() }
    fn child_mask(&self) -> ByteMask { self.z.child_mask() }
}

impl<V: Clone + Send + Sync + Unpin, A: Allocator> ZipperValues<V> for ReadZipperUntracked<'_, '_, V, A> {
    fn val(&self) -> Option<&V> { self.z.val() }
}

impl<V: Clone + Send + Sync + Unpin, A: Allocator> ZipperForking<V> for ReadZipperUntracked<'_, '_, V, A> {
    type ReadZipperT<'a> = ReadZipperUntracked<'a, 'a, V, A> where Self: 'a;
    fn fork_read_zipper<'a>(&'a self) -> Self::ReadZipperT<'a> {
        let forked_zipper = self.z.fork_read_zipper();
        Self::ReadZipperT::new_forked_with_inner_zipper(forked_zipper)
    }
}

impl<V: Clone + Send + Sync + Unpin, A: Allocator> ZipperSubtries<V, A> for ReadZipperUntracked<'_, '_, V, A> {
    fn make_map(&self) -> Option<PathMap<Self::V, A>> { self.z.make_map() }
}

impl<'trie, V: Clone + Send + Sync + Unpin + 'trie, A: Allocator + 'trie> ZipperMoving for ReadZipperUntracked<'trie, '_, V, A> {
    fn at_root(&self) -> bool { self.z.at_root() }
    fn reset(&mut self) { self.z.reset() }
    #[inline]
    fn path(&self) -> &[u8] { self.z.path() }
    fn val_count(&self) -> usize { self.z.val_count() }
    fn descend_to<K: AsRef<[u8]>>(&mut self, k: K) -> bool { self.z.descend_to(k) }
    fn descend_to_existing<K: AsRef<[u8]>>(&mut self, k: K) -> usize { self.z.descend_to_existing(k) }
    fn descend_to_val<K: AsRef<[u8]>>(&mut self, k: K) -> usize { self.z.descend_to_val(k) }
    fn descend_to_byte(&mut self, k: u8) -> bool { self.z.descend_to_byte(k) }
    fn descend_indexed_byte(&mut self, child_idx: usize) -> bool { self.z.descend_indexed_byte(child_idx) }
    fn descend_first_byte(&mut self) -> bool { self.z.descend_first_byte() }
    fn descend_until(&mut self) -> bool { self.z.descend_until() }
    fn to_next_sibling_byte(&mut self) -> bool { self.z.to_next_sibling_byte() }
    fn to_prev_sibling_byte(&mut self) -> bool { self.z.to_prev_sibling_byte() }
    fn ascend(&mut self, steps: usize) -> bool { self.z.ascend(steps) }
    fn ascend_byte(&mut self) -> bool { self.z.ascend_byte() }
    fn ascend_until(&mut self) -> bool { self.z.ascend_until() }
    fn ascend_until_branch(&mut self) -> bool { self.z.ascend_until_branch() }
    fn to_next_step(&mut self) -> bool { self.z.to_next_step() }
}

impl<'trie, V: Clone + Send + Sync + Unpin + 'trie, A: Allocator + 'trie> ZipperReadOnlyValues<'trie, V> for ReadZipperUntracked<'trie, '_, V, A> {
    fn get_val(&self) -> Option<&'trie V> { unsafe{ self.z.get_val() } }
}

impl<'trie, V: Clone + Send + Sync + Unpin + 'trie, A: Allocator + 'trie> ZipperReadOnlyConditionalValues<'trie, V> for ReadZipperUntracked<'trie, '_, V, A> {
    type WitnessT = ();
    fn witness<'w>(&self) -> Self::WitnessT { () }
    fn get_val_with_witness<'w>(&self, _witness: &'w Self::WitnessT) -> Option<&'w V> where 'trie: 'w { self.get_val() }
}

impl<'a, V: Clone + Send + Sync + Unpin + 'a, A: Allocator + 'a> ZipperReadOnlySubtries<'a, V, A> for ReadZipperUntracked<'a, '_, V, A> {
    type TrieRefT = TrieRefBorrowed<'a, V, A>;
    fn trie_ref_at_path<K: AsRef<[u8]>>(&self, path: K) -> TrieRefBorrowed<'a, V, A> {
        let path = path.as_ref();
        TrieRefBorrowed::new_with_key_and_path_in(self.z.focus_parent_borrowed(), self.get_val(), self.z.node_key(), path, self.z.alloc.clone())
    }
}

impl<V: Clone + Send + Sync + Unpin, A: Allocator> ZipperConcrete for ReadZipperUntracked<'_, '_, V, A> {
    #[inline]
    fn shared_node_id(&self) -> Option<u64> { self.z.shared_node_id() }
    #[inline]
    fn is_shared(&self) -> bool { self.z.is_shared() }
}

impl<'a, V: Clone + Send + Sync + Unpin + 'a, A: Allocator + 'a> ZipperReadOnlyPriv<'a, V, A> for ReadZipperUntracked<'a, '_, V, A>{
    fn borrow_raw_parts<'z>(&'z self) -> (TaggedNodeRef<'z, V, A>, &'z [u8], Option<&'z V>) { self.z.borrow_raw_parts() }
    fn take_core(&mut self) -> Option<ReadZipperCore<'a, 'static, V, A>> {
        let mut temp_core = ReadZipperCore::new_with_node_and_path_internal_in(OwnedOrBorrowed::None, &[], 0, None, self.z.alloc.clone());
        core::mem::swap(&mut temp_core, &mut self.z);
        Some(temp_core.make_static_path())
    }
}

impl<V: Clone + Send + Sync + Unpin, A: Allocator> zipper_priv::ZipperPriv for ReadZipperUntracked<'_, '_, V, A> {
    type V = V;
    type A = A;
    fn get_focus(&self) -> AbstractNodeRef<'_, Self::V, Self::A> { self.z.get_focus() }
    fn try_borrow_focus(&self) -> Option<&TrieNodeODRc<Self::V, Self::A>> { self.z.try_borrow_focus() }
}

impl<'trie, V: Clone + Send + Sync + Unpin + 'trie, A: Allocator + 'trie> ZipperPathBuffer for ReadZipperUntracked<'trie, '_, V, A> {
    unsafe fn origin_path_assert_len(&self, len: usize) -> &[u8] { unsafe{ self.z.origin_path_assert_len(len) } }
    fn prepare_buffers(&mut self) { self.z.prepare_buffers() }
    fn reserve_buffers(&mut self, path_len: usize, stack_depth: usize) { self.z.reserve_buffers(path_len, stack_depth) }
}

impl<'trie, V: Clone + Send + Sync + Unpin + 'trie, A: Allocator + 'trie> ZipperIteration for ReadZipperUntracked<'trie, '_, V, A> {
    fn to_next_val(&mut self) -> bool { self.z.to_next_val() }
    fn descend_first_k_path(&mut self, k: usize) -> bool { self.z.descend_first_k_path(k) }
    fn to_next_k_path(&mut self, k: usize) -> bool { self.z.to_next_k_path(k) }
}

impl<'trie, V: Clone + Send + Sync + Unpin + 'trie, A: Allocator + 'trie> ZipperReadOnlyIteration<'trie, V> for ReadZipperUntracked<'trie, '_, V, A> {
    fn to_next_get_val(&mut self) -> Option<&'trie V> { unsafe{ self.z.to_next_get_val() } }
}

impl<'trie, V: Clone + Send + Sync + Unpin + 'trie, A: Allocator + 'trie> ZipperReadOnlyConditionalIteration<'trie, V> for ReadZipperUntracked<'trie, '_, V, A> { }

impl<'trie, V: Clone + Send + Sync + Unpin + 'trie, A: Allocator + 'trie> ZipperAbsolutePath for ReadZipperUntracked<'trie, '_, V, A> {
    fn origin_path(&self) -> &[u8] { self.z.origin_path() }
    fn root_prefix_path(&self) -> &[u8] { self.z.root_prefix_path() }
}

impl<'a, 'path, V: Clone + Send + Sync + Unpin + 'a, A: Allocator + 'a> ReadZipperUntracked<'a, 'path, V, A> {
    /// See [ReadZipperCore::new_with_node_and_path]
    pub(crate) fn new_with_node_and_path_in(root_node: &'a TrieNodeODRc<V, A>, path: &'path [u8], root_prefix_len: usize, root_key_start: usize, root_val: Option<&'a V>, alloc: A) -> Self {
        let core = ReadZipperCore::new_with_node_and_path_in(root_node, false, path, root_prefix_len, root_key_start, root_val, alloc);
        Self { z: core }
    }
    /// See [ReadZipperCore::new_with_node_and_path_internal]
    pub(crate) fn new_with_node_and_path_internal_in(root_node: &'a TrieNodeODRc<V, A>, path: &'path [u8], root_key_start: usize, root_val: Option<&'a V>, alloc: A) -> Self {
        let core = ReadZipperCore::new_with_node_and_path_internal_in(OwnedOrBorrowed::Borrowed(root_node), path, root_key_start, root_val, alloc);
        Self { z: core }
    }
    /// See [ReadZipperCore::new_with_node_and_cloned_path]
    pub(crate) fn new_with_node_and_cloned_path_in(root_node: &'a TrieNodeODRc<V, A>, path: &[u8], root_prefix_len: usize, root_key_start: usize, root_val: Option<&'a V>, alloc: A) -> Self {
        let core = ReadZipperCore::new_with_node_and_cloned_path_in(root_node, false, path, root_prefix_len, root_key_start, root_val, alloc);
        Self { z: core }
    }
    /// Makes a new `ReadZipperUntracked` for use in the implementation of [Zipper::fork_read_zipper].
    /// Forked zippers never need to be tracked because they are always fully covered by their parent's permissions
    pub(crate) fn new_forked_with_inner_zipper(core: ReadZipperCore<'a, 'path, V, A>) -> Self {
        ReadZipperUntracked{ z: core }
    }
}

impl<'a, 'path, V: Clone + Send + Sync + Unpin + 'a, A: Allocator + 'a> std::iter::IntoIterator for ReadZipperUntracked<'a, 'path, V, A> {
    type Item = (Vec<u8>, &'a V);
    type IntoIter = ReadZipperIter<'a, 'path, V, A>;

    fn into_iter(self) -> Self::IntoIter {
        //Destructure `self` without dropping it
        let zip = core::mem::ManuallyDrop::new(self);
        let core_z = unsafe { std::ptr::read(&zip.z) };
        ReadZipperIter {
            started: false,
            zipper: Some(core_z),
        }
    }
}

// ***---***---***---***---***---***---***---***---***---***---***---***---***---***---***---***---***---***---
// ReadZipperOwned
// ***---***---***---***---***---***---***---***---***---***---***---***---***---***---***---***---***---***---

/// A [Zipper] that holds ownership of the root node, so there is no need for a lifetime parameter
//
//GOAT ReadZipperOwned doesn't need its internal map anymore.
// Then, ReadZipperTracked is then just a ReadZipperOwned plus a tracker
//**UPDATE** TOo early to make this change; because the root value still lives outside the ReadZipper.  We could move to an owned root value, like we did for TrieRefOwned, but I would rather just push ahead with moving root values inside nodes.  For now I am just trying to get to the right external API.
pub struct ReadZipperOwned<V: Clone + Send + Sync + 'static, A: Allocator + 'static = GlobalAlloc> {
    map: MaybeDangling<Box<PathMap<V, A>>>,
    // NOTE About this Box around the WriteZipperCore... The reason this is needed is for the
    // [WriteZipperOwned::into_map] method.  This box effectively provides a fence, ensuring that the
    // `&mut` references to the `map` and the `prefix_path` are totally gone before we access `map`.
    // But I would like to find a zero-cost way to accomplish the same thing without the indirection.
    //
    // UPDATE: I could give the ReadZipperCore the same ptr treatment that I did to WriteZipper with the
    // WZNodePtr, although it's likely easier for the ReadZipperCore because we don't have to worry about
    // mutability and the constraints of the MutCursorRootedVec
    z: Box<ReadZipperCore<'static, 'static, V, A>>,
}

impl<V: 'static + Clone + Send + Sync + Unpin, A: Allocator> Clone for ReadZipperOwned<V, A> {
    fn clone(&self) -> Self {
        let new_map = (**self.map).clone();
        Self::new_with_map(new_map, self.root_prefix_path())
    }
}

impl<V: 'static + Clone + Send + Sync + Unpin, A: Allocator> ReadZipperOwned<V, A> {
    /// See [ReadZipperCore::new_with_node_and_cloned_path]
    pub(crate) fn new_with_map<K: AsRef<[u8]>>(map: PathMap<V, A>, path: K) -> Self {
        map.ensure_root();
        let alloc = map.alloc.clone();
        let path = path.as_ref();
        let map = MaybeDangling::new(Box::new(map));
        let root_ref = unsafe{ &*(*map).root.get() }.as_ref().unwrap();
        let root_val = Option::as_ref( unsafe{ &*(*map).root_val.get() } );
        let core = ReadZipperCore::new_with_node_and_cloned_path_in(root_ref, true, path, path.len(), 0, root_val, alloc);
        Self { map, z: Box::new(core) }
    }
    /// Consumes the zipper and returns a map contained within the zipper
    pub fn into_map(self) -> PathMap<V, A> {
        drop(self.z);
        let map = MaybeDangling::into_inner(self.map);
        *map
    }
}

impl<V: Clone + Send + Sync + Unpin, A: Allocator> Zipper for ReadZipperOwned<V, A> {
    fn path_exists(&self) -> bool { self.z.path_exists() }
    fn is_val(&self) -> bool { self.z.is_val() }
    fn child_count(&self) -> usize { self.z.child_count() }
    fn child_mask(&self) -> ByteMask { self.z.child_mask() }
}

impl<V: Clone + Send + Sync + Unpin, A: Allocator> ZipperValues<V> for ReadZipperOwned<V, A> {
    fn val(&self) -> Option<&V> { unsafe{ self.z.get_val() } }
}

impl<V: Clone + Send + Sync + Unpin, A: Allocator> ZipperForking<V> for ReadZipperOwned<V, A> {
    type ReadZipperT<'a> = ReadZipperUntracked<'a, 'a, V, A> where Self: 'a;
    fn fork_read_zipper<'a>(&'a self) -> Self::ReadZipperT<'a> {
        let forked_zipper = self.z.fork_read_zipper();
        Self::ReadZipperT::new_forked_with_inner_zipper(forked_zipper)
    }
}

impl<V: Clone + Send + Sync + Unpin, A: Allocator> ZipperSubtries<V, A> for ReadZipperOwned<V, A> {
    fn make_map(&self) -> Option<PathMap<Self::V, A>> { self.z.make_map() }
}

impl<V: Clone + Send + Sync + Unpin, A: Allocator> ZipperMoving for ReadZipperOwned<V, A> {
    fn at_root(&self) -> bool { self.z.at_root() }
    fn reset(&mut self) { self.z.reset() }
    #[inline]
    fn path(&self) -> &[u8] { self.z.path() }
    fn val_count(&self) -> usize { self.z.val_count() }
    fn descend_to<K: AsRef<[u8]>>(&mut self, k: K) -> bool { self.z.descend_to(k) }
    fn descend_to_existing<K: AsRef<[u8]>>(&mut self, k: K) -> usize { self.z.descend_to_existing(k) }
    fn descend_to_val<K: AsRef<[u8]>>(&mut self, k: K) -> usize { self.z.descend_to_val(k) }
    fn descend_to_byte(&mut self, k: u8) -> bool { self.z.descend_to_byte(k) }
    fn descend_indexed_byte(&mut self, child_idx: usize) -> bool { self.z.descend_indexed_byte(child_idx) }
    fn descend_first_byte(&mut self) -> bool { self.z.descend_first_byte() }
    fn descend_until(&mut self) -> bool { self.z.descend_until() }
    fn to_next_sibling_byte(&mut self) -> bool { self.z.to_next_sibling_byte() }
    fn to_prev_sibling_byte(&mut self) -> bool { self.z.to_prev_sibling_byte() }
    fn ascend(&mut self, steps: usize) -> bool { self.z.ascend(steps) }
    fn ascend_byte(&mut self) -> bool { self.z.ascend_byte() }
    fn ascend_until(&mut self) -> bool { self.z.ascend_until() }
    fn ascend_until_branch(&mut self) -> bool { self.z.ascend_until_branch() }
    fn to_next_step(&mut self) -> bool { self.z.to_next_step() }
}

impl<'trie, V: Clone + Send + Sync + Unpin + 'trie, A: Allocator + 'trie> ZipperReadOnlyConditionalValues<'trie, V> for ReadZipperOwned<V, A> {
    type WitnessT = ReadZipperWitness<V, A>;
    fn witness<'w>(&self) -> ReadZipperWitness<V, A> { self.z.witness() }
    fn get_val_with_witness<'w>(&self, witness: &'w ReadZipperWitness<V, A>) -> Option<&'w V> where 'trie: 'w { self.z.get_val_with_witness(witness) }
}

impl<'a, V: Clone + Send + Sync + Unpin, A: Allocator> ZipperReadOnlySubtries<'a, V, A> for ReadZipperOwned<V, A> where Self: 'a {
    type TrieRefT = TrieRefOwned<V, A>;
    fn trie_ref_at_path<K: AsRef<[u8]>>(&self, path: K) -> TrieRefOwned<V, A> {
        let path = path.as_ref();
        TrieRefOwned::new_with_key_and_path_in(self.z.focus_parent(), self.val(), self.z.node_key(), path, self.z.alloc.clone())
    }
}

impl<V: Clone + Send + Sync + Unpin, A: Allocator> ZipperConcrete for ReadZipperOwned<V, A> {
    #[inline]
    fn shared_node_id(&self) -> Option<u64> { self.z.shared_node_id() }
    #[inline]
    fn is_shared(&self) -> bool { self.z.is_shared() }
}

impl<'a, V: Clone + Send + Sync + Unpin, A: Allocator> ZipperReadOnlyPriv<'a, V, A> for ReadZipperOwned<V, A> where Self: 'a {
    fn borrow_raw_parts<'z>(&'z self) -> (TaggedNodeRef<'z, V, A>, &'z [u8], Option<&'z V>) { self.z.borrow_raw_parts() }
    fn take_core(&mut self) -> Option<ReadZipperCore<'a, 'static, V, A>> {
        let mut temp_core = ReadZipperCore::new_with_node_and_path_internal_in(OwnedOrBorrowed::None, &[], 0, None, self.z.alloc.clone());
        core::mem::swap(&mut temp_core, &mut self.z);
        Some(temp_core.make_static_path())
    }
}

impl<V: Clone + Send + Sync + Unpin, A: Allocator> zipper_priv::ZipperPriv for ReadZipperOwned<V, A> {
    type V = V;
    type A = A;
    fn get_focus(&self) -> AbstractNodeRef<'_, Self::V, Self::A> { self.z.get_focus() }
    fn try_borrow_focus(&self) -> Option<&TrieNodeODRc<Self::V, Self::A>> { self.z.try_borrow_focus() }
}

impl<V: Clone + Send + Sync + Unpin, A: Allocator> ZipperPathBuffer for ReadZipperOwned<V, A> {
    unsafe fn origin_path_assert_len(&self, len: usize) -> &[u8] { unsafe{ self.z.origin_path_assert_len(len) } }
    fn prepare_buffers(&mut self) { self.z.prepare_buffers() }
    fn reserve_buffers(&mut self, path_len: usize, stack_depth: usize) { self.z.reserve_buffers(path_len, stack_depth) }
}

impl<V: Clone + Send + Sync + Unpin, A: Allocator> ZipperIteration for ReadZipperOwned<V, A> {
    fn to_next_val(&mut self) -> bool { self.z.to_next_val() }
    fn descend_first_k_path(&mut self, k: usize) -> bool { self.z.descend_first_k_path(k) }
    fn to_next_k_path(&mut self, k: usize) -> bool { self.z.to_next_k_path(k) }
}

impl<'trie, V: Clone + Send + Sync + Unpin + 'trie, A: Allocator + 'trie> ZipperReadOnlyConditionalIteration<'trie, V> for ReadZipperOwned<V, A> { }

impl<V: Clone + Send + Sync + Unpin, A: Allocator> ZipperAbsolutePath for ReadZipperOwned<V, A> {
    fn origin_path(&self) -> &[u8] { self.z.origin_path() }
    fn root_prefix_path(&self) -> &[u8] { self.z.root_prefix_path() }
}

// ***---***---***---***---***---***---***---***---***---***---***---***---***---***---***---***---***---***---
// ReadZipperCore (the actual implementation)
// ***---***---***---***---***---***---***---***---***---***---***---***---***---***---***---***---***---***---

/// Size of node stack to preallocate in the zipper
pub(crate) const EXPECTED_DEPTH: usize = 16;

/// Size in bytes to preallocate path storage in the zipper
pub(crate) const EXPECTED_PATH_LEN: usize = 64;

pub(crate) mod read_zipper_core {
    use crate::trie_node::*;
    use crate::PathMap;
    use crate::zipper::*;

    /// A [Zipper] that is unable to modify the trie
    ///
    /// (Internal type, but in private module so it can be part of sealed interface)
    pub struct ReadZipperCore<'a, 'path, V: Clone + Send + Sync, A: Allocator> {
        /// A reference to the entire origin path, of which `root_key` is the final subset
        origin_path: SliceOrLen<'path>,
        /// The byte offset in `origin_path` for the start of the root node's key.
        /// `root_key = origin_path[root_key_start..]`
        root_key_start: usize,
        /// The byte offset in `origin_path` for the start of the key in `root_node` that produces the
        /// zipper's root.  This is needed to access to the root value if we have a ReadZipper that was
        /// descended from a [ZipperHead], and thus the `root_node` field is `Owned`
        /// In the cases where this field is not used, it will be set to [usize::MAX]
        root_parent_key_start: usize,
        /// A special-case to access a value at the root node, because that value would be otherwise inaccessible
        /// NOTE: `root_val` will be `None`, except in situations where `ReadZipper` at the root of a map or `ZipperHead`
        root_val: Option<&'a V>,
        /// The [TrieNodeODRc] that contains the root node from which the zipper is descended. If the zipper
        /// is descended from a `ZipperHead`, this field will be `Owned`, otherwise it will be `Borrowed`
        root_node: OwnedOrBorrowed<'a, TrieNodeODRc<V, A>>,
        /// A reference to the focus node
        focus_node: MiriWrapper<TaggedNodeRef<'a, V, A>>,
        /// An iter token corresponding to the location of the `node_key` within the `focus_node`, or NODE_ITER_INVALID
        /// if iteration is not in-process
        focus_iter_token: u128,
        /// Stores the entire path from the root node, including the bytes from `root_key`
        prefix_buf: Vec<u8>,
        /// Stores a stack of parent node references.  Does not include the focus_node
        /// The tuple contains: `(node_ref, iter_token, key_offset_in_prefix_buf)`
        ancestors: Vec<(TaggedNodeRef<'a, V, A>, u128, usize)>,
        pub(crate) alloc: A,
    }

    //GOAT-TODO, we should unify this `OwnedOrBorrowed` type with [`AbstractNodeRef`], and it should be able to
    // be packed into a single 64-bit word, and do the right thing when it is dropped.
    #[derive(Clone, Debug)]
    pub enum OwnedOrBorrowed<'a, T> {
        Owned(T),
        Borrowed(&'a T),
        None,
    }

    impl<'a, T> From<Option<&'a T>> for OwnedOrBorrowed<'a, T> {
        fn from(opt: Option<&'a T>) -> Self {
            match opt {
                Some(t) => Self::Borrowed(t),
                None => Self::None
            }
        }
    }

    impl<'a, T> OwnedOrBorrowed<'a, T> {
        /// Returns a reference to the content, regardless of whether it is owned or borrowed
        #[inline]
        pub fn as_ref(&self) -> &T {
            match self {
                Self::Owned(t) => &t,
                Self::Borrowed(t) => t,
                Self::None => panic!(),
            }
        }
        //GOAT, may be unneeded
        // /// Returns a reference to the 
        // #[inline]
        // pub fn as_option(&self) -> Option<&T> {
        //     match self {
        //         Self::Owned(t) => Some(&t),
        //         Self::Borrowed(t) => Some(t),
        //         Self::None => None,
        //     }
        // }
        /// Returns a reference to the content in the reference lifetime, if it's borrowed.  Panics if the content is owned
        pub fn as_borrowed_ref(&self) -> &'a T {
            match self {
                Self::Borrowed(t) => t,
                Self::Owned(_) => panic!(),
                Self::None => panic!(),
            }
        }
        /// Returns a reference to the owned content, or `None` if the content is borrowed
        pub fn get_owned_ref(&self) -> Option<&T> {
            match self {
                Self::Owned(t) => Some(&t),
                Self::Borrowed(_) => None,
                Self::None => None,
            }
        }
        /// Returns `true` if the content is owned, or `false` otherwise
        pub fn is_owned(&self) -> bool {
            match self {
                Self::Owned(_) => true,
                Self::Borrowed(_) => false,
                Self::None => false,
            }
        }
        //GOAT, maybe unneeded
        // /// Returns `true` if the content is borrowed, or `false` otherwise
        // pub fn is_borrowed(&self) -> bool {
        //     match self {
        //         Self::Borrowed(_) => true,
        //         Self::Owned(_) => false,
        //         Self::None => false,
        //     }
        // }
    }

    #[cfg(miri)]
    type MiriWrapper<T> = Box<T>;

    #[cfg(not(miri))]
    use miri_wrapper::MiriWrapper;
    mod miri_wrapper {
        use std::ops::{Deref, DerefMut};

        /// A type that appears to be a Box but does nothing, so I can replace it with a box under miri
        ///
        /// The issue is how miri scopes its pointer tags, which make self-referential types fail
        /// when they are dropped, because the reference and the referant get dropped within the same
        /// scope.
        #[derive(Clone, Debug)]
        pub struct MiriWrapper<T>(T);

        impl<T> Deref for MiriWrapper<T> {
            type Target = T;
            #[inline]
            fn deref(&self) -> &T {
                &self.0
            }
        }
        impl<T> DerefMut for MiriWrapper<T> {
            #[inline]
            fn deref_mut(&mut self) -> &mut T {
                &mut self.0
            }
        }
        impl<T> MiriWrapper<T> {
            pub fn new(t: T) -> Self {
                Self(t)
            }
        }
    }

    impl<V: Clone + Send + Sync, A: Allocator> Clone for ReadZipperCore<'_, '_, V, A> where V: Clone {
        fn clone(&self) -> Self {
            Self {
                origin_path: self.origin_path.clone(),
                root_key_start: self.root_key_start,
                root_parent_key_start: self.root_parent_key_start,
                root_val: self.root_val,
                root_node: self.root_node.clone(),
                focus_node: self.focus_node.clone(),
                focus_iter_token: NODE_ITER_INVALID,
                prefix_buf: self.prefix_buf.clone(),
                ancestors: self.ancestors.clone(),
                alloc: self.alloc.clone(),
            }
        }
    }

    impl<V: Clone + Send + Sync + Unpin, A: Allocator> Zipper for ReadZipperCore<'_, '_, V, A> {
        fn path_exists(&self) -> bool {
            let key = self.node_key();
            if key.len() > 0 {
                self.focus_node.node_contains_partial_key(key)
            } else {
                true
            }
        }
        fn is_val(&self) -> bool {
            self.is_val_internal()
        }
        fn child_count(&self) -> usize {
            debug_assert!(self.is_regularized());
            self.focus_node.count_branches(self.node_key())
        }
        fn child_mask(&self) -> ByteMask {
            debug_assert!(self.is_regularized());
            self.focus_node.node_branches_mask(self.node_key())
        }
    }

    impl<V: Clone + Send + Sync + Unpin, A: Allocator> ZipperValues<V> for ReadZipperCore<'_, '_, V, A> {
        fn val(&self) -> Option<&V> { unsafe{ self.get_val() } }
    }

    impl<V: Clone + Send + Sync + Unpin, A: Allocator> ZipperForking<V> for ReadZipperCore<'_, '_, V, A> {
        type ReadZipperT<'a> = ReadZipperCore<'a, 'a, V, A> where Self: 'a;
        fn fork_read_zipper<'a>(&'a self) -> Self::ReadZipperT<'a> {
            let new_root_val = self.val();
            let new_root_path = self.origin_path();
            let new_root_key_start = new_root_path.len() - self.node_key().len();
            Self::ReadZipperT::new_with_node_and_path_internal_in(OwnedOrBorrowed::Borrowed(self.focus_parent()), new_root_path, new_root_key_start, new_root_val, self.alloc.clone())
        }
    }

    impl<V: Clone + Send + Sync + Unpin, A: Allocator> ZipperSubtries<V, A> for ReadZipperCore<'_, '_, V, A> {
        fn make_map(&self) -> Option<PathMap<Self::V, A>> {
            #[cfg(not(feature = "graft_root_vals"))]
            let root_val = None;
            #[cfg(feature = "graft_root_vals")]
            let root_val = self.val().cloned();

            let root_node = self.get_focus().into_option();
            if root_node.is_some() || root_val.is_some() {
                Some(PathMap::new_with_root_in(root_node, root_val, self.alloc.clone()))
            } else {
                None
            }
        }
    }

    impl<'trie, V: Clone + Send + Sync + Unpin + 'trie, A: Allocator + 'trie> ZipperMoving for ReadZipperCore<'trie, '_, V, A> {
        fn at_root(&self) -> bool {
            self.prefix_buf.len() <= self.origin_path.len()
        }

        fn reset(&mut self) {
            self.ancestors.truncate(1);
            match self.ancestors.pop() {
                Some((node, _tok, _prefix_len)) => {
                    *self.focus_node = node;
                    self.focus_iter_token = NODE_ITER_INVALID;
                },
                None => {}
            }
            self.prefix_buf.truncate(self.origin_path.len());
        }

        #[inline]
        fn path(&self) -> &[u8] {
            if self.prefix_buf.len() > 0 {
                &self.prefix_buf[self.origin_path.len()..]
            } else {
                &[]
            }
        }

        fn val_count(&self) -> usize {
            let root_val = self.is_val() as usize;
            if self.node_key().len() == 0 {
                val_count_below_root(*self.focus_node) + root_val
            } else {
                let focus = self.get_focus();
                if focus.is_none() {
                    root_val
                } else {
                    val_count_below_root(focus.as_tagged()) + root_val
                }
            }
        }
        fn descend_to<K: AsRef<[u8]>>(&mut self, k: K) -> bool {
            let k = k.as_ref();
            if k.len() == 0 {
                return self.path_exists() //Zero-length path is a no-op
            }

            self.prepare_buffers();
            debug_assert!(self.is_regularized());

            let (borrowed_self, key) = self.descend_to_internal(k);
            if key.len() == 0 {
                true
            } else {
                borrowed_self.focus_node.node_contains_partial_key(key)
            }
        }

        #[inline]
        fn descend_to_byte(&mut self, k: u8) -> bool {
            self.prepare_buffers();
            debug_assert!(self.is_regularized());

            self.prefix_buf.push(k);
            self.focus_iter_token = NODE_ITER_INVALID;
            if let Some((_consumed_byte_cnt, next_node)) = self.focus_node.node_get_child(self.node_key()) {
                let next_node = next_node.as_tagged();
                self.ancestors.push((*self.focus_node, self.focus_iter_token, self.prefix_buf.len()));
                *self.focus_node = next_node;
                return true;
            }
            self.focus_node.node_contains_partial_key(self.node_key())
        }

        fn descend_indexed_byte(&mut self, child_idx: usize) -> bool {
            self.prepare_buffers();
            debug_assert!(self.is_regularized());

            match self.focus_node.nth_child_from_key(self.node_key(), child_idx) {
                (Some(prefix), Some(child_node)) => {
                    self.prefix_buf.push(prefix);
                    self.ancestors.push((*self.focus_node.clone(), self.focus_iter_token, self.prefix_buf.len()));
                    *self.focus_node = child_node;
                    self.focus_iter_token = NODE_ITER_INVALID;
                    true
                },
                (Some(prefix), None) => {
                    self.prefix_buf.push(prefix);
                    self.focus_iter_token = NODE_ITER_INVALID;
                    true
                },
                (None, _) => false
            }
        }

        fn descend_first_byte(&mut self) -> bool {
            self.prepare_buffers();
            debug_assert!(self.is_regularized());
            let cur_tok = self.focus_node.iter_token_for_path(self.node_key());
            self.focus_iter_token = cur_tok;

            let (new_tok, key_bytes, child_node, _value) = self.focus_node.next_items(self.focus_iter_token);

            if new_tok != NODE_ITER_FINISHED {
                let byte_idx = self.node_key().len();
                if byte_idx >= key_bytes.len() {
                    debug_assert!(self.is_regularized());
                    return false; //We can't go any deeper down this path
                }
                self.focus_iter_token = new_tok;
                self.prefix_buf.push(key_bytes[byte_idx]);

                if key_bytes.len() == byte_idx+1 {
                    match child_node {
                        None => {},
                        Some(rec) => {
                            self.ancestors.push((*self.focus_node.clone(), new_tok, self.prefix_buf.len()));
                            *self.focus_node = rec.as_tagged();
                            self.focus_iter_token = self.focus_node.new_iter_token();
                        },
                    }
                }
                debug_assert!(self.is_regularized());
                true
            } else {
                self.focus_iter_token = new_tok;
                debug_assert!(self.is_regularized());
                false
            }
        }

        fn descend_until(&mut self) -> bool {
            debug_assert!(self.is_regularized());
            let mut moved = false;
            while self.child_count() == 1 {
                moved = true;
                self.descend_first();
                if self.is_val_internal() {
                    break;
                }
            }
            moved
        }

        fn descend_to_existing<K: AsRef<[u8]>>(&mut self, k: K) -> usize {
            let mut k = k.as_ref();
            if k.len() == 0 {
                return 0 //Zero-length path is a no-op
            }
            self.prepare_buffers();
            debug_assert!(self.is_regularized());

            let original_path_len = self.prefix_buf.len();
            let mut key_start = self.node_key_start();

            //Early out if we're on a non-existent path
            if key_start < self.prefix_buf.len() && !self.focus_node.node_contains_partial_key(&self.prefix_buf[key_start..]) {
                return 0
            }

            //Descend through all the existing nodes
            //
            //NOTE: One of the advantages of `descend_to_existing` vs ordinary `descend_to` is that it
            // avoids copying the whole path argument into the path buffer unless that's actually needed.
            // So this loop copies the path arg in chunks.  If we didn't care about this, we could just
            // grow the path buffer in one call with `self.descend_to_internal(k)`, like `descend_to` does
            const CHUNK_SIZE: usize = 64;
            debug_assert!(CHUNK_SIZE >= MAX_NODE_KEY_BYTES);
            while k.len() > 0 {
                let (chunk, remaining) = if k.len() > CHUNK_SIZE {
                    (&k[..CHUNK_SIZE], &k[CHUNK_SIZE..])
                } else {
                    (k, &[][..])
                };
                let _ = self.descend_to_internal(chunk);
                let new_key_start = self.node_key_start();
                if new_key_start == key_start {
                    break;
                }
                key_start = new_key_start;
                k = remaining;
            }

            //Now trim the buffer to the length of the last existing path within the node
            let node_key = &self.prefix_buf[key_start..];
            let overlap = if node_key.len() > 0 {
                self.focus_node.node_key_overlap(node_key)
            } else {
                0
            };
            self.prefix_buf.truncate(key_start+overlap);

            debug_assert!(self.is_regularized());
            self.prefix_buf.len() - original_path_len
        }

        //GOAT, WIP.  I think `node_first_val_depth_along_key` needs to change in order to
        // ignore values with a key length smaller than a specified length
        // fn descend_to_val<K: AsRef<[u8]>>(&mut self, k: K) -> usize {
        //     let mut k = k.as_ref();
        //     if k.len() == 0 {
        //         return 0 //Zero-length path is a no-op
        //     }
        //     self.prepare_buffers();
        //     debug_assert!(self.is_regularized());

        //     self.focus_node.node_first_val_depth_along_key();
        // }

        fn to_next_sibling_byte(&mut self) -> bool {
            self.prepare_buffers();
            if self.prefix_buf.len() == 0 {
                return false
            }
            debug_assert!(self.is_regularized());
            self.deregularize();
            if self.focus_iter_token == NODE_ITER_INVALID {
                let cur_tok = self.focus_node.iter_token_for_path(self.node_key());
                self.focus_iter_token = cur_tok;
            }

            if self.focus_iter_token == NODE_ITER_FINISHED {
                self.regularize();
                return false
            }

            let (mut new_tok, mut key_bytes, mut child_node, mut _value) = self.focus_node.next_items(self.focus_iter_token);
            while new_tok != NODE_ITER_FINISHED {
                //Check to see if the iter result has modified more than one byte
                let node_key = self.node_key();
                if node_key.len() == 0 {
                    self.focus_iter_token = NODE_ITER_INVALID;
                    return false;
                }
                let fixed_len = node_key.len() - 1;
                if fixed_len >= key_bytes.len() || key_bytes[..fixed_len] != node_key[..fixed_len] {
                    self.regularize();
                    return false;
                }

                if key_bytes[fixed_len] > node_key[fixed_len] {
                    *self.prefix_buf.last_mut().unwrap() = key_bytes[node_key.len()-1];
                    self.focus_iter_token = new_tok;

                    //If this operation landed us at the end of the path within the node, then we
                    // should re-regularize the zipper before returning
                    if key_bytes.len() == 1 {
                        match child_node {
                            None => {},
                            Some(rec) => {
                                self.ancestors.push((*self.focus_node.clone(), new_tok, self.prefix_buf.len()));
                                *self.focus_node = rec.as_tagged();
                                self.focus_iter_token = NODE_ITER_INVALID
                            },
                        }
                    }

                    debug_assert!(self.is_regularized());
                    return true
                }

                (new_tok, key_bytes, child_node, _value) = self.focus_node.next_items(new_tok);
            }

            self.focus_iter_token = NODE_ITER_FINISHED;
            self.regularize();
            false
        }

        fn to_prev_sibling_byte(&mut self) -> bool {
            self.to_sibling(false)
        }

        fn ascend(&mut self, mut steps: usize) -> bool {
            debug_assert!(self.is_regularized());
            while steps > 0 {
                if self.excess_key_len() == 0 {
                    match self.ancestors.pop() {
                        Some((node, iter_tok, _prefix_offset)) => {
                            *self.focus_node = node;
                            self.focus_iter_token = iter_tok;
                        },
                        None => {
                            debug_assert!(self.is_regularized());
                            return false
                        }
                    };
                }
                let cur_jump = steps.min(self.excess_key_len());
                self.prefix_buf.truncate(self.prefix_buf.len() - cur_jump);
                steps -= cur_jump;
            }
            debug_assert!(self.is_regularized());
            true
        }

        fn ascend_byte(&mut self) -> bool {
            debug_assert!(self.is_regularized());
            if self.excess_key_len() == 0 {
                match self.ancestors.pop() {
                    Some((node, iter_tok, _prefix_offset)) => {
                        *self.focus_node = node;
                        self.focus_iter_token = iter_tok;
                    },
                    None => {
                        debug_assert!(self.is_regularized());
                        return false
                    }
                };
            }
            self.prefix_buf.pop();
            debug_assert!(self.is_regularized());
            true
        }

        fn ascend_until(&mut self) -> bool {
            debug_assert!(self.is_regularized());
            if self.at_root() {
                return false;
            }
            loop {
                if self.node_key().len() == 0 {
                    self.ascend_across_nodes();
                }
                self.ascend_within_node();
                if self.child_count() > 1 || self.is_val() || self.at_root() {
                    return true;
                }
            }
        }

        fn ascend_until_branch(&mut self) -> bool {
            debug_assert!(self.is_regularized());
            if self.at_root() {
                return false;
            }
            loop {
                if self.node_key().len() == 0 {
                    self.ascend_across_nodes();
                }
                self.ascend_within_node();
                if self.child_count() > 1 || self.at_root() {
                    return true;
                }
            }
        }
    }

    impl<V: Clone + Send + Sync + Unpin, A: Allocator> zipper_priv::ZipperPriv for ReadZipperCore<'_, '_, V, A> {
        type V = V;
        type A = A;
        fn get_focus(&self) -> AbstractNodeRef<'_, Self::V, Self::A> {
            let node_key = self.node_key();

            //See if we need to deregularize the zipper here to get at the ODRc that holds the focus
            let (focus_node, node_key) = if node_key.len() == 0 {
                match self.ancestors.last() {
                    Some((focus_node, _iter_tok, _prefix_offset)) => (focus_node, self.parent_key()),
                    None => {
                        return AbstractNodeRef::BorrowedRc(self.root_node.as_ref())
                    }
                }
            } else {
                (&*self.focus_node, node_key)
            };
            focus_node.get_node_at_key(node_key)
        }
        fn try_borrow_focus(&self) -> Option<&TrieNodeODRc<Self::V, Self::A>> {
            let node_key = self.node_key();
            let (focus_node, node_key) = if node_key.len() == 0 {
                let parent_key = self.parent_key();
                if parent_key.len() == 0 {
                    return Some(self.root_node.as_ref())
                }

                let parent_node = match self.ancestors.last() {
                    Some((focus_node, _iter_tok, _prefix_offset)) => {
                        *focus_node
                    },
                    None => {
                        self.root_node.as_ref().as_tagged()
                    }
                };
                (parent_node, parent_key)
            } else {
                (*self.focus_node, node_key)
            };

            match focus_node.node_get_child(node_key) {
                Some((consumed_bytes, child_node)) => {
                    debug_assert_eq!(consumed_bytes, node_key.len());
                    Some(child_node)
                },
                None => None
            }
        }
    }

    impl<'trie, V: Clone + Send + Sync + Unpin + 'trie, A: Allocator + 'trie> ZipperPathBuffer for ReadZipperCore<'trie, '_, V, A> {
        unsafe fn origin_path_assert_len(&self, len: usize) -> &[u8] {
            if self.prefix_buf.capacity() > 0 {
                assert!(len <= self.prefix_buf.capacity());
                unsafe{ core::slice::from_raw_parts(self.prefix_buf.as_ptr(), len) }
            } else {
                assert!(len <= self.origin_path.len());
                unsafe{ &self.origin_path.as_slice_unchecked() }
            }
        }
        /// Internal method to ensure buffers to facilitate movement of zipper are allocated and initialized
        #[inline(always)]
        fn prepare_buffers(&mut self) {
            if self.prefix_buf.capacity() == 0 {
                self.reserve_buffers(EXPECTED_PATH_LEN, EXPECTED_DEPTH)
            }
        }
        #[cold]
        fn reserve_buffers(&mut self, path_len: usize, stack_depth: usize) {
            let path_len = path_len.max(self.origin_path.len());
            if self.prefix_buf.capacity() < path_len {
                let was_unallocated = self.prefix_buf.capacity() == 0;
                self.prefix_buf.reserve(path_len.saturating_sub(self.prefix_buf.len()));
                if was_unallocated {
                    self.prefix_buf.extend(unsafe{ self.origin_path.as_slice_unchecked() });
                }
            }
            if self.ancestors.capacity() < stack_depth {
                self.ancestors.reserve(stack_depth.saturating_sub(self.ancestors.len()));
            }
        }
    }

    impl<'trie, V: Clone + Send + Sync + Unpin + 'trie, A: Allocator + 'trie> ZipperReadOnlyConditionalValues<'trie, V> for ReadZipperCore<'trie, '_, V, A> {
        type WitnessT = ReadZipperWitness<V, A>;
        fn witness<'w>(&self) -> Self::WitnessT {
            if self.root_node.is_owned() {
                ReadZipperWitness(Some(self.root_node.as_ref().clone()))
            } else {
                ReadZipperWitness(None)
            }
        }
        fn get_val_with_witness<'w>(&self, witness: &'w Self::WitnessT) -> Option<&'w V> where 'trie: 'w {
            assert_eq!(witness.0.as_ref(), self.root_node.get_owned_ref());
            let key = self.node_key();
            if key.len() > 0 {
                self.focus_node.node_get_val(key)
            } else {
                if let Some((parent, _iter_tok, _prefix_offset)) = self.ancestors.last() {
                    parent.node_get_val(self.parent_key())
                } else {
                    if self.root_val.is_some() {
                        self.root_val
                    } else {
                        //We know the node in the witness and the node in self.root_node are the same,
                        // but we borrow it from the witness here because that has the lifetime we need
                        witness.0.as_ref().unwrap().as_tagged().node_get_val(self.root_node_key())
                    }
                }
            }
        }
    }

    impl<'a, V: Clone + Send + Sync + Unpin, A: Allocator + 'a> ZipperReadOnlyPriv<'a, V, A> for ReadZipperCore<'a, '_, V, A> {
        fn borrow_raw_parts(&self) -> (TaggedNodeRef<'_, V, A>, &[u8], Option<&V>) {
            let node_key = self.node_key();
            if node_key.len() > 0 {
                (*self.focus_node, node_key, None)
            } else {
                (*self.focus_node, &[], self.val())
            }
        }
        fn take_core(&mut self) -> Option<ReadZipperCore<'a, 'static, V, A>> {
            unreachable!()
        }
    }

    impl<V: Clone + Send + Sync + Unpin, A: Allocator> ZipperConcrete for ReadZipperCore<'_, '_, V, A> {
        #[inline]
        fn shared_node_id(&self) -> Option<u64> {
            read_zipper_shared_node_id(self)
        }
        #[inline]
        fn is_shared(&self) -> bool {
            let key = self.node_key();
            if key.len() > 0 {
                false
            } else {
                if let Some((parent, _iter_tok, _prefix_offset)) = self.ancestors.last() {
                    let (_key_len, focus_node) = parent.node_get_child(self.parent_key()).unwrap();
                    focus_node.refcount() > 1
                } else {
                    false //root
                }
            }
        }
    }

    #[inline]
    pub(crate) fn read_zipper_shared_node_id<'a, V: Clone + Send + Sync + 'a, A: Allocator + 'a, Z: Zipper + ZipperReadOnlyPriv<'a, V, A> + ZipperConcrete>(zipper: &Z) -> Option<u64> {
        let (node, key, value) = zipper.borrow_raw_parts();
        if !zipper.is_shared() || !key.is_empty() || value.is_some() {
            // TODO(igorm): Currently values associated with a nodes that can be shared
            // are stored outside of the node. This means one focus address can
            // correspond to two different points which have different values.
            // Therefore, we can't cache nodes that have values themselves.
            // Relevant discussion:
            // https://github.com/Adam-Vandervorst/PathMap/pull/8#discussion_r2005555762
            // https://github.com/Adam-Vandervorst/PathMap/blob/cleanup_to_release/pathmap-book/src/A.0001_map_root_values.md
            // https://discord.com/channels/@me/1215835387432271922/1352463443541754068
            return None
        }
        Some(node.shared_node_id())
    }

    //GOAT.  Need to add `to_first_val` method that moves the zipper to the root, and if the root contains a
    // value, returns it, and otherwise calls to_next_val().
    //
    //Then I need to port all the iter() conveniences over to use that new method

    impl<'trie, V: Clone + Send + Sync + Unpin + 'trie, A: Allocator + 'trie> ZipperIteration for ReadZipperCore<'trie, '_, V, A> {
        fn to_next_val(&mut self) -> bool {
            unsafe{ self.to_next_get_val() }.is_some()
        }
        fn descend_first_k_path(&mut self, k: usize) -> bool {
            self.prepare_buffers();
            debug_assert!(self.is_regularized());

            let cur_tok = self.focus_node.iter_token_for_path(self.node_key());
            self.focus_iter_token = cur_tok;

            self.k_path_internal(k, self.prefix_buf.len())
        }
        fn to_next_k_path(&mut self, k: usize) -> bool {
            let base_idx = if self.path_len() >= k {
                self.prefix_buf.len() - k
            } else {
                self.origin_path.len()
            };
            //De-regularize the zipper
            debug_assert!(self.is_regularized());
            self.deregularize();
            self.k_path_internal(k, base_idx)
        }
    }

    impl<'trie, V: Clone + Send + Sync + Unpin + 'trie, A: Allocator + 'trie> ZipperAbsolutePath for ReadZipperCore<'trie, '_, V, A> {
        fn origin_path(&self) -> &[u8] {
            if self.prefix_buf.capacity() > 0 {
                &self.prefix_buf
            } else {
                unsafe{ &self.origin_path.as_slice_unchecked() }
            }
        }
        fn root_prefix_path(&self) -> &[u8] {
            if self.prefix_buf.capacity() > 0 {
                &self.prefix_buf[..self.origin_path.len()]
            } else {
                unsafe{ &self.origin_path.as_slice_unchecked() }
            }
        }
    }

    impl<'a, 'path, V: Clone + Send + Sync + Unpin + 'a, A: Allocator + 'a> ReadZipperCore<'a, 'path, V, A> {

        /// Creates a new zipper, with a path relative to a node
        ///
        /// `root_key_start` is the offset in `path` that aligns with the `root_node` that is passed in
        /// It is used to pre-initialize an origin_path / root_prefix_path.
        ///
        /// `root_prefix_len` is the offset in `path` from which the zipper's root begins.
        ///
        /// `path.len() >= root_prefix_len >= root_key_start` or this method will panic.
        /// 
        /// ```text
        /// (dots '.' are node separators in this example path)
        ///
        ///                  ancestors[0]  ancestors[1]    focus_node
        ///                       v             v              v
        /// prefix_buf = "this-is.a-path-to-the.current-zipper.focus"
        ///                       ^         ^
        ///                       |   root_prefix_len
        ///                 root_key_start
        /// ```
        pub(crate) fn new_with_node_and_path_in(root_node: &'a TrieNodeODRc<V, A>, owned_root: bool, path: &'path [u8], root_prefix_len: usize, root_key_start: usize, root_val: Option<&'a V>, alloc: A) -> Self {
            let (node, key, val) = node_along_path(root_node, &path[root_key_start..], root_val, false);
            let node = if owned_root {
                OwnedOrBorrowed::Owned(node.clone())
            } else {
                OwnedOrBorrowed::Borrowed(node)
            };
            let new_root_key_start = root_prefix_len - key.len();
            Self::new_with_node_and_path_internal_in(node, path, new_root_key_start, val, alloc)
        }
        /// Creates a new zipper, with a path relative to a node, assuming the path is fully-contained within
        /// the node
        ///
        /// NOTE: This method currently doesn't descend subnodes.  Use [Self::new_with_node_and_path_in] if you can't
        /// guarantee the path is within the supplied node.
        pub(crate) fn new_with_node_and_path_internal_in(root_node: OwnedOrBorrowed<'a, TrieNodeODRc<V, A>>, path: &'path [u8], mut root_key_start: usize, root_val: Option<&'a V>, alloc: A) -> Self {
            let mut focus: TaggedNodeRef<'a, V, A> = match &root_node {
                OwnedOrBorrowed::Owned(root_node) => {
                    // SAFETY: The root_node makes the ReadZipper essentially a self-referential type.  As long
                    // as the ReadZipperCore is alive, this will remain valid, and the "witness" mechanism in
                    // `ZipperReadOnlyConditionalValues` makes sure the references returned from the `get_val`
                    // method remain valid
                    unsafe{ core::mem::transmute(root_node.as_tagged()) }
                },
                OwnedOrBorrowed::Borrowed(root_node) => {
                    root_node.as_tagged()
                },
                OwnedOrBorrowed::None => {
                    TaggedNodeRef::empty_node()
                }
            };

            //Finish regularizing the zipper, if we stopped short when traversing to the focus node
            let mut root_parent_key_start = usize::MAX;
            if path.len() > root_key_start {
                if let Some((consumed_byte_cnt, next_node)) = focus.node_get_child(&path[root_key_start..]) {
                    focus = next_node.as_tagged();
                    root_parent_key_start = root_key_start;
                    root_key_start += consumed_byte_cnt;
                }
            }
            Self {
                origin_path: SliceOrLen::from(path),
                root_key_start,
                root_parent_key_start,
                root_val: root_val.map(|v| v.into()),
                focus_node: MiriWrapper::new(focus),
                root_node,
                focus_iter_token: NODE_ITER_INVALID,
                prefix_buf: vec![],
                ancestors: vec![],
                alloc,
            }
        }
        /// Same as [Self::new_with_node_and_path_in], but inits the zipper stack ahead of time, allowing a zipper
        /// that isn't bound by `'path`
        pub(crate) fn new_with_node_and_cloned_path_in(root_node: &'a TrieNodeODRc<V, A>, owned_root: bool, path: &[u8], root_prefix_len: usize, root_key_start: usize, root_val: Option<&'a V>, alloc: A) -> Self {
            let (node, key, val) = node_along_path(root_node, &path[root_key_start..], root_val, false);
            let node = if owned_root {
                OwnedOrBorrowed::Owned(node.clone())
            } else {
                OwnedOrBorrowed::Borrowed(node)
            };
            let new_root_key_start = root_prefix_len - key.len();
            let mut new_zipper = ReadZipperCore::<'a, '_, V, A>::new_with_node_and_path_internal_in(node, path, new_root_key_start, val, alloc);

            new_zipper.prefix_buf = Vec::with_capacity(EXPECTED_PATH_LEN);
            new_zipper.prefix_buf.extend(path);
            new_zipper.origin_path = SliceOrLen::new_owned(path.len());
            new_zipper.ancestors = Vec::with_capacity(EXPECTED_DEPTH);

            new_zipper.make_static_path()
        }

        /// Makes a version of `self` that has an allocated path buffer and a `'static`` path lifetime
        #[inline]
        pub(crate) fn make_static_path(mut self) -> ReadZipperCore<'a, 'static, V, A> {
            self.prepare_buffers();
            ReadZipperCore {
                origin_path: SliceOrLen::new_owned(self.origin_path.len()),
                root_key_start: self.root_key_start,
                root_parent_key_start: self.root_parent_key_start,
                root_val: self.root_val,
                root_node: self.root_node,
                focus_node: self.focus_node,
                focus_iter_token: NODE_ITER_INVALID,
                prefix_buf: self.prefix_buf,
                ancestors: self.ancestors,
                alloc: self.alloc
            }
        }

        /// Returns the length of the `self.path()`, saving a couple instructions, but is internal because it may panic
        #[inline(always)]
        fn path_len(&self) -> usize {
            self.prefix_buf.len() - self.origin_path.len()
        }

        /// Ensures the zipper is in its regularized form
        ///
        /// Q: What the heck is "regularized form"?!?!?!
        /// A: The same zipper position may be representated with multiple configurations of the zipper's
        ///  field variables.  Consider the path: `abcd`, where the zipper points to `c`.  This could be
        ///  represented with the `focus_node` of `c` and a `node_key()` of `[]`; called the zipper's
        ///  regularized form.  Alternatively it could be represented with the `focus_node` of `b` and a
        ///  `node_key()` of `c`, which is called a deregularized form.
        #[inline]
        pub(crate) fn regularize(&mut self) {
            debug_assert!(self.prefix_buf.len() >= self.node_key_start()); //If this triggers, we have uninitialized buffers
            if let Some((_consumed_byte_cnt, next_node)) = self.focus_node.node_get_child(self.node_key()) {
                self.ancestors.push((*self.focus_node.clone(), self.focus_iter_token, self.prefix_buf.len()));
                *self.focus_node = next_node.as_tagged();
                self.focus_iter_token = NODE_ITER_INVALID;
            }
        }

        /// Ensures the zipper is in a deregularized form
        ///
        /// While there are dozens of deregularized forms of the zipper and only one regularized, this
        /// method puts the zipper in the state where the focus_node will be as close to the focus as
        /// possible while also ensuring `node_key().len() > 0` or the zipper is at the root.
        #[inline]
        pub(crate) fn deregularize(&mut self) {
            if self.prefix_buf.len() == self.node_key_start() {
                self.ascend_across_nodes();
            }
        }

        /// Returns `true` if the zipper is in a regularized form, otherwise returns the `false`
        ///
        /// See docs for [Self::regularize].
        #[inline]
        fn is_regularized(&self) -> bool {
            let key_start = self.node_key_start();
            if self.prefix_buf.len() > key_start {
                self.focus_node.node_get_child(self.node_key()).is_none()
            } else {
                true
            }
        }

        /// Internal impl is marked `unsafe` because ReadZipperCore::root_node might be `Owned`, meaning
        /// the returned value might outlive the zipper.  We need to only expose this through methods
        /// that have tighter lifetime bounds, or on types that guarantee the root won't be owned
        pub(crate) unsafe fn get_val(&self) -> Option<&'a V> {
            let key = self.node_key();
            if key.len() > 0 {
                self.focus_node.node_get_val(key)
            } else {
                if let Some((parent, _iter_tok, _prefix_offset)) = self.ancestors.last() {
                    parent.node_get_val(self.parent_key())
                } else {
                    //NOTE: It's true that we shouldn't have ZipperReadOnlyValues implemented on a type that comes from a ZipperHead, but
                    // we currently share the same implementation between `val()` and `get_val()` because the only difference is the return
                    // lifetime, and the current ZipperHead implementation is actually ok with referencing the value in the root of the ZipperHead.
                    // debug_assert!(self.root_node.is_borrowed());
                    self.root_val
                }
            }
        }

        /// See [ReadZipperCore::get_val] for explanation as to why this is unsafe
        pub(crate) unsafe fn to_next_get_val(&mut self) -> Option<&'a V> {
            self.prepare_buffers();
            loop {
                if self.focus_iter_token == NODE_ITER_INVALID {
                    let cur_tok = self.focus_node.iter_token_for_path(self.node_key());
                    self.focus_iter_token = cur_tok;
                }

                let (new_tok, key_bytes, child_node, value) = if self.focus_iter_token != NODE_ITER_FINISHED {
                    self.focus_node.next_items(self.focus_iter_token)
                } else {
                    (NODE_ITER_FINISHED, &[][..] as &[u8], None, None)
                };

                if new_tok != NODE_ITER_FINISHED {
                    self.focus_iter_token = new_tok;

                    let key_start = self.node_key_start();

                    //Make sure we don't move to a branch that forks above our zipper root
                    let origin_path_len = self.origin_path.len();
                    if key_start < origin_path_len {
                        debug_assert_eq!(self.ancestors.len(), 0);

                        let unmodifiable_len = origin_path_len - key_start;
                        let unmodifiable_subkey = &self.prefix_buf[key_start..origin_path_len];
                        if unmodifiable_len > key_bytes.len() || &key_bytes[..unmodifiable_len] != unmodifiable_subkey {
                            self.prefix_buf.truncate(origin_path_len);
                            return None
                        }
                    }

                    self.prefix_buf.truncate(key_start);
                    self.prefix_buf.extend(key_bytes);

                    match child_node {
                        None => {},
                        Some(rec) => {
                            self.ancestors.push((*self.focus_node.clone(), new_tok, self.prefix_buf.len()));
                            *self.focus_node = rec.as_tagged();
                            self.focus_iter_token = self.focus_node.new_iter_token();
                        },
                    }

                    match value {
                        Some(v) => return Some(v),
                        None => {}
                    }
                } else {
                    //Ascend
                    if let Some((focus_node, iter_tok, prefix_offset)) = self.ancestors.pop() {
                        *self.focus_node = focus_node;
                        self.focus_iter_token = iter_tok;
                        self.prefix_buf.truncate(prefix_offset);
                    } else {
                        let new_len = self.origin_path.len();
                        self.focus_iter_token = NODE_ITER_INVALID;
                        self.prefix_buf.truncate(new_len);
                        return None
                    }
                }
            }
        }

        /// Returns the parent and path from which the top of the focus_stack can be re-acquired
        #[inline]
        pub(crate) fn focus_parent(&self) -> &TrieNodeODRc<V, A> {
            let parent_key = self.parent_key();
            if parent_key.len() == 0 {
                return self.root_node.as_ref()
            }
            self.focus_parent_borrowed()
        }

        /// Same behavior as [Self::focus_parent], but with a less restrictive return lifetime
        #[inline]
        pub(crate) fn focus_parent_borrowed(&self) -> &'a TrieNodeODRc<V, A> {
            let parent_key = self.parent_key();
            if parent_key.len() == 0 {
                return self.root_node.as_borrowed_ref()
            }

            let parent_node = match self.ancestors.last() {
                Some((focus_node, _iter_tok, _prefix_offset)) => {
                    *focus_node
                },
                None => unreachable!()
            };
            let (key_len, node) = parent_node.node_get_child(parent_key).unwrap();
            debug_assert_eq!(key_len, parent_key.len());
            node
        }

        /// Returns `true` if the parent byte, ie. `self.path()[self.path().len-2]` is at the end of a path,
        /// ie. `child_count == 0 && path_exists == 1`
        ///
        /// Called by `ProductZipper::descend_to_byte`, after descending so we can assume we're not at the
        /// zipper's root.
        #[inline]
        pub(crate) fn path_parent_byte_is_path_end(&self) -> bool {
            debug_assert!(self.is_regularized());
            debug_assert!(self.prefix_buf.capacity() > 0);
            debug_assert!(!self.at_root());
            let node_key = self.node_key();
            let key_len = node_key.len();

            if key_len == 0 {
                //We know this focus location exists, So the parent byte couldn't have been the end of a path
                return false
            }

            if self.focus_node.node_is_empty() {
                debug_assert_eq!(key_len, 1); //Right now this method is only called by `descend_to_byte`
                true
            } else {
                let parent_exists = if key_len > 1 {
                    self.focus_node.node_contains_partial_key(&node_key[..key_len-1])
                } else {
                    true
                };

                parent_exists && self.focus_node.count_branches(&node_key[..key_len-1]) == 0 //child_count == 0
            }
        }

        /// Internal method to implement `descend_to` and similar methods, handling the movement
        /// of the focus node, but not necessarily the whole method contract
        ///
        /// Returns the remaining `node_key`, after the node descent has gone as far as possible,
        /// along with a re-borrow of `self` to work around the borrow checker
        #[inline]
        fn descend_to_internal(&mut self, k: &[u8]) -> (&Self, &[u8]) {
            self.focus_iter_token = NODE_ITER_INVALID;
            self.prefix_buf.extend(k);
            let mut key_start = self.node_key_start();
            let mut key = &self.prefix_buf[key_start..];

            //GOAT... WIP.  planning to add a "CheckF: Fn(&dyn TrieNode<V>, &[u8])->Option<usize>"
            // argument that can cause an early return, and be used to look for values as we descend
            //
            // //Run the check_f on the current focus node, before advancing to the next node
            // match check_f(self.focus_node.borrow(), &self.prefix_buf[key_start..]) {
            //     Some(byte_cnt) => {
            //         return (self, &self.prefix_buf[key_start..byte_cnt])
            //     },
            //     None => {}
            // }

            //Step until we get to the end of the key or find a leaf node
            while let Some((consumed_byte_cnt, next_node)) = self.focus_node.node_get_child(key) {
                let next_node = next_node.as_tagged();
                key_start += consumed_byte_cnt;
                self.ancestors.push((*self.focus_node.clone(), NODE_ITER_INVALID, key_start));
                *self.focus_node = next_node;
                if consumed_byte_cnt < key.len() {
                    key = &key[consumed_byte_cnt..]
                } else {
                    return (self, &[]);
                };
            }
            (self, key)
        }

        /// Internal implementation of `to_next_sibling_byte` / `to_prev_sibling_byte`, which
        /// performs about as well as the `to_next_sibling_byte` that is there, but doesn't
        /// update the zipper's iter tokens
        #[inline]
        fn to_sibling(&mut self, next: bool) -> bool {
            self.prepare_buffers();
            debug_assert!(self.is_regularized());
            if self.node_key().len() != 0 {
                match self.focus_node.get_sibling_of_child(self.node_key(), next) {
                    (Some(prefix), Some(child_node)) => {
                        *self.prefix_buf.last_mut().unwrap() = prefix;
                        self.ancestors.push((*self.focus_node.clone(), self.focus_iter_token, self.prefix_buf.len()));
                        *self.focus_node = child_node;
                        self.focus_iter_token = NODE_ITER_INVALID;
                        true
                    },
                    (Some(prefix), None) => {
                        *self.prefix_buf.last_mut().unwrap() = prefix;
                        true
                    },
                    (None, _) => false
                }
            } else {
                let mut should_pop = false;
                let result = match self.ancestors.last() {
                    None => { false }
                    Some((parent, _iter_tok, _prefix_offset)) => {
                        match parent.get_sibling_of_child(self.parent_key(), next) {
                            (Some(prefix), Some(child_node)) => {
                                *self.prefix_buf.last_mut().unwrap() = prefix;
                                *self.focus_node = child_node;
                                self.focus_iter_token = NODE_ITER_INVALID;
                                true
                            },
                            (Some(prefix), None) => {
                                *self.prefix_buf.last_mut().unwrap() = prefix;
                                should_pop = true;
                                true
                            },
                            (None, _) => {
                                false
                            }
                        }
                    }
                };
                if should_pop {
                    let (focus_node, iter_tok, _prefix_offset) = self.ancestors.pop().unwrap();
                    *self.focus_node = focus_node;
                    self.focus_iter_token = iter_tok;
                }
                result
            }
        }

        /// Internal method that implements both `k_path...` methods above
        #[inline]
        fn k_path_internal(&mut self, k: usize, base_idx: usize) -> bool {
            loop {
                //If either of these trip, the caller is probably misusing the API and likely didn't call
                // `descend_first_k_path` before calling `to_next_k_path`
                debug_assert!(self.prefix_buf.len() <= base_idx+k);
                debug_assert!(self.prefix_buf.len() >= base_idx);

                //Check to see if we need to reset the iter_token in the middle of the iteration.
                // This shouldn't happen unless some other zipper methods invalidated the k_path iteration state,
                // but that can happen and we should try our best to resume the iteration where we left it.
                if self.focus_iter_token == NODE_ITER_INVALID {
                    self.focus_iter_token = self.focus_node.iter_token_for_path(self.node_key());
                    let (new_tok, key_bytes, _child_node, _value) = self.focus_node.next_items(self.focus_iter_token);
                    let node_key = self.node_key();
                    if key_bytes.len() >= node_key.len() {
                        if &key_bytes[..node_key.len()] == node_key {
                            self.focus_iter_token = new_tok;
                        }
                    }
                }

                if self.focus_iter_token == NODE_ITER_FINISHED {
                    //This branch means we need to ascend or we're finished with the iteration and will
                    // return a result at `path_len == base_idx`

                    //Have we reached the root of this k_path iteration?
                    if self.node_key_start() <= base_idx  {
                        self.focus_iter_token = NODE_ITER_FINISHED;
                        self.prefix_buf.truncate(base_idx);
                        return false
                    }

                    if let Some((focus_node, iter_tok, prefix_offset)) = self.ancestors.pop() {
                        *self.focus_node = focus_node;
                        self.focus_iter_token = iter_tok;
                        self.prefix_buf.truncate(prefix_offset);
                    } else {
                        let new_len = self.origin_path.len();
                        self.focus_iter_token = NODE_ITER_INVALID;
                        self.prefix_buf.truncate(new_len);
                        return false
                    }
                }

                //Move the zipper to the next sibling position, if we can
                let (new_tok, key_bytes, child_node, _value) = self.focus_node.next_items(self.focus_iter_token);

                if new_tok != NODE_ITER_FINISHED {

                    //Check to see if the iteration has modified more characters than allowed by `k`
                    let key_start = self.node_key_start();
                    if key_start < base_idx {
                        let base_key_len = base_idx - key_start; //The number of bytes we should not modify
                        if base_key_len > key_bytes.len() || &key_bytes[..base_key_len] != &self.prefix_buf[key_start..base_idx] {
                            self.prefix_buf.truncate(base_idx);
                            return false;
                        }
                    }

                    self.focus_iter_token = new_tok;

                    //If we got here, it means we're either going to continue to descend, or return a
                    // result at `path_len == base_idx+k`
                    let key_start = self.node_key_start();
                    self.prefix_buf.truncate(key_start);
                    self.prefix_buf.extend(key_bytes);

                    if self.prefix_buf.len() <= k+base_idx {
                        match child_node {
                            None => {},
                            Some(rec) => {
                                self.ancestors.push((*self.focus_node.clone(), new_tok, self.prefix_buf.len()));
                                *self.focus_node = rec.as_tagged();
                                self.focus_iter_token = self.focus_node.new_iter_token();
                            },
                        }
                    } else {
                        self.prefix_buf.truncate(k+base_idx);
                    }

                    //See if we have a result to return
                    if self.prefix_buf.len() == k+base_idx {
                        return true;
                    }
                } else {
                    self.focus_iter_token = NODE_ITER_FINISHED;
                }
            }
        }

        // //GOAT, ALTERNATIVE IMPLEMENTATION.  Performance is roughly equal between the two, but the other
        // //   implementation was chosen because it initializes the iter_token in preparation for subsequent iteration
        // pub fn descend_first_byte(&mut self) -> bool {
        //     self.prepare_buffers();
        //     debug_assert!(self.is_regularized());
        //     match self.focus_node.first_child_from_key(self.node_key()) {
        //         (Some(prefix), Some(child_node)) => {
        //             match prefix.len() {
        //                 0 => {
        //                     panic!(); //GOAT, I don't think we will hit this
        //                     //If we're at the root of the new node, descend to the first child
        //                     self.descend_first_byte()
        //                 },
        //                 1 => {
        //                     //Step to a new node
        //                     self.prefix_buf.push(prefix[0]);
        //                     self.ancestors.push((self.focus_node.clone(), self.focus_iter_token, self.prefix_buf.len()));
        //                     self.focus_iter_token = self.focus_node.new_iter_token();
        //                     self.focus_node = child_node.as_tagged();
        //                     true
        //                 },
        //                 _ => {
        //                     //Stay within the same node, and just grow the path
        //                     self.prefix_buf.push(prefix[0]);
        //                     true
        //                 }
        //             }
        //         },
        //         (Some(prefix), None) => {
        //             //Stay within the same node
        //             self.prefix_buf.push(prefix[0]);
        //             true
        //         },
        //         (None, _) => false
        //     }
        // }

        /// Internal method that implements [Self::is_val], but so it can be inlined elsewhere
        #[inline]
        fn is_val_internal(&self) -> bool {
            let key = self.node_key();
            if key.len() > 0 {
                self.focus_node.node_contains_val(key)
            } else {
                if let Some((parent, _iter_tok, _prefix_offset)) = self.ancestors.last() {
                    parent.node_contains_val(self.parent_key())
                } else {
                    self.root_val.is_some()
                }
            }
        }

        /// Internal method implementing part of [Self::descend_until], but doesn't pay attention to to [Self::child_count]
        #[inline]
        fn descend_first(&mut self) {
            self.prepare_buffers();
            match self.focus_node.first_child_from_key(self.node_key()) {
                (Some(prefix), Some(child_node)) => {
                    //Step to a new node
                    self.prefix_buf.extend(prefix);
                    self.ancestors.push((*self.focus_node.clone(), self.focus_iter_token, self.prefix_buf.len()));
                    *self.focus_node = child_node;
                    self.focus_iter_token = NODE_ITER_INVALID;

                    //If we're at the root of the new node, descend to the first child
                    if prefix.len() == 0 {
                        self.descend_first()
                    }
                },
                (Some(prefix), None) => {
                    //Stay within the same node
                    self.prefix_buf.extend(prefix);
                },
                (None, _) => unreachable!()
            }
        }

        /// Internal method returning the index to the key char beyond the path to the `self.focus_node`
        #[inline]
        fn node_key_start(&self) -> usize {
            self.ancestors.last().map(|(_node, _iter_tok, i)| *i)
                .unwrap_or_else(|| self.root_key_start)
        }
        //GOAT, probably don't need this
        // /// Returns the offset of the end of the focus node's key
        // #[inline]
        // fn node_key_end(&self) -> usize {
        //     if self.prefix_buf.len() > 0 {
        //         self.prefix_buf.len()
        //     } else {
        //         self.origin_path.len()
        //     }
        // }
        /// Internal method returning the key within the focus node
        #[inline]
        pub(crate) fn node_key(&self) -> &[u8] {
            let key_start = self.node_key_start();
            if self.prefix_buf.len() > 0 {
                &self.prefix_buf[key_start..]
            } else {
                if self.origin_path.len() > 0 {
                    unsafe{ &self.origin_path.as_slice_unchecked()[key_start..] }
                } else {
                    &[]
                }
            }
        }
        /// Internal method returning the key that leads to the zipper root within the zipper's root_node
        #[inline]
        fn root_node_key(&self) -> &[u8] {
            //This method should only be called when we have an owned `root_node`, which should go with
            // a valid value for `root_parent_key_start`
            debug_assert!(matches!(self.root_node, OwnedOrBorrowed::Owned(_)));
            debug_assert!(self.root_parent_key_start < usize::MAX);
            if self.prefix_buf.capacity() == 0 && self.origin_path.len() > 0 {
                unsafe{ &self.origin_path.as_slice_unchecked()[self.root_parent_key_start..] }
            } else {
                &self.prefix_buf[self.root_parent_key_start..self.root_key_start]
            }
        }
        /// Internal method returning the key that leads to `self.focus_node` within the parent
        #[inline]
        fn parent_key(&self) -> &[u8] {
            if self.prefix_buf.len() > 0 {
                let key_start = if self.ancestors.len() > 1 {
                    unsafe{ self.ancestors.get_unchecked(self.ancestors.len()-2) }.2
                } else {
                    self.root_key_start
                };
                &self.prefix_buf[key_start..self.node_key_start()]
            } else {
                if self.root_parent_key_start == usize::MAX || self.origin_path.len() == 0 {
                    &[]
                } else {
                    let origin_path = unsafe{ self.origin_path.as_slice_unchecked() };
                    &origin_path[self.root_parent_key_start..self.root_key_start]
                }
            }
        }
        /// Internal method similar to `self.node_key().len()`, but returns the number of chars that can be
        /// legally ascended within the node, taking into account the root_key
        #[inline]
        fn excess_key_len(&self) -> usize {
            self.prefix_buf.len() - self.ancestors.last().map(|(_node, _iter_tok, i)| *i).unwrap_or(self.origin_path.len())
        }
        /// Internal method which doesn't actually move the zipper, but ensures `self.node_key().len() > 0`
        /// WARNING, must never be called if `self.node_key().len() != 0`
        #[inline]
        fn ascend_across_nodes(&mut self) {
            debug_assert!(self.node_key().len() == 0);
            if let Some((focus_node, iter_tok, _prefix_offset)) = self.ancestors.pop() {
                *self.focus_node = focus_node;
                self.focus_iter_token = iter_tok;
            } else {
                self.focus_iter_token = NODE_ITER_INVALID;
            }
        }
        /// Internal method used to impement `ascend_until` when ascending within a node
        #[inline]
        fn ascend_within_node(&mut self) {
            let branch_key = self.focus_node.prior_branch_key(self.node_key());
            let new_len = self.origin_path.len().max(self.node_key_start() + branch_key.len());
            self.prefix_buf.truncate(new_len);
        }
        /// Push a new node-path pair onto the zipper.  This is used in the internal implementation of
        /// the [crate::zipper::ProductZipper]
        pub(crate) fn push_node(&mut self, node: TaggedNodeRef<'a, V, A>, unchecked_descent: usize) {
            self.ancestors.push((*self.focus_node.clone(), self.focus_iter_token, self.prefix_buf.len() - unchecked_descent));
            *self.focus_node = node;
            self.focus_iter_token = NODE_ITER_INVALID;
        }
    }

    /// Validate we don't accidentially reallocate the path buffer when we don't need to
    #[test]
    fn read_zipper_reserve_buffer_test() {
        let map = PathMap::<()>::new();

        //Try with no prefix path
        let mut rz = map.read_zipper();
        assert_eq!(rz.z.prefix_buf.capacity(), 0);
        rz.reserve_buffers(4096, 512);
        assert_eq!(rz.z.prefix_buf.capacity(), 4096);
        let old_ptr = rz.z.prefix_buf.as_ptr();
        rz.descend_to(b"hello");
        assert_eq!(rz.z.prefix_buf.capacity(), 4096);
        assert_eq!(rz.z.prefix_buf.as_ptr(), old_ptr);
        assert_eq!(&rz.z.prefix_buf, b"hello");
        assert_eq!(&rz.path(), b"hello");

        //Try with a prefix path
        let mut rz = map.read_zipper_at_borrowed_path(b"hi");
        assert_eq!(rz.z.prefix_buf.capacity(), 0);
        assert_eq!(rz.path(), b"");
        assert_eq!(rz.origin_path(), b"hi");
        rz.reserve_buffers(4096, 512);
        assert_eq!(rz.z.prefix_buf.capacity(), 4096);
        let old_ptr = rz.z.prefix_buf.as_ptr();
        assert_eq!(rz.path(), b"");
        assert_eq!(rz.origin_path(), b"hi");
        assert_eq!(&rz.z.prefix_buf, b"hi");
        rz.descend_to(b"-howdy");
        assert_eq!(rz.z.prefix_buf.capacity(), 4096);
        assert_eq!(rz.z.prefix_buf.as_ptr(), old_ptr);
        assert_eq!(&rz.z.prefix_buf, b"hi-howdy");
        assert_eq!(&rz.path(), b"-howdy");
        assert_eq!(rz.origin_path(), b"hi-howdy");
    }
}
use read_zipper_core::*;

/// Internal function to walk along a path to the final node reference
pub(crate) fn node_along_path<'a, 'path, V: Clone + Sync + Send, A: Allocator + 'a>(root_node: &'a TrieNodeODRc<V, A>, path: &'path [u8], root_val: Option<&'a V>, stop_short: bool) -> (&'a TrieNodeODRc<V, A>, &'path [u8], Option<&'a V>) {
    let mut key = path;
    let mut node = root_node;
    let mut val = root_val;
    let mut tagged_node = node.as_tagged();

    //Step until we get to the end of the key or find a leaf node
    if key.len() > 0 {
        while let Some((consumed_byte_cnt, next_node)) = tagged_node.node_get_child(key) {
            if consumed_byte_cnt < key.len() {
                node = next_node;
                key = &key[consumed_byte_cnt..];
            } else {
                if !stop_short {
                    val = tagged_node.node_get_val(key);
                    node = next_node;
                    key = &[];
                } else {
                    val = None;
                }
                break;
            };
            tagged_node = node.as_tagged();
        }
    }

    (node, key, val)
}

/// An iterator for depth-first traversal of a [Zipper], returned from [ReadZipperUntracked::into_iter]
///
/// NOTE: This is a convenience to allow access to syntactic sugar like `for` loops, [collect](std::iter::Iterator::collect),
///  etc.  It will always be faster to use the zipper itself for iteration and traversal.
pub struct ReadZipperIter<'a, 'path, V: Clone + Send + Sync, A: Allocator = GlobalAlloc>{
    started: bool,
    zipper: Option<ReadZipperCore<'a, 'path, V, A>>,
}

impl<'a, V: Clone + Send + Sync + Unpin + 'a, A: Allocator + 'a> Iterator for ReadZipperIter<'a, '_, V, A> {
    type Item = (Vec<u8>, &'a V);

    fn next(&mut self) -> Option<(Vec<u8>, &'a V)> {
        if !self.started {
            self.started = true;
            if let Some(zipper) = &mut self.zipper {
                //SAFETY: we only allow ReadZipperUntracked to become a `ReadZipperIter`
                if let Some(val) = unsafe{ zipper.get_val() } {
                    return Some((zipper.path().to_vec(), val))
                }
            }
        }
        if let Some(zipper) = &mut self.zipper {
            //SAFETY: we only allow ReadZipperUntracked to become a `ReadZipperIter`
            match unsafe{ zipper.to_next_get_val() } {
                Some(val) => return Some((zipper.path().to_vec(), val)),
                None => self.zipper = None
            }
        }
        None
    }
}

/// The origin path, will be a slice if it's borrowed from outside the Zipper, or length of the origin path in
/// the `prefix_buf` if it has already been copied
#[derive(Clone, Copy)]
pub(crate) enum SliceOrLen<'a> {
    Slice(&'a [u8]),
    Len(usize),
}

impl<'a> From<&'a [u8]> for SliceOrLen<'a> {
    fn from(slice: &'a [u8]) -> Self {
        Self::Slice(slice)
    }
}

impl SliceOrLen<'static> {
    #[inline]
    pub fn new_owned(len: usize) -> Self {
        if len == 0 {
            Self::Slice(&[])
        } else {
            Self::Len(len)
        }
    }
}

#[allow(unused)]
impl<'a> SliceOrLen<'a> {
    #[inline]
    pub fn len(&self) -> usize {
        match self {
            Self::Slice(slice) => slice.len(),
            Self::Len(len) => {
                debug_assert!(*len > 0); //Zero-length SliceOrLen should always be represented as a `Slice`
                *len
            },
        }
    }
    pub fn make_len(&mut self) {
        if self.len() > 0 {
            match self {
                Self::Slice(slice) => {*self = Self::Len(slice.len())},
                Self::Len(_) => {},
            }
        }
    }
    #[inline]
    pub fn is_slice(&self) -> bool {
        match self {
            Self::Slice(_) => true,
            Self::Len(_) => false,
        }
    }
    #[inline]
    pub fn as_slice(&self) -> &'a[u8] {
        match self {
            Self::Slice(slice) => slice,
            Self::Len(_) => unreachable!()
        }
    }
    #[inline]
    pub fn try_as_slice(&self) -> Option<&'a[u8]> {
        match self {
            Self::Slice(slice) => Some(slice),
            Self::Len(_) => None
        }
    }
    #[inline]
    pub unsafe fn as_slice_unchecked(&self) -> &'a[u8] {
        match self {
            Self::Slice(slice) => slice,
            Self::Len(_) => unsafe{ core::hint::unreachable_unchecked() }
        }
    }
    #[inline]
    pub fn set_slice(&mut self, slice: &'a[u8]) {
        *self = Self::Slice(slice);
    }
    #[inline]
    pub fn set_len(&mut self, len: usize) {
        if len > 0 {
            *self = Self::Len(len)
        } else {
            *self = Self::Slice(&[])
        }
    }
}

/// Implements tests that apply to all [ZipperMoving] types
#[cfg(test)]
pub(crate) mod zipper_moving_tests {
    use crate::trie_map::*;
    use crate::utils::IntoByteMaskIter;
    use super::*;

    /// `$ident` is a unique identifier for the zipper, so the generated tests don't collide
    /// `$read_keys` is a function that will create a store containing all paths, from which a zipper can be created
    /// `$make_z` is a function that will create a zipper from a slice of paths
    macro_rules! zipper_moving_tests {
        ($z_name:ident, $read_keys:expr, $make_z:expr)=>{
            paste::paste! {
                #[test]
                fn [<$z_name _zipper_moving_basic_test>]() {
                    let mut temp_store = $read_keys(crate::zipper::zipper_moving_tests::ZIPPER_MOVING_BASIC_TEST_KEYS);
                    crate::zipper::zipper_moving_tests::run_test(&mut temp_store, $make_z, &[], crate::zipper::zipper_moving_tests::zipper_moving_basic_test)
                }

                #[test]
                fn [<$z_name _zipper_with_root_path>]() {
                    let mut temp_store = $read_keys(crate::zipper::zipper_moving_tests::ZIPPER_WITH_ROOT_PATH_KEYS);
                    crate::zipper::zipper_moving_tests::run_test(&mut temp_store, $make_z, crate::zipper::zipper_moving_tests::ZIPPER_WITH_ROOT_PATH_PATH, crate::zipper::zipper_moving_tests::zipper_with_root_path)
                }

                #[test]
                fn [<$z_name _zipper_indexed_bytes_test1>]() {
                    let mut temp_store = $read_keys(crate::zipper::zipper_moving_tests::ZIPPER_INDEXED_BYTE_TEST1_KEYS);
                    crate::zipper::zipper_moving_tests::run_test(&mut temp_store, $make_z, &[], crate::zipper::zipper_moving_tests::zipper_indexed_bytes_test1)
                }

                #[test]
                fn [<$z_name _zipper_indexed_bytes_test2>]() {
                    let mut temp_store = $read_keys(crate::zipper::zipper_moving_tests::ZIPPER_INDEXED_BYTE_TEST2_KEYS);
                    crate::zipper::zipper_moving_tests::run_test(&mut temp_store, $make_z, &[], crate::zipper::zipper_moving_tests::zipper_indexed_bytes_test2)
                }

                #[test]
                fn [<$z_name _zipper_descend_until_test1>]() {
                    let mut temp_store = $read_keys(crate::zipper::zipper_moving_tests::ZIPPER_DESCEND_UNTIL_TEST1_KEYS);
                    crate::zipper::zipper_moving_tests::run_test(&mut temp_store, $make_z, &[], crate::zipper::zipper_moving_tests::zipper_descend_until_test1)
                }

                #[test]
                fn [<$z_name _zipper_ascend_until_test1>]() {
                    let mut temp_store = $read_keys(crate::zipper::zipper_moving_tests::ZIPPER_ASCEND_UNTIL_TEST1_KEYS);
                    crate::zipper::zipper_moving_tests::run_test(&mut temp_store, $make_z, &[], crate::zipper::zipper_moving_tests::zipper_ascend_until_test1)
                }

                #[test]
                fn [<$z_name _zipper_ascend_until_test2>]() {
                    let mut temp_store = $read_keys(crate::zipper::zipper_moving_tests::ZIPPER_ASCEND_UNTIL_TEST2_KEYS);
                    crate::zipper::zipper_moving_tests::run_test(&mut temp_store, $make_z, &[], crate::zipper::zipper_moving_tests::zipper_ascend_until_test2)
                }

                #[test]
                fn [<$z_name _zipper_ascend_until_test3>]() {
                    let mut temp_store = $read_keys(crate::zipper::zipper_moving_tests::ZIPPER_ASCEND_UNTIL_TEST3_KEYS);
                    crate::zipper::zipper_moving_tests::run_test(&mut temp_store, $make_z, &[], crate::zipper::zipper_moving_tests::zipper_ascend_until_test3)
                }

                #[test]
                fn [<$z_name _zipper_ascend_until_test4>]() {
                    let mut temp_store = $read_keys(crate::zipper::zipper_moving_tests::ZIPPER_ASCEND_UNTIL_TEST4_KEYS);
                    crate::zipper::zipper_moving_tests::run_test(&mut temp_store, $make_z, &[], crate::zipper::zipper_moving_tests::zipper_ascend_until_test4)
                }

                #[test]
                fn [<$z_name _zipper_ascend_until_test5>]() {
                    let mut temp_store = $read_keys(crate::zipper::zipper_moving_tests::ZIPPER_ASCEND_UNTIL_TEST5_KEYS);
                    crate::zipper::zipper_moving_tests::run_test(&mut temp_store, $make_z, &[], crate::zipper::zipper_moving_tests::zipper_ascend_until_test5)
                }

                #[test]
                fn [<$z_name _indexed_zipper_movement1>]() {
                    let mut temp_store = $read_keys(crate::zipper::zipper_moving_tests::ZIPPER_INDEXED_MOVEMENT_TEST1_KEYS);
                    crate::zipper::zipper_moving_tests::run_test(&mut temp_store, $make_z, &[], crate::zipper::zipper_moving_tests::indexed_zipper_movement1)
                }

                #[test]
                fn [<$z_name _zipper_value_locations>]() {
                    let mut temp_store = $read_keys(crate::zipper::zipper_moving_tests::ZIPPER_VALUE_LOCATIONS_TEST1_KEYS);
                    crate::zipper::zipper_moving_tests::run_test(&mut temp_store, $make_z, &[], crate::zipper::zipper_moving_tests::zipper_value_locations)
                }

                #[test]
                fn [<$z_name _zipper_child_mask_test1>]() {
                    let mut temp_store = $read_keys(crate::zipper::zipper_moving_tests::ZIPPER_CHILD_MASK_TEST1_KEYS);
                    crate::zipper::zipper_moving_tests::run_test(&mut temp_store, $make_z, &[], crate::zipper::zipper_moving_tests::zipper_child_mask_test1)
                }

                #[test]
                fn [<$z_name _zipper_child_mask_test2>]() {
                    let mut temp_store = $read_keys(crate::zipper::zipper_moving_tests::ZIPPER_CHILD_MASK_TEST2_KEYS);
                    crate::zipper::zipper_moving_tests::run_test(&mut temp_store, $make_z, &[], crate::zipper::zipper_moving_tests::zipper_child_mask_test2)
                }

                #[test]
                fn [<$z_name _descend_to_existing_test1>]() {
                    let mut temp_store = $read_keys(crate::zipper::zipper_moving_tests::ZIPPER_DESCEND_TO_EXISTING_TEST1_KEYS);
                    crate::zipper::zipper_moving_tests::run_test(&mut temp_store, $make_z, &[], crate::zipper::zipper_moving_tests::descend_to_existing_test1)
                }

                #[test]
                fn [<$z_name _descend_to_existing_test2>]() {
                    let mut temp_store = $read_keys(crate::zipper::zipper_moving_tests::ZIPPER_DESCEND_TO_EXISTING_TEST2_KEYS);
                    crate::zipper::zipper_moving_tests::run_test(&mut temp_store, $make_z, &[], crate::zipper::zipper_moving_tests::descend_to_existing_test2)
                }

                #[test]
                fn [<$z_name _descend_to_existing_test3>]() {
                    let mut temp_store = $read_keys(crate::zipper::zipper_moving_tests::ZIPPER_DESCEND_TO_EXISTING_TEST3_KEYS);
                    crate::zipper::zipper_moving_tests::run_test(&mut temp_store, $make_z, &[], crate::zipper::zipper_moving_tests::descend_to_existing_test3)
                }

                #[test]
                fn [<$z_name _to_next_step_test1>]() {
                    let mut temp_store = $read_keys(crate::zipper::zipper_moving_tests::ZIPPER_TO_NEXT_STEP_TEST1_KEYS);
                    crate::zipper::zipper_moving_tests::run_test(&mut temp_store, $make_z, &[], crate::zipper::zipper_moving_tests::to_next_step_test1)
                }

                #[test]
                fn [<$z_name _zipper_byte_iter_test1>]() {
                    let mut temp_store = $read_keys(crate::zipper::zipper_moving_tests::ZIPPER_BYTES_ITER_TEST1_KEYS);
                    crate::zipper::zipper_moving_tests::run_test(&mut temp_store, $make_z, &[], crate::zipper::zipper_moving_tests::zipper_byte_iter_test1)
                }

                #[test]
                fn [<$z_name _zipper_byte_iter_test2>]() {
                    let mut temp_store = $read_keys(crate::zipper::zipper_moving_tests::ZIPPER_BYTES_ITER_TEST2_KEYS);
                    crate::zipper::zipper_moving_tests::run_test(&mut temp_store, $make_z, crate::zipper::zipper_moving_tests::ZIPPER_BYTES_ITER_TEST2_PATH, crate::zipper::zipper_moving_tests::zipper_byte_iter_test2)
                }

                #[test]
                fn [<$z_name _zipper_byte_iter_test3>]() {
                    let mut temp_store = $read_keys(crate::zipper::zipper_moving_tests::ZIPPER_BYTES_ITER_TEST3_KEYS);
                    crate::zipper::zipper_moving_tests::run_test(&mut temp_store, $make_z, crate::zipper::zipper_moving_tests::ZIPPER_BYTES_ITER_TEST3_PATH, crate::zipper::zipper_moving_tests::zipper_byte_iter_test3)
                }

                #[test]
                fn [<$z_name _zipper_byte_iter_test4>]() {
                    let mut temp_store = $read_keys(crate::zipper::zipper_moving_tests::ZIPPER_BYTES_ITER_TEST4_KEYS);
                    crate::zipper::zipper_moving_tests::run_test(&mut temp_store, $make_z, &[], crate::zipper::zipper_moving_tests::zipper_byte_iter_test4)
                }

                #[test]
                fn [<$z_name _zipper_byte_iter_test5>]() {
                    let mut temp_store = $read_keys(crate::zipper::zipper_moving_tests::ZIPPER_BYTES_ITER_TEST5_KEYS);
                    crate::zipper::zipper_moving_tests::run_test(&mut temp_store, $make_z, &[], crate::zipper::zipper_moving_tests::zipper_byte_iter_test5)
                }
            }
        }
    }
    pub(crate) use zipper_moving_tests;

    /// Internal method to provide a lifetime bound on the macro arguments to the test macro
    pub fn run_test<'a, T: 'a + ZipperMoving, Store>(
        store: &'a mut Store,
        make_t: impl Fn(&'a mut Store, &'a[u8]) -> T,
        z_path: &'a[u8],
        test_f: impl Fn(T)
    ) {
        let t = make_t(store, z_path);
        test_f(t);
    }

    /// from https://en.wikipedia.org/wiki/Radix_tree#/media/File:Patricia_trie.svg
    pub const ZIPPER_MOVING_BASIC_TEST_KEYS: &[&[u8]] = &[b"romane", b"romanus", b"romulus", b"rubens", b"ruber", b"rubicon", b"rubicundus", b"rom'i"];

    pub fn zipper_moving_basic_test<Z: ZipperMoving>(mut zipper: Z) {
        fn assert_in_list(val: &[u8], list: &[&[u8]]) {
            for test_val in list {
                if *test_val == val {
                    return;
                }
            }
            panic!("val not found in list: {}", std::str::from_utf8(val).unwrap_or(""))
        }

        zipper.descend_to(&[b'r']); zipper.descend_to(&[b'o']); zipper.descend_to(&[b'm']); // focus = rom
        assert!(zipper.descend_to(&[b'\''])); // focus = rom'  (' is the lowest byte)
        assert!(zipper.to_next_sibling_byte()); // focus = roma  (a is the second byte), but we can't actually guarantee whether we land on 'a' or 'u'
        assert_in_list(zipper.path(), &[b"roma", b"romu"]);
        assert_eq!(zipper.child_mask().byte_mask_iter().collect::<Vec<_>>(), vec![b'n']); // both follow-ups romane and romanus have n following a
        assert!(zipper.to_next_sibling_byte()); // focus = romu  (u is the third byte)
        assert_in_list(zipper.path(), &[b"roma", b"romu"]);
        assert_eq!(zipper.child_mask().byte_mask_iter().collect::<Vec<_>>(), vec![b'l']); // and romu is followed by lus
        assert!(!zipper.to_next_sibling_byte()); // fails because there were only 3 children ['\'', 'a', 'u']
        assert!(zipper.to_prev_sibling_byte()); // focus = roma or romu (we stepped back)
        assert_in_list(zipper.path(), &[b"roma", b"romu"]);
        assert!(zipper.to_prev_sibling_byte()); // focus = rom' (we stepped back to where we began)
        assert_eq!(zipper.path(), b"rom'");
        assert_eq!(zipper.child_mask().byte_mask_iter().collect::<Vec<_>>(), vec![b'i']);
        assert!(zipper.ascend(1)); // focus = rom
        assert_eq!(zipper.child_mask().byte_mask_iter().collect::<Vec<_>>(), vec![b'\'', b'a', b'u']); // all three options we visited
        assert!(zipper.descend_indexed_byte(0)); // focus = rom'
        assert_eq!(zipper.child_mask().byte_mask_iter().collect::<Vec<_>>(), vec![b'i']);
        assert!(zipper.ascend(1)); // focus = rom
        assert!(zipper.descend_indexed_byte(1)); // focus = roma
        assert_eq!(zipper.child_mask().byte_mask_iter().collect::<Vec<_>>(), vec![b'n']);
        assert!(zipper.ascend(1));
        assert!(zipper.descend_indexed_byte(2)); // focus = romu
        assert_eq!(zipper.child_mask().byte_mask_iter().collect::<Vec<_>>(), vec![b'l']);
        assert!(zipper.ascend(1));
        assert!(zipper.descend_indexed_byte(1)); // focus = roma
        assert_eq!(zipper.child_mask().byte_mask_iter().collect::<Vec<_>>(), vec![b'n']);
        assert!(zipper.ascend(1));
        // ' < a < u
        // 39 105 117
    }

    pub const ZIPPER_WITH_ROOT_PATH_KEYS: &[&[u8]] = &[b"romane", b"romanus", b"romulus", b"rubens", b"ruber", b"rubicon", b"rubicundus", b"rom'i"];
    pub const ZIPPER_WITH_ROOT_PATH_PATH: &[u8] = b"ro";

    /// Tests creating a zipper at a specific key within a map
    pub fn zipper_with_root_path<Z: ZipperMoving>(mut zipper: Z) {

        //Test `descend_to` and `ascend_until`
        assert_eq!(zipper.path(), b"");
        assert_eq!(zipper.child_count(), 1);
        zipper.descend_to(b"m");
        assert_eq!(zipper.path(), b"m");
        assert_eq!(zipper.child_count(), 3);
        zipper.descend_to(b"an");
        assert_eq!(zipper.path(), b"man");
        assert_eq!(zipper.child_count(), 2);
        zipper.descend_to(b"e");
        assert_eq!(zipper.path(), b"mane");
        assert_eq!(zipper.child_count(), 0);
        assert_eq!(zipper.ascend_until(), true);
        zipper.descend_to(b"us");
        assert_eq!(zipper.path(), b"manus");
        assert_eq!(zipper.child_count(), 0);
        assert_eq!(zipper.ascend_until(), true);
        assert_eq!(zipper.path(), b"man");
        assert_eq!(zipper.child_count(), 2);
        assert_eq!(zipper.ascend_until(), true);
        assert_eq!(zipper.path(), b"m");
        assert_eq!(zipper.child_count(), 3);
        assert_eq!(zipper.ascend_until(), true);
        assert_eq!(zipper.path(), b"");
        assert_eq!(zipper.child_count(), 1);
        assert_eq!(zipper.at_root(), true);
        assert_eq!(zipper.ascend_until(), false);

        //Test `ascend`
        zipper.descend_to(b"manus");
        assert_eq!(zipper.path(), b"manus");
        assert_eq!(zipper.ascend(1), true);
        assert_eq!(zipper.path(), b"manu");
        assert_eq!(zipper.ascend(5), false);
        assert_eq!(zipper.path(), b"");
        assert_eq!(zipper.at_root(), true);
        zipper.descend_to(b"mane");
        assert_eq!(zipper.path(), b"mane");
        assert_eq!(zipper.ascend(3), true);
        assert_eq!(zipper.path(), b"m");
        assert_eq!(zipper.child_count(), 3);
    }

    // A wide shallow trie
    pub const ZIPPER_INDEXED_BYTE_TEST1_KEYS: &[&[u8]] = &[b"0", b"1", b"2", b"3", b"4", b"5", b"6"];

    pub fn zipper_indexed_bytes_test1<Z: ZipperMoving>(mut zip: Z) {
        zip.descend_to("2");
        assert_eq!(zip.is_val(), true);
        assert_eq!(zip.child_count(), 0);
        assert!(!zip.descend_indexed_byte(1));
        assert_eq!(zip.path(), b"2");

        zip.reset();
        assert!(zip.descend_indexed_byte(2));
        assert_eq!(zip.is_val(), true);
        assert_eq!(zip.child_count(), 0);
        assert_eq!(zip.path(), b"2");
        assert!(!zip.descend_indexed_byte(1));
        assert_eq!(zip.path(), b"2");

        zip.reset();
        assert!(!zip.descend_indexed_byte(7));
        assert_eq!(zip.is_val(), false);
        assert_eq!(zip.child_count(), 7);
        assert_eq!(zip.path(), b"");

        // Try with a narrow deeper trie
        let keys = ["000", "1Z", "00AAA", "00AA000", "00AA00AAA"];
        let map: PathMap<()> = keys.into_iter().map(|v| (v, ())).collect();
        let mut zip = map.read_zipper();

        zip.descend_to("000");
        assert_eq!(zip.val(), Some(&()));
        assert_eq!(zip.path(), b"000");
        assert_eq!(zip.child_count(), 0);
        assert!(!zip.descend_indexed_byte(1));
        assert_eq!(zip.path(), b"000");

        zip.reset();
        assert!(!zip.descend_indexed_byte(2));
        assert_eq!(zip.child_count(), 2);
        assert!(zip.descend_indexed_byte(1));
        assert_eq!(zip.path(), b"1");
        assert_eq!(zip.val(), None);
        assert_eq!(zip.child_count(), 1);
        assert!(!zip.descend_indexed_byte(1));
        assert_eq!(zip.val(), None);
        assert_eq!(zip.path(), b"1");

        zip.reset();
        assert!(zip.descend_indexed_byte(0));
        assert_eq!(zip.path(), b"0");
        assert_eq!(zip.val(), None);
        assert_eq!(zip.child_count(), 1);
        assert!(!zip.descend_indexed_byte(1));
        assert_eq!(zip.val(), None);
        assert_eq!(zip.path(), b"0");
    }

    // A narrow deeper trie
    pub const ZIPPER_INDEXED_BYTE_TEST2_KEYS: &[&[u8]] = &[b"000", b"1Z", b"00AAA", b"00AA000", b"00AA00AAA"];

    pub fn zipper_indexed_bytes_test2<Z: ZipperMoving>(mut zip: Z) {
        zip.descend_to("000");
        assert_eq!(zip.is_val(), true);
        assert_eq!(zip.path(), b"000");
        assert_eq!(zip.child_count(), 0);
        assert!(!zip.descend_indexed_byte(1));
        assert_eq!(zip.path(), b"000");

        zip.reset();
        assert!(!zip.descend_indexed_byte(2));
        assert_eq!(zip.child_count(), 2);
        assert!(zip.descend_indexed_byte(1));
        assert_eq!(zip.path(), b"1");
        assert_eq!(zip.is_val(), false);
        assert_eq!(zip.child_count(), 1);
        assert!(!zip.descend_indexed_byte(1));
        assert_eq!(zip.is_val(), false);
        assert_eq!(zip.path(), b"1");

        zip.reset();
        assert!(zip.descend_indexed_byte(0));
        assert_eq!(zip.path(), b"0");
        assert_eq!(zip.is_val(), false);
        assert_eq!(zip.child_count(), 1);
        assert!(!zip.descend_indexed_byte(1));
        assert_eq!(zip.is_val(), false);
        assert_eq!(zip.path(), b"0");
    }

    // Tests how descend_until treats values along paths
    pub const ZIPPER_DESCEND_UNTIL_TEST1_KEYS: &[&[u8]] = &[b"a", b"ab", b"abCDEf", b"abCDEfGHi"];

    pub fn zipper_descend_until_test1<Z: ZipperMoving>(mut zip: Z) {
        for key in ZIPPER_DESCEND_UNTIL_TEST1_KEYS {
            assert!(zip.descend_until());
            assert_eq!(zip.path(), *key);
        }
    }

    // Test a 3-way branch, so we definitely don't have a pair node
    pub const ZIPPER_ASCEND_UNTIL_TEST1_KEYS: &[&[u8]] = &[b"AAa", b"AAb", b"AAc"];

    pub fn zipper_ascend_until_test1<Z: ZipperMoving>(mut zip: Z) {
        assert!(!zip.descend_to(b"AAaDDd"));
        assert_eq!(zip.path(), b"AAaDDd");
        assert!(zip.ascend_until());
        assert_eq!(zip.path(), b"AAa");
        assert!(zip.ascend_until());
        assert_eq!(zip.path(), b"AA");
        assert!(zip.ascend_until());
        assert_eq!(zip.path(), b"");
        assert!(!zip.ascend_until());
    }

    // Test what's likely to be represented as a pair node
    pub const ZIPPER_ASCEND_UNTIL_TEST2_KEYS: &[&[u8]] = &[b"AAa", b"AAb"];

    pub fn zipper_ascend_until_test2<Z: ZipperMoving>(mut zip: Z) {
        assert!(!zip.descend_to(b"AAaDDd"));
        assert_eq!(zip.path(), b"AAaDDd");
        assert!(zip.ascend_until());
        assert_eq!(zip.path(), b"AAa");
        assert!(zip.ascend_until());
        assert_eq!(zip.path(), b"AA");
        assert!(zip.ascend_until());
        assert_eq!(zip.path(), b"");
        assert!(!zip.ascend_until());
    }

    /// Test a straight-line trie
    pub const ZIPPER_ASCEND_UNTIL_TEST3_KEYS: &[&[u8]] = &[b"1", b"12", b"123", b"1234", b"12345"];

    pub fn zipper_ascend_until_test3<Z: ZipperMoving>(mut zip: Z) {

        //First test that ascend_until stops when transitioning from non-existent path
        assert_eq!(zip.descend_to(b"123456"), false);
        assert!(zip.ascend_until());
        assert_eq!(zip.path(), b"12345");

        //Test that ascend_until stops at each value
        assert!(zip.ascend_until());
        assert_eq!(zip.path(), b"1234");
        assert!(zip.ascend_until());
        assert_eq!(zip.path(), b"123");
        assert!(zip.ascend_until());
        assert_eq!(zip.path(), b"12");
        assert!(zip.ascend_until());
        assert_eq!(zip.path(), b"1");
        assert!(zip.ascend_until());
        assert_eq!(zip.path(), b"");
        assert!(!zip.ascend_until());
        assert!(zip.at_root());

        //Test that ascend_until_branch skips over all the values
        assert!(zip.descend_to(b"12345"));
        assert_eq!(zip.path(), b"12345");
        assert!(zip.ascend_until_branch());
        assert_eq!(zip.path(), b"");
        assert!(zip.at_root());

        //Try with some actual branches in the trie.
        //Some paths encountered will be values only, some will be branches only, and some will be both
        let keys = ["1", "123", "12345", "1abc", "1234abc"];
        let map: PathMap<()> = keys.into_iter().map(|v| (v, ())).collect();
        let mut zip = map.read_zipper();

        assert!(zip.descend_to(b"12345"));
        assert_eq!(zip.path(), b"12345");
        assert!(zip.ascend_until());
        assert_eq!(zip.path(), b"1234"); // "1234" is a branch only
        assert_eq!(zip.is_val(), false);
        assert_eq!(zip.child_count(), 2);
        assert!(zip.ascend_until());
        assert_eq!(zip.path(), b"123"); // "123" is a value only
        assert_eq!(zip.child_count(), 1);
        assert_eq!(zip.is_val(), true);
        assert!(zip.ascend_until()); // Jump over "12" because it's neither a branch nor a value
        assert_eq!(zip.path(), b"1"); // "1" is both a branch and a value
        assert_eq!(zip.is_val(), true);
        assert_eq!(zip.child_count(), 2);
        assert!(zip.ascend_until());
        assert_eq!(zip.path(), b"");
        assert_eq!(zip.child_count(), 1);
        assert!(!zip.ascend_until());
        assert!(zip.at_root());

        //Test that ascend_until_branch skips over all the values
        assert!(zip.descend_to(b"12345"));
        assert!(zip.ascend_until_branch());
        assert_eq!(zip.path(), b"1234");
        assert!(zip.ascend_until_branch());
        assert_eq!(zip.path(), b"1");
        assert!(zip.ascend_until_branch());
        assert_eq!(zip.path(), b"");
        assert!(!zip.ascend_until_branch());
        assert!(zip.at_root());
    }

    /// Test a trie with some actual branches
    /// Some paths encountered will be values only, some will be branches only, and some will be both
    pub const ZIPPER_ASCEND_UNTIL_TEST4_KEYS: &[&[u8]] = &[b"1", b"123", b"12345", b"1abc", b"1234abc"];

    pub fn zipper_ascend_until_test4<Z: ZipperMoving>(mut zip: Z) {

        assert!(zip.descend_to(b"12345"));
        assert_eq!(zip.path(), b"12345");
        assert!(zip.ascend_until());
        assert_eq!(zip.path(), b"1234"); // "1234" is a branch only
        assert_eq!(zip.is_val(), false);
        assert_eq!(zip.child_count(), 2);
        assert!(zip.ascend_until());
        assert_eq!(zip.path(), b"123"); // "123" is a value only
        assert_eq!(zip.child_count(), 1);
        assert_eq!(zip.is_val(), true);
        assert!(zip.ascend_until()); // Jump over "12" because it's neither a branch nor a value
        assert_eq!(zip.path(), b"1"); // "1" is both a branch and a value
        assert_eq!(zip.is_val(), true);
        assert_eq!(zip.child_count(), 2);
        assert!(zip.ascend_until());
        assert_eq!(zip.path(), b"");
        assert_eq!(zip.child_count(), 1);
        assert!(!zip.ascend_until());
        assert!(zip.at_root());

        //Test that ascend_until_branch skips over all the values
        assert!(zip.descend_to(b"12345"));
        assert!(zip.ascend_until_branch());
        assert_eq!(zip.path(), b"1234");
        assert!(zip.ascend_until_branch());
        assert_eq!(zip.path(), b"1");
        assert!(zip.ascend_until_branch());
        assert_eq!(zip.path(), b"");
        assert!(!zip.ascend_until_branch());
        assert!(zip.at_root());
    }

    /// Test ascending over a long key that spans multiple nodes
    pub const ZIPPER_ASCEND_UNTIL_TEST5_KEYS: &[&[u8]] = &[b"A", b"AAAAAAAAAAAAAAAAAAAAAAAAAAAAAAAAAAAAAAAAAAAAAAAAAAAAAAAAAAAAAAAAAAAAAAAAAAAAAAAAAAAAAAAAAAAAAAAAAAAAAAAAAAAAAAAAAAAAAAAAAAAAAAA"];

    pub fn zipper_ascend_until_test5<Z: ZipperMoving>(mut zip: Z) {

        //Test that ascend_until stops when transitioning from non-existent path
        assert_eq!(zip.descend_to(b"AAAAAAAAAAAAAAAAAAAAAAAAAAAAAAAAAAAAAAAAAAAAAAAAAAAAAAAAAAAAAAAAAAAAAAAAAAAAAAAAAAAAAAAAAAAAAAAAAAAAAAAAAAAAAAAAAAAAAAAAAAAAAAAB"), false);
        assert!(zip.ascend_until());
        assert_eq!(zip.path(), b"AAAAAAAAAAAAAAAAAAAAAAAAAAAAAAAAAAAAAAAAAAAAAAAAAAAAAAAAAAAAAAAAAAAAAAAAAAAAAAAAAAAAAAAAAAAAAAAAAAAAAAAAAAAAAAAAAAAAAAAAAAAAAAA");

        //Test that jump all the way back to where we want to be
        assert!(zip.ascend_until());
        assert_eq!(zip.path(), b"A");
        assert!(zip.ascend_until());
        assert_eq!(zip.path(), b"");
        assert_eq!(zip.ascend_until(), false);
    }

    pub const ZIPPER_INDEXED_MOVEMENT_TEST1_KEYS: &[&[u8]] = &[b"arrow", b"bow", b"cannon", b"romane", b"romanus", b"romulus", b"rubens", b"ruber", b"rubicon", b"rubicundus", b"rom'i"];

    pub fn indexed_zipper_movement1<Z: ZipperMoving>(mut zipper: Z) {
        //descends a single specific byte using `descend_indexed_byte`. Just for testing. A real user would use `descend_towards`
        fn descend_byte<Z: Zipper + ZipperMoving>(zipper: &mut Z, byte: u8) {
            for i in 0..zipper.child_count() {
                assert_eq!(zipper.descend_indexed_byte(i), true);
                if *zipper.path().last().unwrap() == byte {
                    break
                } else {
                    assert_eq!(zipper.ascend(1), true);
                }
            }
        }

        assert_eq!(zipper.path(), b"");
        assert_eq!(zipper.child_count(), 4);
        descend_byte(&mut zipper, b'r');
        assert_eq!(zipper.path(), b"r");
        assert_eq!(zipper.child_count(), 2);
        assert_eq!(zipper.descend_until(), false);
        descend_byte(&mut zipper, b'o');
        assert_eq!(zipper.path(), b"ro");
        assert_eq!(zipper.child_count(), 1);
        assert_eq!(zipper.descend_until(), true);
        assert_eq!(zipper.path(), b"rom");
        assert_eq!(zipper.child_count(), 3);

        zipper.reset();
        assert_eq!(zipper.descend_until(), false);
        descend_byte(&mut zipper, b'a');
        assert_eq!(zipper.path(), b"a");
        assert_eq!(zipper.child_count(), 1);
        assert_eq!(zipper.descend_until(), true);
        assert_eq!(zipper.path(), b"arrow");
        assert_eq!(zipper.child_count(), 0);

        assert_eq!(zipper.ascend(3), true);
        assert_eq!(zipper.path(), b"ar");
        assert_eq!(zipper.child_count(), 1);
    }

    pub const ZIPPER_VALUE_LOCATIONS_TEST1_KEYS: &[&[u8]] = &[b"arrow", b"bow", b"cannon", b"roman", b"romane", b"romanus", b"romulus", b"rubens", b"ruber", b"rubicon", b"rubicundus", b"rom'i"];

    pub fn zipper_value_locations<Z: ZipperMoving>(mut zipper: Z) {

        assert!(zipper.descend_to(b"ro"));
        assert_eq!(zipper.is_val(), false);
        zipper.descend_to(b"mulus");
        assert_eq!(zipper.is_val(), true);

        zipper.reset();
        assert!(zipper.descend_to(b"roman"));
        assert_eq!(zipper.is_val(), true);
        zipper.descend_to(b"e");
        assert_eq!(zipper.is_val(), true);
        assert_eq!(zipper.ascend(1), true);
        zipper.descend_to(b"u");
        assert_eq!(zipper.is_val(), false);
        zipper.descend_until();
        assert_eq!(zipper.is_val(), true);
    }

    pub const ZIPPER_CHILD_MASK_TEST1_KEYS: &[&[u8]] = &[&[8, 194, 1, 45, 194, 1], &[34, 193]];

    pub fn zipper_child_mask_test1<Z: ZipperMoving>(mut zipper: Z) {

        assert_eq!(zipper.descend_to(&[8, 194, 1]), true);
        assert_eq!(zipper.child_count(), 1);
        assert_eq!(zipper.child_mask(), [0x200000000000, 0, 0, 0]);

        zipper.reset();
        assert_eq!(zipper.descend_to(&[8, 194, 1, 45]), true);
        assert_eq!(zipper.child_count(), 1);
        assert_eq!(zipper.child_mask(), [0, 0, 0, 0x4]);
    }

    pub const ZIPPER_CHILD_MASK_TEST2_KEYS: &[&[u8]] = &[b"arrow", b"bow", b"cannon", b"roman", b"romane", b"romanus", b"romulus", b"rubens", b"ruber", b"rubicon", b"rubicundus", b"rom'i"];

    pub fn zipper_child_mask_test2<Z: ZipperMoving>(mut zipper: Z) {

        //'a' + 'b' + 'c' + 'r'
        assert_eq!(zipper.child_mask(), [0, 1<<(b'a'-64) | 1<<(b'b'-64) | 1<<(b'c'-64) | 1<<(b'r'-64), 0, 0]);

        let mut i = 0;
        while zipper.to_next_step() {
            match i {
                //'r' descending from 'a' in "arrow"
                0 => assert_eq!(zipper.child_mask(), [0, 1<<(b'r'-64), 0, 0]),
                //'r' descending from "ar" in "arrow"
                1 => assert_eq!(zipper.child_mask(), [0, 1<<(b'r'-64), 0, 0]),
                //'o' descending from "arr" in "arrow"
                2 => assert_eq!(zipper.child_mask(), [0, 1<<(b'o'-64), 0, 0]),
                //'w' descending from "arro" in "arrow"
                3 => assert_eq!(zipper.child_mask(), [0, 1<<(b'w'-64), 0, 0]),
                //leaf node, "arrow"
                4 => assert_eq!(zipper.child_mask(), [0, 0, 0, 0]),
                //'o' + 'u' descending from 'r' in "roman", "rubens", etc.
                14 => assert_eq!(zipper.child_mask(), [0, 1<<(b'o'-64) | 1<<(b'u'-64), 0, 0]),
                _ => {}
            }
            i += 1;
        }
    }

    pub const ZIPPER_DESCEND_TO_EXISTING_TEST1_KEYS: &[&[u8]] = &[b"arrow", b"bow", b"cannon", b"roman", b"romane", b"romanus", b"romulus", b"rubens", b"ruber", b"rubicon", b"rubicundus", b"rom'i"];

    pub fn descend_to_existing_test1<Z: ZipperMoving>(mut zipper: Z) {

        assert_eq!(3, zipper.descend_to_existing("bowling"));
        assert_eq!("bow".as_bytes(), zipper.path());
        zipper.reset();

        assert_eq!(3, zipper.descend_to_existing("can"));
        assert_eq!("can".as_bytes(), zipper.path());
        zipper.reset();

        assert_eq!(0, zipper.descend_to_existing(""));
        assert_eq!("".as_bytes(), zipper.path());
        zipper.reset();
    }

    pub const ZIPPER_DESCEND_TO_EXISTING_TEST2_KEYS: &[&[u8]] = &[b"arrow"];

    /// Tests a really long path that doesn't exist, to exercise the chunk-descending code
    pub fn descend_to_existing_test2<Z: ZipperMoving>(mut zipper: Z) {

        assert_eq!(5, zipper.descend_to_existing("arrow0000000000000000000000000000000000000000000000000000000000000000000000000000000000000000000000000000000000000000000000000000000000000000000000000000000000000000"));
        assert_eq!(zipper.path(), &b"arrow"[..]);
        zipper.reset();

        assert_eq!(3, zipper.descend_to_existing("arr0000000000000000000000000000000000000000000000000000000000000000000000000000000000000000000000000000000000000000000000000000000000000000000000000000000000000000"));
        assert_eq!(zipper.path(), &b"arr"[..]);
    }

    pub const ZIPPER_DESCEND_TO_EXISTING_TEST3_KEYS: &[&[u8]] = &[b"arrow"];

    /// Tests calling the method when the focus is already on a non-existent path
    pub fn descend_to_existing_test3<Z: ZipperMoving>(mut zipper: Z) {

        assert_eq!(false, zipper.descend_to("arrow00000"));
        assert_eq!(zipper.path(), &b"arrow00000"[..]);

        assert_eq!(0, zipper.descend_to_existing("0000"));
        assert_eq!(zipper.path(), &b"arrow00000"[..]);
    }

    pub const ZIPPER_TO_NEXT_STEP_TEST1_KEYS: &[&[u8]] = &[b"arrow", b"bow", b"cannon", b"roman", b"romane", b"romanus", b"romulus", b"rubens", b"ruber", b"rubicon", b"rubicundus", b"rom'i"];

    pub fn to_next_step_test1<Z: ZipperMoving>(mut zipper: Z) {
        let mut i = 0;
        while zipper.to_next_step() {
            match i {
                0 => assert_eq!(zipper.path(), b"a"),
                4 => assert_eq!(zipper.path(), b"arrow"),
                5 => assert_eq!(zipper.path(), b"b"),
                7 => assert_eq!(zipper.path(), b"bow"),
                8 => assert_eq!(zipper.path(), b"c"),
                13 => assert_eq!(zipper.path(), b"cannon"),
                14 => assert_eq!(zipper.path(), b"r"),
                18 => assert_eq!(zipper.path(), b"rom'i"),
                20 => assert_eq!(zipper.path(), b"roman"),
                21 => assert_eq!(zipper.path(), b"romane"),
                23 => assert_eq!(zipper.path(), b"romanus"),
                24 => assert_eq!(zipper.path(), b"romu"),
                25 => assert_eq!(zipper.path(), b"romul"),
                26 => assert_eq!(zipper.path(), b"romulu"),
                27 => assert_eq!(zipper.path(), b"romulus"),
                28 => assert_eq!(zipper.path(), b"ru"),
                32 => assert_eq!(zipper.path(), b"rubens"),
                33 => assert_eq!(zipper.path(), b"ruber"),
                37 => assert_eq!(zipper.path(), b"rubicon"),
                42 => assert_eq!(zipper.path(), b"rubicundus"),
                _ => {}
            }
            i += 1;
        }
    }

    pub const ZIPPER_BYTES_ITER_TEST1_KEYS: &[&[u8]] = &[b"ABCDEFGHIJKLMNOPQRSTUVWXYZ", b"ab",];

    pub fn zipper_byte_iter_test1<Z: ZipperMoving>(mut zipper: Z) {

        assert_eq!(zipper.descend_to_byte(b'A'), true);
        assert_eq!(zipper.descend_first_byte(), true);
        assert_eq!(zipper.path(), b"AB");
        assert_eq!(zipper.to_next_sibling_byte(), false);
        assert_eq!(zipper.path(), b"AB");
    }

    pub const ZIPPER_BYTES_ITER_TEST2_KEYS: &[&[u8]] = &[&[2, 194, 1, 1, 193, 5], &[3, 194, 1, 0, 193, 6, 193, 5], &[3, 193, 4, 193]];
    pub const ZIPPER_BYTES_ITER_TEST2_PATH: &[u8] = &[2, 194];

    pub fn zipper_byte_iter_test2<Z: ZipperMoving>(mut zipper: Z) {
        assert_eq!(zipper.descend_first_byte(), true);
        assert_eq!(zipper.path(), &[1]);
        assert_eq!(zipper.to_next_sibling_byte(), false);
        assert_eq!(zipper.path(), &[1]);
    }

    pub const ZIPPER_BYTES_ITER_TEST3_KEYS: &[&[u8]] = &[&[3, 193, 4, 193, 5, 2, 193, 6, 193, 7], &[3, 193, 4, 193, 5, 2, 193, 6, 255]];
    pub const ZIPPER_BYTES_ITER_TEST3_PATH: &[u8] = &[3, 193, 4, 193, 5, 2, 193];

    pub fn zipper_byte_iter_test3<Z: ZipperMoving>(mut zipper: Z) {
        assert_eq!(zipper.path(), &[]);
        assert_eq!(zipper.descend_first_byte(), true);
        assert_eq!(zipper.path(), &[6]);
        assert_eq!(zipper.descend_first_byte(), true);
        assert_eq!(zipper.path(), &[6, 193]);
        assert_eq!(zipper.descend_first_byte(), true);
        assert_eq!(zipper.path(), &[6, 193, 7]);
    }

    pub const ZIPPER_BYTES_ITER_TEST4_KEYS: &[&[u8]] = &[b"ABC", b"ABCDEF", b"ABCdef"];

    pub fn zipper_byte_iter_test4<Z: ZipperMoving>(mut zipper: Z) {

        //Check that we end up at the first leaf by depth-first search
        while zipper.descend_first_byte() {}
        assert_eq!(zipper.path(), b"ABCDEF");

        //Try taking a different branch
        zipper.reset();
        assert!(zipper.descend_to(b"ABC"));
        assert_eq!(zipper.path(), b"ABC");
        assert!(zipper.descend_indexed_byte(1));
        assert_eq!(zipper.path(), b"ABCd");
        assert!(zipper.descend_first_byte());
        assert_eq!(zipper.path(), b"ABCde");
        assert!(zipper.descend_first_byte());
        assert_eq!(zipper.path(), b"ABCdef");
        assert!(!zipper.descend_first_byte());
    }

    pub const ZIPPER_BYTES_ITER_TEST5_KEYS: &[&[u8]] = &[
        &[2, 197, 97, 120, 105, 111, 109, 3, 193, 61, 4, 193, 97, 192, 192, 3, 193, 75, 192, 3, 193, 84, 192, 3, 193, 75, 128, 131, 193, 49],
        &[2, 197, 97, 120, 105, 111, 109, 3, 193, 61, 4, 193, 97, 192, 192, 3, 193, 84, 3, 193, 75, 192, 192, 3, 193, 75, 128, 131, 193, 49],
        &[2, 197, 97, 120, 255, 111, 109, 3, 193, 61, 4, 193, 97, 192, 192, 3, 193, 84, 3, 193, 75, 192, 192, 3, 193, 75, 128, 131, 193, 49],
    ];

    pub fn zipper_byte_iter_test5<Z: ZipperMoving>(mut zipper: Z) {

        let keys = ZIPPER_BYTES_ITER_TEST5_KEYS;
        for i in 0..keys[0].len() {
            zipper.reset();
            zipper.descend_to(&keys[0][..i]);
            if i != 18 && i != 5 {
                assert_eq!(zipper.to_next_sibling_byte(), false);
            }
        }

        zipper.reset();
        zipper.descend_to([2, 197, 97, 120, 105, 111, 109, 3, 193, 61, 4, 193, 97, 192, 192, 3, 193, 75]);
        assert_eq!(zipper.to_next_sibling_byte(), true);
        zipper.reset();
        zipper.descend_to([2, 197, 97, 120, 105]);
        assert_eq!(zipper.to_next_sibling_byte(), true);
    }

}

/// Implements tests that apply to all [ZipperIteration] types
#[cfg(test)]
pub(crate) mod zipper_iteration_tests {
    use super::*;

    /// `$ident` is a unique identifier for the zipper, so the generated tests don't collide
    /// `$read_keys` is a function that will create a store containing all paths, from which a zipper can be created
    /// `$make_z` is a function that will create a zipper from a slice of paths
    macro_rules! zipper_iteration_tests {
        ($z_name:ident, $read_keys:expr, $make_z:expr)=>{
            paste::paste! {
                #[test]
                fn [<$z_name _zipper_iter_test1>]() {
                    let mut temp_store = $read_keys(crate::zipper::zipper_iteration_tests::ZIPPER_ITER_TEST1_KEYS);
                    crate::zipper::zipper_iteration_tests::run_test(&mut temp_store, $make_z, &[], crate::zipper::zipper_iteration_tests::zipper_iter_test1)
                }

                #[test]
                fn [<$z_name _zipper_iter_test2>]() {
                    let paths = crate::zipper::zipper_iteration_tests::zipper_iter_test2_paths();
                    let path_refs: Vec<&[u8]> = paths.iter().map(|path| &path[..]).collect();
                    let mut temp_store = $read_keys(&path_refs[..]);
                    crate::zipper::zipper_iteration_tests::run_test(&mut temp_store, $make_z, b"in", crate::zipper::zipper_iteration_tests::zipper_iter_test2)
                }

                #[test]
                fn [<$z_name _k_path_test1>]() {
                    let mut temp_store = $read_keys(crate::zipper::zipper_iteration_tests::K_PATH_TEST1_KEYS);
                    crate::zipper::zipper_iteration_tests::run_test(&mut temp_store, $make_z, b":", crate::zipper::zipper_iteration_tests::k_path_test1)
                }

                #[test]
                fn [<$z_name _k_path_test2>]() {
                    let paths = crate::zipper::zipper_iteration_tests::k_path_test2_paths();
                    let path_refs: Vec<&[u8]> = paths.iter().map(|path| &path[..]).collect();
                    let mut temp_store = $read_keys(&path_refs[..]);
                    crate::zipper::zipper_iteration_tests::run_test(&mut temp_store, $make_z, &[], crate::zipper::zipper_iteration_tests::k_path_test2)
                }

                #[test]
                fn [<$z_name _k_path_test3>]() {
                    let mut temp_store = $read_keys(crate::zipper::zipper_iteration_tests::K_PATH_TEST3_KEYS);
                    crate::zipper::zipper_iteration_tests::run_test(&mut temp_store, $make_z, b":", crate::zipper::zipper_iteration_tests::k_path_test3)
                }

                #[test]
                fn [<$z_name _k_path_test4>]() {
                    let mut temp_store = $read_keys(crate::zipper::zipper_iteration_tests::K_PATH_TEST4_KEYS);
                    crate::zipper::zipper_iteration_tests::run_test(&mut temp_store, $make_z, b"", crate::zipper::zipper_iteration_tests::k_path_test4)
                }

                #[test]
                fn [<$z_name _k_path_test5>]() {
                    let mut temp_store = $read_keys(crate::zipper::zipper_iteration_tests::K_PATH_TEST5_KEYS);
                    crate::zipper::zipper_iteration_tests::run_test(&mut temp_store, $make_z, b"", crate::zipper::zipper_iteration_tests::k_path_test5)
                }

                #[test]
                fn [<$z_name _k_path_test6>]() {
                    let mut temp_store = $read_keys(crate::zipper::zipper_iteration_tests::K_PATH_TEST6_KEYS);
                    crate::zipper::zipper_iteration_tests::run_test(&mut temp_store, $make_z, b"", crate::zipper::zipper_iteration_tests::k_path_test6)
                }

                #[test]
                fn [<$z_name _k_path_test7>]() {
                    let mut temp_store = $read_keys(crate::zipper::zipper_iteration_tests::K_PATH_TEST7_KEYS);
                    crate::zipper::zipper_iteration_tests::run_test(&mut temp_store, $make_z, b"", crate::zipper::zipper_iteration_tests::k_path_test7)
                }

                #[test]
                fn [<$z_name _k_path_test8>]() {
                    let mut temp_store = $read_keys(crate::zipper::zipper_iteration_tests::K_PATH_TEST8_KEYS);
                    crate::zipper::zipper_iteration_tests::run_test(&mut temp_store, $make_z, b"", crate::zipper::zipper_iteration_tests::k_path_test8)
                }

                #[test]
                fn [<$z_name _k_path_test9>]() {
                    let mut temp_store = $read_keys(crate::zipper::zipper_iteration_tests::K_PATH_TEST9_KEYS);
                    crate::zipper::zipper_iteration_tests::run_test(&mut temp_store, $make_z, &[2, 194], crate::zipper::zipper_iteration_tests::k_path_test9)
                }
            }
        }
    }
    pub(crate) use zipper_iteration_tests;

    /// Internal method to provide a lifetime bound on the macro arguments to the test macro
    pub fn run_test<'a, T: 'a + ZipperIteration, Store>(
        store: &'a mut Store,
        make_t: impl Fn(&'a mut Store, &[u8]) -> T,
        z_path: &[u8],
        test_f: impl Fn(T)
    ) {
        let t = make_t(store, z_path);
        test_f(t);
    }

    pub const ZIPPER_ITER_TEST1_KEYS: &[&[u8]] = &[b"arrow", b"bow", b"cannon", b"rom'i", b"roman", b"romane", b"romanus", b"romulus", b"rubens", b"ruber", b"rubicon", b"rubicundus"];

    /// Simply calls `to_next_val` over the whole trie, ensuring all paths are visited exactly once
    pub fn zipper_iter_test1<'a, Z: ZipperIteration>(mut zipper: Z) {
        let keys = ZIPPER_ITER_TEST1_KEYS;

        //Test iteration of the whole tree
        let mut idx = 0;
        assert_eq!(zipper.is_val(), false);
        while zipper.to_next_val() {
            println!("{idx}  {}", std::str::from_utf8(zipper.path()).unwrap());
            assert_eq!(keys[idx], zipper.path());
            idx += 1;
        }
        assert_eq!(idx, keys.len());
    }

    const ZIPPER_ITER_TEST2_COUNT: usize = 32;
    pub fn zipper_iter_test2_paths() -> Vec<Vec<u8>> {
        (0usize..ZIPPER_ITER_TEST2_COUNT).into_iter().map(|i| {
            [b"in", &i.to_be_bytes()[..]].concat()
        }).collect()
    }

    pub fn zipper_iter_test2<'a, Z: ZipperIteration>(mut zipper: Z) {

        //Test iterating using a zipper that has a root that is not the map root
        let mut count: usize = 0;
        while zipper.to_next_val() {
            assert_eq!(zipper.is_val(), true);
            assert_eq!(zipper.path(), count.to_be_bytes());
            count += 1;
        }
        assert_eq!(count, ZIPPER_ITER_TEST2_COUNT);
    }

    /// This is a toy encoding where `:n:` precedes a symbol `n` characters long
    pub const K_PATH_TEST1_KEYS: &[&[u8]] = &[
        b":5:above:3:the:4:fray:",
        b":5:err:",
        b":5:erronious:6:potato:",
        b":5:error:2:is:2:my:4:name:",
        b":5:hello:5:world:",
        b":5:mucky:4:muck:",
        b":5:roger:6:rabbit:",
        b":5:zebra:",
        b":9:muckymuck:5:raker:",
    ];

    pub fn k_path_test1<'a, Z: ZipperIteration>(mut zipper: Z) {

        //This is a cheesy way to encode lengths, but it's is more readable than unprintable chars
        assert!(zipper.descend_indexed_byte(0));
        let sym_len = usize::from_str_radix(std::str::from_utf8(&[zipper.path()[0]]).unwrap(), 10).unwrap();
        assert_eq!(sym_len, 5);

        //Step over the ':' character
        assert!(zipper.descend_indexed_byte(0));
        assert_eq!(zipper.child_count(), 6);

        //Start iterating over all the symbols of length=sym_len
        assert_eq!(zipper.descend_first_k_path(sym_len+1), true);

        //This should have taken us to "above:"
        assert_eq!(zipper.path(), b"5:above:");

        //Go to the next symbol.
        // Two interesting things will happen.  First, we blow past "err" because its path length is
        // shorter than `k`.  Second, we will stop in the middle of "erronious".
        // These situations would be caused by an encode bug.  Which hopefully we won't have in real
        // paths. But the parser should recognize the last digit of the path isn't ':'
        assert_eq!(zipper.to_next_k_path(sym_len+1), true);
        assert_eq!(zipper.path(), b"5:erroni");
        assert_ne!(zipper.path().last(), Some(&b':'));

        //Now we'll move on to some correctly formed symbols
        assert_eq!(zipper.to_next_k_path(sym_len+1), true);
        assert_eq!(zipper.path(), b"5:error:");
        assert_eq!(zipper.to_next_k_path(sym_len+1), true);
        assert_eq!(zipper.path(), b"5:hello:");
        assert_eq!(zipper.to_next_k_path(sym_len+1), true);
        assert_eq!(zipper.path(), b"5:mucky:");
        assert_eq!(zipper.to_next_k_path(sym_len+1), true);
        assert_eq!(zipper.path(), b"5:roger:");
        assert_eq!(zipper.to_next_k_path(sym_len+1), true);
        assert_eq!(zipper.path(), b"5:zebra:");

        //The last step should return false, and put us back to where we began
        assert_eq!(zipper.to_next_k_path(sym_len+1), false);
        assert_eq!(zipper.path(), b"5:");
        assert_eq!(zipper.child_count(), 6);
    }

    const K_PATH_TEST2_COUNT: usize = 50;
    pub fn k_path_test2_paths() -> Vec<Vec<u8>> {
        (0..K_PATH_TEST2_COUNT).into_iter().map(|i| {
            let len = (i % 15) + 5; //length between 5 and 20 chars
            (0..len).into_iter().map(|j| ((j+i) % 255) as u8).collect()
        }).collect()
    }

    pub fn k_path_test2<'a, Z: ZipperIteration>(mut zipper: Z) {

        zipper.descend_first_k_path(5);
        let mut count = 1;
        while zipper.to_next_k_path(5) {
            count += 1;
        }
        assert_eq!(count, K_PATH_TEST2_COUNT);
    }

    pub const K_PATH_TEST3_KEYS: &[&[u8]] = &[b":1a1A", b":1a1B", b":1a1C", b":1b1A", b":1b1B", b":1b1C", b":1c1A"];

    pub fn k_path_test3<'a, Z: ZipperIteration>(mut zipper: Z) {

        //Scan over the first symbols in the path (lower case letters)
        assert_eq!(zipper.descend_to(b"1"), true);
        assert_eq!(zipper.descend_first_k_path(1), true);
        assert_eq!(zipper.path(), b"1a");
        assert_eq!(zipper.to_next_k_path(1), true);
        assert_eq!(zipper.path(), b"1b");
        assert_eq!(zipper.to_next_k_path(1), true);
        assert_eq!(zipper.path(), b"1c");
        assert_eq!(zipper.to_next_k_path(1), false);
        assert_eq!(zipper.path(), b"1");

        //Scan over the nested second symbols in the path (upper case letters)
        zipper.reset();
        assert!(zipper.descend_to(b"1a1"));
        assert_eq!(zipper.descend_first_k_path(1), true);
        assert_eq!(zipper.path(), b"1a1A");
        assert_eq!(zipper.to_next_k_path(1), true);
        assert_eq!(zipper.path(), b"1a1B");
        assert_eq!(zipper.to_next_k_path(1), true);
        assert_eq!(zipper.path(), b"1a1C");
        assert_eq!(zipper.to_next_k_path(1), false);
        assert_eq!(zipper.path(), b"1a1");

        //Recursively scan nested symbols within a scan of the first outer symbols
        zipper.reset();
        assert!(zipper.descend_to(b"1"));
        assert_eq!(zipper.descend_first_k_path(1), true);
        assert_eq!(zipper.path(), b"1a");
        assert_eq!(zipper.descend_first_k_path(2), true);
        assert_eq!(zipper.path(), b"1a1A");
        assert_eq!(zipper.to_next_k_path(2), true);
        assert_eq!(zipper.path(), b"1a1B");
        assert_eq!(zipper.to_next_k_path(2), true);
        assert_eq!(zipper.path(), b"1a1C");
        assert_eq!(zipper.to_next_k_path(2), false);
        assert_eq!(zipper.path(), b"1a");
        assert_eq!(zipper.to_next_k_path(1), true);
        assert_eq!(zipper.path(), b"1b");
        assert_eq!(zipper.to_next_k_path(1), true);
        assert_eq!(zipper.path(), b"1c");
        assert_eq!(zipper.to_next_k_path(1), false);
        assert_eq!(zipper.path(), b"1");

        //Similar to above, but inter-operating with `descend_indexed_byte`
        zipper.reset();
        assert!(zipper.descend_to(b"1"));
        assert_eq!(zipper.descend_first_k_path(1), true);
        assert_eq!(zipper.path(), b"1a");
        assert_eq!(zipper.descend_indexed_byte(0), true);
        assert_eq!(zipper.path(), b"1a1");
        assert_eq!(zipper.descend_first_k_path(1), true);
        assert_eq!(zipper.path(), b"1a1A");
        assert_eq!(zipper.to_next_k_path(1), true);
        assert_eq!(zipper.path(), b"1a1B");
        assert_eq!(zipper.to_next_k_path(1), true);
        assert_eq!(zipper.path(), b"1a1C");
        assert_eq!(zipper.to_next_k_path(1), false);
        assert_eq!(zipper.path(), b"1a1");
        assert_eq!(zipper.ascend(1), true);
        assert_eq!(zipper.path(), b"1a");
        assert_eq!(zipper.to_next_k_path(1), true);
        assert_eq!(zipper.path(), b"1b");
        assert_eq!(zipper.to_next_k_path(1), true);
        assert_eq!(zipper.path(), b"1c");
        assert_eq!(zipper.to_next_k_path(1), false);
        assert_eq!(zipper.path(), b"1");
    }

    pub const K_PATH_TEST4_KEYS: &[&[u8]] = &[
        &[100, 74, 37, 218, 90, 211, 23, 84, 226, 59, 193, 236],
        &[199, 102, 166, 28, 234, 168, 198, 13],
        &[101, 241, 88, 163, 2, 9, 37, 110, 53, 201, 251, 164, 23, 162, 216],
        &[237, 8, 108, 15, 63, 3, 249, 78, 200, 154, 103, 191],
        &[106, 30, 34, 182, 157, 102, 126, 90, 200, 5, 93, 0, 163, 245, 112],
        &[188, 177, 13, 5, 50, 66, 169, 113, 157, 202, 72, 11, 79, 73],
        &[250, 96, 103, 31, 32, 104],
        &[100, 152, 199, 46, 48, 252, 139, 150, 158, 8, 57, 50, 123],
        &[65, 16, 128, 207, 27, 252, 145, 123, 105, 238, 230],
        &[244, 34, 40, 224, 11, 125, 102],
        &[116, 63, 105, 214, 137, 86, 202],
        &[63, 70, 201, 21, 131, 60],
        &[139, 209, 149, 73, 172, 12, 139, 80, 184, 105],
        &[253, 235, 49, 156, 40, 50, 60, 73, 145, 249],
        &[228, 81, 220, 29, 208, 234, 27],
        &[116, 109, 134, 122, 15, 78, 126, 240, 158, 42, 221, 229, 93, 200, 194],
        &[180, 216, 189, 14, 82, 14, 170, 195, 196, 42, 177, 144, 153, 156, 140, 109, 93, 78, 157],
        &[190, 6, 59, 69, 208, 253, 2, 33, 86],
        &[245, 168, 144, 122, 243, 111],
        &[123, 150, 249, 114, 32, 140, 186, 204, 199, 8, 205, 150, 34, 104, 186, 236],
        &[8, 29, 191, 189, 72, 101, 39, 24, 105, 44, 13, 87, 75, 187],
        &[14, 201, 29, 151, 113, 10, 175],
        &[83, 130, 247, 5, 250, 101, 141, 5, 42, 132, 205, 3, 118, 152, 33, 219, 1, 91, 204],
        &[207, 215, 38, 17, 244, 96],
        &[34, 132, 138, 222, 250, 162, 231, 68, 142, 162, 152, 172, 244, 102, 179, 111, 161, 95],
        &[124, 120, 11, 4, 219, 210, 172, 50, 182, 160, 86, 88, 136, 122, 97, 98],
        &[86, 74, 181, 17, 3, 173, 12],
        &[18, 234, 66, 134, 20],
        &[20, 24, 83, 219, 209, 20, 236, 128, 155, 15, 110, 54, 237, 105, 186, 62],
        &[67, 11, 50, 124, 120, 33, 218],
        &[89, 248, 169, 97, 245, 98, 230, 53, 114, 198, 227, 148, 22, 127, 198, 153, 238, 59, 223],
        &[100, 128, 38, 54, 171, 186, 9, 133, 191, 82, 113, 86, 10, 72, 236, 124, 201, 65],
        &[152, 115, 99, 124, 81, 254, 0, 179, 24, 87, 24, 77, 60],
        &[107, 117, 222, 38, 162, 193, 48, 44, 140, 162, 104, 139, 90],
        &[63, 29, 217, 85, 63, 130, 110, 121, 227, 43, 215, 223, 249, 1, 72, 134, 92, 188],
        &[117, 3, 144, 15, 103, 113, 130, 253, 0, 102, 47, 24, 234, 0, 159],
        &[38, 60, 197, 120, 53, 94, 202, 137, 116, 27, 12, 181],
        &[248, 41, 252, 254, 98, 173, 42, 92, 30, 65, 72],
        &[240, 147, 89, 110, 224, 8],
        &[199, 86, 108, 195, 62, 169, 61],
        &[93, 225, 21, 185, 91, 23, 19, 7, 108, 176, 191, 91],
        &[70, 10, 122, 77, 171],
        &[32, 161, 24, 162, 112, 152, 21, 226, 149, 253, 212, 246, 175, 182],
        &[99, 7, 213, 87, 192, 2, 110, 242, 222, 89, 20, 83, 138, 112],
        &[92, 64, 61, 35, 111, 41, 151, 121, 24, 157],
        &[115, 201, 114, 124, 135, 246, 93, 230, 210, 164, 213, 254, 108, 181, 77, 19, 103, 166],
        &[26, 231, 59, 238, 246],
        &[52, 74, 93, 202, 140, 11, 56, 46, 211, 194, 137, 65, 36, 90, 209],
        &[56, 245, 179, 40, 190, 168, 116, 115],
        &[192, 215, 69, 171, 218, 187, 202, 120, 92, 33, 14, 77, 34, 46, 40, 93, 135, 117, 152],
    ];

    pub fn k_path_test4<'a, Z: ZipperIteration>(mut zipper: Z) {

        zipper.descend_first_k_path(5);
        let mut count = 1;
        while zipper.to_next_k_path(5) {
            count += 1;
        }
        assert_eq!(count, K_PATH_TEST4_KEYS.len());
    }

    /// This test triggers an edge-case because the first path is 15 bytes long, but
    /// `LineListNode::KEY_BYTES_CNT` is 14.  That means the path spills over to two nodes, 1 bytes
    /// before the end.  Then, we do `descend_first_k_path(2)`, meaning we end up straddling the
    /// node boundary, so `to_next_k_path(2)` needs to step back across to the parent node, and
    /// truncate the zipper's key, but not truncate too much
    pub const K_PATH_TEST5_KEYS: &[&[u8]] = &[
        &[3, 193, 4, 194, 1, 43, 3, 193, 8, 194, 1, 45, 194, 1, 46],
        &[3, 193, 4, 194, 1, 43, 3, 193, 34, 193],
    ];

    pub fn k_path_test5<'a, Z: ZipperIteration>(mut zipper: Z) {
        assert!(zipper.descend_to(&[3, 193, 4, 194, 1, 43, 3, 193, 8, 194, 1, 45, 194]));
        assert_eq!(zipper.descend_first_k_path(2), true);
        assert_eq!(zipper.path(), &[3, 193, 4, 194, 1, 43, 3, 193, 8, 194, 1, 45, 194, 1, 46]);
        assert_eq!(zipper.to_next_k_path(2), false);
        assert_eq!(zipper.path(), &[3, 193, 4, 194, 1, 43, 3, 193, 8, 194, 1, 45, 194]);
    }

    pub const K_PATH_TEST6_KEYS: &[&[u8]] = &[
        &[2, 197, 97, 120, 105, 111, 109, 3, 193, 61, 4, 193, 97, 192, 192, 3, 193, 75, 192, 3, 193, 84, 192, 3, 193, 75, 128, 131, 193, 49],
        &[2, 197, 97, 120, 105, 111, 109, 3, 193, 61, 4, 193, 97, 192, 192, 3, 193, 84, 3, 193, 75, 192, 192, 3, 193, 75, 128, 131, 193, 49],
    ];

    /// This tests the k_path methods in the context of using them recursively, to shake out
    /// bugs caused by invalidating the iter token
    pub fn k_path_test6<'a, Z: ZipperIteration>(mut zipper: Z) {

        fn test_loop<'a, Z: ZipperMoving + ZipperIteration, AscendF: Fn(&mut Z, usize), DescendF: Fn(&mut Z, &[u8])>(zipper: &mut Z, descend_f: DescendF, ascend_f: AscendF) {
            zipper.reset();

            //L0 descent
            descend_f(zipper, &[2, 197, 97, 120, 105, 111, 109, 3, 193, 61, 4, 193, 97, 192, 192, 3, 193]);
            assert!(zipper.descend_first_k_path(1));
            assert_eq!(zipper.path(), &[2, 197, 97, 120, 105, 111, 109, 3, 193, 61, 4, 193, 97, 192, 192, 3, 193, 75]);

            //L1 descent
            descend_f(zipper, &[192, 3, 193, 84, 192, 3, 193]);
            assert!(zipper.descend_first_k_path(1));
            assert_eq!(zipper.path(), &[2, 197, 97, 120, 105, 111, 109, 3, 193, 61, 4, 193, 97, 192, 192, 3, 193, 75, 192, 3, 193, 84, 192, 3, 193, 75]);

            //L2 descent
            descend_f(zipper, &[128, 131, 193]);
            assert!(zipper.descend_first_k_path(1));
            assert_eq!(zipper.path(), &[2, 197, 97, 120, 105, 111, 109, 3, 193, 61, 4, 193, 97, 192, 192, 3, 193, 75, 192, 3, 193, 84, 192, 3, 193, 75, 128, 131, 193, 49]);

            //L2 next and ascent
            assert!(!zipper.to_next_k_path(1));
            assert_eq!(zipper.path(), &[2, 197, 97, 120, 105, 111, 109, 3, 193, 61, 4, 193, 97, 192, 192, 3, 193, 75, 192, 3, 193, 84, 192, 3, 193, 75, 128, 131, 193]);

            ascend_f(zipper, 3);

            //L1 next and ascent
            assert!(!zipper.to_next_k_path(1));
            assert_eq!(zipper.path(), &[2, 197, 97, 120, 105, 111, 109, 3, 193, 61, 4, 193, 97, 192, 192, 3, 193, 75, 192, 3, 193, 84, 192, 3, 193]);

            ascend_f(zipper, 7);

            //L0 next
            assert!(zipper.to_next_k_path(1));
            assert_eq!(zipper.path(), &[2, 197, 97, 120, 105, 111, 109, 3, 193, 61, 4, 193, 97, 192, 192, 3, 193, 84]);

            ascend_f(zipper, 17);
        }

        //Try with a `descend_to` & `ascend`
        test_loop(&mut zipper,
            |zipper, path| assert!(zipper.descend_to(path)),
            |zipper, steps| assert!(zipper.ascend(steps)),
        );

        //Try with a `descend_to_byte` & `ascend_byte`
        test_loop(&mut zipper,
            |zipper, path| {
                for byte in path {
                    assert!(zipper.descend_to_byte(*byte));
                }
            },
            |zipper, steps| {
                for _ in 0..steps {
                    assert!(zipper.ascend_byte())
                }
            },
        );

        //Try with a `descend_first_byte` & `ascend_byte`
        test_loop(&mut zipper,
            |zipper, path| {
                for _ in 0..path.len() {
                    assert!(zipper.descend_first_byte());
                }
            },
            |zipper, steps| {
                for _ in 0..steps {
                    assert!(zipper.ascend_byte())
                }
            },
        );
    }

    pub const K_PATH_TEST7_KEYS: &[&[u8]] = &[
        &[2, 197, 97, 120, 105, 111, 109, 3, 193, 61, 4, 193, 97, 192, 192, 3, 193, 75, 192, 3, 193, 84, 192, 3, 193, 75, 128, 131, 193, 49],
        &[2, 197, 97, 120, 105, 111, 109, 3, 193, 61, 4, 193, 97, 192, 192, 3, 193, 84, 3, 193, 75, 192, 192, 3, 193, 75, 128, 131, 193, 49],
    ];

    /// This uses the k_path methods to descend and then re-ascend a trie, one step at a time.
    pub fn k_path_test7<'a, Z: ZipperIteration>(mut zipper: Z) {
        let keys = K_PATH_TEST7_KEYS;

        for i in 0..keys[0].len() {
            assert_eq!(zipper.path(), &keys[0][..i]);
            assert!(zipper.descend_first_k_path(1));
        }
        for i in (0..keys[0].len()).rev() {
            assert_eq!(zipper.path(), &keys[0][..=i]);
            if i != 17 {
                assert!(!zipper.to_next_k_path(1));
            } else {
                assert!(zipper.to_next_k_path(1));
                assert!(!zipper.to_next_k_path(1));
            }
        }
    }

    pub const K_PATH_TEST8_KEYS: &[&[u8]] = &[b"ABCDEFGHIJKLMNOPQRSTUVWXYZ", b"ab",];

    /// Tests `..k_path` after `descend_to_byte`
    pub fn k_path_test8<'a, Z: ZipperIteration>(mut zipper: Z) {

        zipper.reset();
        assert_eq!(zipper.descend_to_byte(b'A'), true);
        assert_eq!(zipper.descend_first_k_path(1), true);
        assert_eq!(zipper.path(), b"AB");
        assert_eq!(zipper.to_next_k_path(1), false);
        assert_eq!(zipper.path(), b"A");
    }

    pub const K_PATH_TEST9_KEYS: &[&[u8]] = &[
        &[2, 194, 1, 1, 193, 5],
        &[3, 194, 1, 0, 193, 6, 193, 5],
        &[3, 193, 4, 193],
    ];

    /// Tests `..k_path` in a subtrie without attitional branches to descend, when the outer trie does have branches
    pub fn k_path_test9<'a, Z: ZipperIteration>(mut zipper: Z) {

        zipper.reset();
        assert_eq!(zipper.descend_first_k_path(1), true);
        assert_eq!(zipper.path(), &[1]);
        assert_eq!(zipper.to_next_k_path(1), false);
        assert_eq!(zipper.path(), &[]);
    }
}

#[cfg(test)]
mod tests {
    use crate::{alloc::global_alloc, PathMap};
    use super::*;

    super::zipper_moving_tests::zipper_moving_tests!(read_zipper,
        |keys: &[&[u8]]| {
            let mut btm = PathMap::new();
            keys.iter().for_each(|k| { btm.set_val_at(k, ()); });
            btm
        },
        |btm: &mut PathMap<()>, path: &[u8]| -> ReadZipperUntracked<()> {
            btm.read_zipper_at_path(path)
    });

    super::zipper_iteration_tests::zipper_iteration_tests!(read_zipper,
        |keys: &[&[u8]]| {
            let mut btm = PathMap::new();
            keys.iter().for_each(|k| { btm.set_val_at(k, ()); });
            btm
        },
        |btm: &mut PathMap<()>, path: &[u8]| -> ReadZipperUntracked<()> {
            btm.read_zipper_at_path(path)
    });

    super::zipper_moving_tests::zipper_moving_tests!(read_zipper_owned,
        |keys: &[&[u8]]| {
            let mut btm = PathMap::new();
            keys.iter().for_each(|k| { btm.set_val_at(k, ()); });
            btm
        },
        |btm: &mut PathMap<()>, path: &[u8]| -> ReadZipperOwned<()> {
            core::mem::take(btm).into_read_zipper(path)
    });

    super::zipper_iteration_tests::zipper_iteration_tests!(read_zipper_owned,
        |keys: &[&[u8]]| {
            let mut btm = PathMap::new();
            keys.iter().for_each(|k| { btm.set_val_at(k, ()); });
            btm
        },
        |btm: &mut PathMap<()>, path: &[u8]| -> ReadZipperOwned<()> {
            core::mem::take(btm).into_read_zipper(path)
    });

    /// Tests the integrity of values accessed through [ZipperReadOnlyValues::get_val]
    #[test]
    fn zipper_value_access() {
        let mut btm = PathMap::new();
        let rs = ["arrow", "bow", "cannon", "roman", "romane", "romanus", "romulus", "rubens", "ruber", "rubicon", "rubicundus", "rom'i"];
        rs.iter().for_each(|r| { btm.set_val_at(r.as_bytes(), *r); });

        let root_key = b"ro";
        let mut zipper = ReadZipperCore::new_with_node_and_path_in(btm.root().unwrap(), false, root_key, root_key.len(), 0, None, global_alloc());
        assert_eq!(zipper.is_val(), false);
        zipper.descend_to(b"mulus");
        assert_eq!(zipper.is_val(), true);
        assert_eq!(zipper.val(), Some(&"romulus"));

        let root_key = b"roman";
        let mut zipper = ReadZipperCore::new_with_node_and_path_in(btm.root().unwrap(), false, root_key, root_key.len(), 0, None, global_alloc());
        assert_eq!(zipper.is_val(), true);
        assert_eq!(zipper.val(), Some(&"roman"));
        zipper.descend_to(b"e");
        assert_eq!(zipper.is_val(), true);
        assert_eq!(zipper.val(), Some(&"romane"));
        assert_eq!(zipper.ascend(1), true);
        zipper.descend_to(b"u");
        assert_eq!(zipper.is_val(), false);
        assert_eq!(zipper.val(), None);
        zipper.descend_until();
        assert_eq!(zipper.is_val(), true);
        assert_eq!(zipper.val(), Some(&"romanus"));
    }

    /// Tests that a zipper forked at a subtrie will iterate correctly within that subtrie, also tests ReadZipper::IntoIterator impl
    #[test]
    fn read_zipper_special_iter_test1() {
        let mut btm = PathMap::new();
        let rs = ["arrow", "bow", "cannon", "roman", "romane", "romanus", "romulus", "rubens", "ruber", "rubicon", "rubicundus", "rom'i"];
        rs.iter().enumerate().for_each(|(i, r)| { btm.set_val_at(r.as_bytes(), i); });
        let mut zipper = btm.read_zipper();

        //Fork a sub-zipper, and test iteration of that subtree
        zipper.descend_to(b"rub");
        let mut sub_zipper = zipper.fork_read_zipper();
        while let Some(&val) = sub_zipper.to_next_get_val() {
            // println!("{val}  {} = {}", std::str::from_utf8(sub_zipper.path()).unwrap(), std::str::from_utf8(&rs[val].as_bytes()[3..]).unwrap());
            assert_eq!(&rs[val].as_bytes()[3..], sub_zipper.path());
        }
        drop(sub_zipper);

        for (path, &val) in zipper {
            // println!("{val}  {} = {}", std::str::from_utf8(&path).unwrap(), std::str::from_utf8(rs[val].as_bytes()).unwrap());
            assert_eq!(rs[val].as_bytes(), path);
        }
    }

    /// Tests that `to_next_val` will behave correctly when the map contains dangling paths, such as those created by zipper heads
    #[test]
    fn read_zipper_special_iter_test2() {
        //This tests iteration over an empty map, with no activity at all
        let mut map = PathMap::<u64>::new();

        let mut zipper = map.read_zipper();
        assert_eq!(zipper.to_next_val(), false);
        assert_eq!(zipper.to_next_val(), false);
        drop(zipper);

        //Now test some operations that create nodes, but not values
        let map_head = map.zipper_head();
        let _wz = map_head.write_zipper_at_exclusive_path(b"0");
        drop(_wz);
        drop(map_head);

        let mut zipper = map.read_zipper();
        assert_eq!(zipper.to_next_val(), false);
        assert_eq!(zipper.to_next_val(), false);
    }

    /// Tests iterating a subtrie created by a descended WriteZipper
    #[test]
    fn read_zipper_special_iter_test3() {
        const N: usize = 32;

        let mut map = PathMap::<usize>::new();
        let mut zipper = map.write_zipper_at_path(b"in");
        for i in 0usize..N {
            zipper.descend_to(i.to_be_bytes());
            zipper.set_val(i);
            zipper.reset();
        }
        drop(zipper);

        //Test iterating using a ReadZipper that has a root that is not the map root
        let mut reader_z = map.read_zipper_at_path(b"in");
        assert_eq!(reader_z.val_count(), N);
        let mut count = 0;
        while let Some(val) = reader_z.to_next_get_val() {
            assert_eq!(reader_z.get_val(), Some(val));
            assert_eq!(reader_z.get_val(), Some(&count));
            assert_eq!(reader_z.path(), count.to_be_bytes());
            count += 1;
        }
        assert_eq!(count, N);
    }

    /// Test val_count & iteration on a ReadZipper forked off of a WriteZipper
    #[test]
    fn read_zipper_special_iter_test4() {
        const R_KEY_CNT: usize = 9;
        let keys = ["arrow", "bow", "cannon", "roman", "romane", "romanus", "romulus", "rubens", "ruber", "rubicon", "rubicundus", "rom'i"];
        let mut map: PathMap::<()> = keys.into_iter().map(|k| (k, ())).collect();

        // Test val_count & iteration on a ReadZipper
        let rz = map.read_zipper_at_borrowed_path(b"r");
        assert_eq!(rz.val_count(), R_KEY_CNT);
        let mut count = 0;
        for (_path, _) in rz {
            count += 1;
        }
        assert_eq!(count, R_KEY_CNT);

        // Test val_count & iteration on a ReadZipper forked off of a WriteZipper
        let wz = map.write_zipper_at_path(b"r");
        assert_eq!(wz.val_count(), R_KEY_CNT);
        let rz = wz.fork_read_zipper();
        assert_eq!(rz.val_count(), R_KEY_CNT);
        let mut count = 0;
        for (_path, _) in rz {
            count += 1;
        }
        assert_eq!(count, R_KEY_CNT);
    }

    /// This test tries to hit an edge case in [ZipperIteration::to_next_val] where we begin iteration in the middle of a node
    #[test]
    fn read_zipper_special_zipper_iter_test5() {
        let mut map = PathMap::<usize>::new();
        let mut zipper = map.write_zipper_at_path(b"in");
        for i in 0usize..2 {
            zipper.descend_to_byte(i as u8);
            zipper.descend_to(i.to_be_bytes());
            zipper.set_val(i);
            zipper.reset();
        }
        drop(zipper);

        let mut reader_z = map.read_zipper_at_path([b'i', b'n', 1]);
        let mut sanity_counter = 0;
        while reader_z.to_next_val() {
            sanity_counter += 1;
        }
        assert_eq!(sanity_counter, 1);
    }

    #[test]
    fn read_zipper_special_byte_iter_test() {
        let keys = vec![[0, 3], [0, 4], [0, 5]];
        let map: PathMap<()> = keys.into_iter().map(|v| (v, ())).collect();

        let mut r0 = map.read_zipper();
        assert_eq!(r0.descend_to_byte(0), true);
        let mut r1 = r0.fork_read_zipper();
        assert_eq!(r1.to_next_sibling_byte(), false);
        assert_eq!(r1.child_mask().0[0], (1<<3) | (1<<4) | (1<<5));
        assert_eq!(r1.descend_to_byte(3), true);
        assert_eq!(r1.child_mask().0[0], 0);
        assert_eq!(r1.to_next_sibling_byte(), true);
        assert_eq!(r1.origin_path(), &[0, 4]);
        assert_eq!(r1.path(), &[4]);
        assert_eq!(r1.to_next_sibling_byte(), true);
        assert_eq!(r1.to_next_sibling_byte(), false);
    }

    #[test]
    fn path_concat_test() {
        let parent_path = "�parent";
        let exprs = [
            "�parent�Tom�Bob",
            "�parent�Pam�Bob",
            "�parent�Tom�Liz",
            "�parent�Bob�Ann",
            "�parent�Bob�Pat",
            "�parent�Pat�Jim",
            "�female�Pam",
            "�male�Tom",
            "�male�Bob",
            "�female�Liz",
            "�female�Pat",
            "�female�Ann",
            "�male�Jim",
        ];
        let family: PathMap<i32> = exprs.iter().enumerate().map(|(i, k)| (k, i as i32)).collect();

        let mut parent_zipper = family.read_zipper_at_path(parent_path.as_bytes());

        assert!(family.path_exists_at(parent_path));

        let mut full_parent_path = parent_path.as_bytes().to_vec();
        full_parent_path.extend(parent_zipper.path());
        assert!(family.path_exists_at(&full_parent_path));

        while parent_zipper.to_next_val() {
            let mut full_parent_path = parent_path.as_bytes().to_vec();
            full_parent_path.extend(parent_zipper.path());
            assert!(family.contains(&full_parent_path));
            assert_eq!(full_parent_path, parent_zipper.origin_path());
        }
    }

    #[test]
    fn full_path_test() {
        let rs = ["arrow", "bow", "cannon", "roman", "romane", "romanus", "romulus", "rubens", "ruber", "rubicon", "rubicundus", "rom'i"];
        let btm: PathMap<u64> = rs.into_iter().enumerate().map(|(i, k)| (k, i as u64)).collect();

        let mut zipper = btm.read_zipper_at_path(b"roma");
        assert_eq!(format!("roma{}", std::str::from_utf8(zipper.path()).unwrap()), "roma");
        assert_eq!(std::str::from_utf8(zipper.origin_path()).unwrap(), "roma");
        zipper.descend_to(b"n");
        assert_eq!(format!("roma{}", std::str::from_utf8(zipper.path()).unwrap()), "roman");
        assert_eq!(std::str::from_utf8(zipper.origin_path()).unwrap(), "roman");
        zipper.to_next_val();
        assert_eq!(format!("roma{}", std::str::from_utf8(zipper.path()).unwrap()), "romane");
        assert_eq!(std::str::from_utf8(zipper.origin_path()).unwrap(), "romane");
        zipper.to_next_val();
        assert_eq!(format!("roma{}", std::str::from_utf8(zipper.path()).unwrap()), "romanus");
        assert_eq!(std::str::from_utf8(zipper.origin_path()).unwrap(), "romanus");
        zipper.to_next_val();
        assert_eq!(zipper.path().len(), 0);
    }

    #[test]
    fn read_zipper_is_shared_test1() {
        let l0_keys = vec!["stem0", "stem1", "stem2", "strongbad", "strange", "steam", "stevador", "steeple"];
        let l1_keys = vec!["A-mid0", "B-mid1", "C-mid2", "D-midlands", "D-middling", "D-middlemarch"];
        let l2_keys = vec!["X-top0", "X-top1", "X-top2", "X-top3"];
        let top_map: PathMap<()> = l2_keys.iter().map(|v| (v, ())).collect();

        let mut mid_map = PathMap::<()>::new();
        let mut wz = mid_map.write_zipper();
        for key in l1_keys.iter() {
            wz.reset();
            wz.descend_to(key);
            wz.graft_map(top_map.clone());
        }
        drop(wz);

        let mut map = PathMap::<()>::new();
        let mut wz = map.write_zipper();
        for key in l0_keys.iter() {
            wz.reset();
            wz.descend_to(key);
            wz.graft_map(mid_map.clone());
        }
        drop(wz);

        assert_eq!(map.val_count(), l0_keys.len() * l1_keys.len() * l2_keys.len());

        let mut rz = map.read_zipper();
        let mut shared_cnt = 0;
        while rz.to_next_step() {
            if rz.is_shared() {
                // println!("{}", String::from_utf8_lossy(rz.path()));
                shared_cnt += 1;
            }
        }
        assert_eq!(shared_cnt, l0_keys.len() + l0_keys.len() * l1_keys.len());
    }

    /// This behavior is a bit counter-intuitive, but it is correct.
    /// The following happens:
    /// 1. The top_map ["X0", "X1", "X2"] is grafted at "steam" creating ["steamX0",
    ///   "steamX1", steamX2].  At this point, the base of ["X0", "X1", "X2"]
    ///   is shared, because it is shared with the top_map.
    /// 2. The write zipper descends to "steamboat", and modifies it making it unique.
    ///   So the path "steam" now has 2 children, 'X' and 'b', so it's unique
    /// 3. In the process of making the "steam" path writable, and thus unique, the
    ///   "X" in ["X0", "X1", "X2"] becomes the new share point.  So there are 3 share
    ///   points in the trie:
    ///   - "steamX" - Shared twice in the `map` and also one level deep within `top_map`
    ///   - "steamboat" - Sharing the root node of `top_map`
    ///   - "steamboatX" - Sharing the same nodes as "steamX", etc.
    #[test]
    fn read_zipper_is_shared_test2() {
        let l0_keys = vec!["steam", "steamboat"];
        let l1_keys = vec!["X0", "X1", "X2"];
        let top_map: PathMap<()> = l1_keys.iter().map(|v| (v, ())).collect();

        let mut map = PathMap::<()>::new();
        let mut wz = map.write_zipper();
        for key in l0_keys.iter() {
            wz.reset();
            wz.descend_to(key);
            wz.graft_map(top_map.clone());
        }
        drop(wz);

        assert_eq!(map.val_count(), l0_keys.len() * l1_keys.len());

        let mut rz = map.read_zipper();
        let mut shared_cnt = 0;
        while rz.to_next_step() {
            if rz.is_shared() {
                // println!("{}", String::from_utf8_lossy(rz.path()));
                shared_cnt += 1;
            }
        }
        assert_eq!(shared_cnt, 3);
    }

    /// Tests [`ZipperPriv::get_focus`] and [`ZipperPriv::try_borrow_focus`] internal APIs on [`ReadZipperCore`]
    #[test]
    fn read_zipper_focus_nodes() {
        let mut map = PathMap::<()>::new();
        map.set_val_at(b"one.val", ());
        map.set_val_at(b"one.two.val", ());
        map.set_val_at(b"one.two.three.val", ());
        map.set_val_at(b"one.two.three.four.val", ());

        //Test descending a read zipper
        let mut rz = map.read_zipper();
        rz.descend_to(b"one.");

        //We should be at a node boundary, as long as this part of the path got encoded as a PairNode (or a ByteNode)
        let node = rz.try_borrow_focus().unwrap();
        assert_eq!(node.as_tagged().count_branches(&[]), 2);
        let expected_mask: ByteMask = [b't', b'v'].into_iter().collect();
        assert_eq!(node.as_tagged().node_branches_mask(&[]), expected_mask);
        assert!(matches!(rz.get_focus(), AbstractNodeRef::BorrowedRc(_))); //Make sure we get the ODRc
        drop(rz);

        //Test creating a read zipper at the location, using `read_zipper_at_path`
        let rz = map.read_zipper_at_borrowed_path(b"one.two.");

        //We should be at a node boundary, as long as this part of the path got encoded as a PairNode (or a ByteNode)
        let node = rz.try_borrow_focus().unwrap();
        assert_eq!(node.as_tagged().count_branches(&[]), 2);
        let expected_mask: ByteMask = [b't', b'v'].into_iter().collect();
        assert_eq!(node.as_tagged().node_branches_mask(&[]), expected_mask);
        assert!(matches!(rz.get_focus(), AbstractNodeRef::BorrowedRc(_))); //Make sure we get the ODRc
        drop(rz);

        //Test creating a read zipper from a ZipperHead
        let zh = map.zipper_head();
        let rz = zh.read_zipper_at_borrowed_path(b"one.two.three.").unwrap();

        // We should be at a node boundary, as long as this part of the path got encoded as a PairNode (or a ByteNode)
        let node = rz.try_borrow_focus().unwrap();
        assert_eq!(node.as_tagged().count_branches(&[]), 2);
        let expected_mask: ByteMask = [b'f', b'v'].into_iter().collect();
        assert_eq!(node.as_tagged().node_branches_mask(&[]), expected_mask);
        assert!(matches!(rz.get_focus(), AbstractNodeRef::BorrowedRc(_))); //Make sure we get the ODRc
    }

    /// Tests the zipper `val_count` method, including with root values
    /// NOTE: This test isn't in the generic suite because not all zipper types have real implementations of val_count
    const ZIPPER_VAL_COUNT_TEST1_KEYS: &[&[u8]] = &[b"", b"arrow"];
    #[test]
    fn read_zipper_val_count_test1() {
        let map: PathMap<()> = ZIPPER_VAL_COUNT_TEST1_KEYS.into_iter().cloned().collect();
        let mut zipper = map.read_zipper();

        assert_eq!(zipper.path(), b"");
        assert_eq!(zipper.val_count(), 2);
        assert_eq!(zipper.descend_until(), true);
        assert_eq!(zipper.path(), b"arrow");
        assert_eq!(zipper.val_count(), 1);
    }

    #[test]
    fn descend_last_path() {
        let rs = ["arrow", "bow", "cannon", "roman", "romane", "romanus", "romulus", "rubens", "ruber", "rubicon", "rubicundus", "rom'i"];
        let btm: PathMap<u64> = rs.into_iter().enumerate().map(|(i, k)| (k, i as u64)).collect();

        let mut rz = btm.read_zipper();
        assert!(rz.descend_last_path());
        assert_eq!(rz.path(), b"rubicundus");
    }
}<|MERGE_RESOLUTION|>--- conflicted
+++ resolved
@@ -520,9 +520,6 @@
         }
     }
 
-<<<<<<< HEAD
-    /// Descends the zipper's focus `k` bytes, following the first child at each branch, and continuing
-=======
     /// Descends the zipper to the end of the last path (last by sort order) reachable by descent
     /// from the current focus.
     ///
@@ -540,8 +537,7 @@
         any
     }
 
-    /// Descends the zipper's focus `k`` bytes, following the first child at each branch, and continuing
->>>>>>> a1d689a6
+    /// Descends the zipper's focus `k` bytes, following the first child at each branch, and continuing
     /// with depth-first exploration until a path that is `k` bytes from the focus has been found
     ///
     /// Returns `true` if the zipper has sucessfully descended `k` steps, or `false` otherwise.  If this
