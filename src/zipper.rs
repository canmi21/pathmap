--- conflicted
+++ resolved
@@ -4492,7 +4492,6 @@
         }
         assert_eq!(shared_cnt, 3);
     }
-<<<<<<< HEAD
 
     /// Tests [`ZipperPriv::get_focus`] and [`ZipperPriv::try_borrow_focus`] internal APIs on [`ReadZipperCore`]
     #[test]
@@ -4537,7 +4536,4 @@
         assert_eq!(node.as_tagged().node_branches_mask(&[]), expected_mask);
         assert!(matches!(rz.get_focus(), AbstractNodeRef::BorrowedRc(_))); //Make sure we get the ODRc
     }
-}
-=======
-}
->>>>>>> c53beb38
+}