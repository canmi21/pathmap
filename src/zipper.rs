
//! # Zipper Usage
//!
//! A zipper represents a cursor in a trie, and has a location called the focus.  A zipper can be moved
//! within the trie in order to access the trie for reading and/or writing.  A zipper's focus may not be
//! moved above the zipper's root.
//!
//! ## Move by Absolute Distance or by Trie Features
//!
//! Zippers may be moved either by stepping an absolute number of elements, or by jumping to features
//! such as branches and values.  In general, moving by jumping will be faster.
//!
//! The stepping methods are:
//! - [descend_to_byte](zipper::ZipperMoving::descend_to_byte)
//! - [descend_indexed_branch](zipper::ZipperMoving::descend_indexed_branch)
//! - [descend_first_byte](zipper::ZipperMoving::descend_first_byte)
//! - [ascend](zipper::ZipperMoving::ascend)
//! - [ascend_byte](zipper::ZipperMoving::ascend_byte)
//! - [to_next_sibling_byte](zipper::ZipperMoving::to_next_sibling_byte)
//! - [to_prev_sibling_byte](zipper::ZipperMoving::to_prev_sibling_byte)
//!
//! The jumping methods are:
//! - [descend_to](zipper::ZipperMoving::descend_to)
//! - [descend_until](zipper::ZipperMoving::descend_until)
//! - [ascend_until](zipper::ZipperMoving::ascend_until)
//!

use maybe_dangling::MaybeDangling;

use crate::{Allocator, GlobalAlloc};
use crate::utils::{ByteMask, find_prefix_overlap};
use crate::trie_node::*;
use crate::trie_map::BytesTrieMap;

pub use crate::write_zipper::*;
pub use crate::trie_ref::*;
pub use crate::zipper_head::*;
pub use crate::product_zipper::ProductZipper;

use crate::zipper_tracking::*;

/// The most fundamantal interface for a zipper, compatible with all zipper types
pub trait Zipper {
    /// Returns `true` if the zipper's focus is on a path within the trie, otherwise `false`
    fn path_exists(&self) -> bool;

    /// Returns `true` if there is a value at the zipper's focus, otherwise `false`
    fn is_value(&self) -> bool;

    /// Returns the number of child branches from the focus node
    ///
    /// Returns 0 if the focus is on a leaf
    fn child_count(&self) -> usize;

    /// Returns 256-bit mask indicating which children exist from the branch at the zipper's focus
    ///
    /// Returns an empty mask if the focus is on a leaf or non-existent path
    fn child_mask(&self) -> ByteMask;
}

/// Methods for zippers with a known value type
pub trait ZipperValues<V> {
    /// Returns a refernce to the value at the zipper's focus, or `None` if there is no value
    ///
    /// If you have a zipper type that implements [ZipperReadOnlyValues] then [ZipperReadOnlyValues::get_value]
    /// will provide a longer-lived reference to the value.
    fn value(&self) -> Option<&V>;
}

/// Method to fork a read zipper from the parent zipper
pub trait ZipperForking<V> {
    /// The read-zipper type returned from [fork_read_zipper](ZipperForking::fork_read_zipper)
    type ReadZipperT<'a>: ZipperAbsolutePath + ZipperIteration + ZipperValues<V> where Self: 'a;

    /// Returns a new read-only Zipper, with the new zipper's root being at the zipper's current focus
    ///
    /// Discussion: The main uses of this method is to construct a child zipper with a different root
    /// from the parent, to construct a read zipper when you have another zipper type, or to cheaply
    /// create a zipper you can pass to a function that takes ownership.  Often however, you want to
    /// clone the parent zipper instead.
    fn fork_read_zipper<'a>(&'a self) -> Self::ReadZipperT<'a>;
}

/// Methods for zippers that can access concrete subtries
pub trait ZipperSubtries<V: Clone + Send + Sync, A: Allocator = GlobalAlloc>: ZipperValues<V> + zipper_priv::ZipperPriv<V=V, A=A> {
    /// Returns a new [BytesTrieMap] containing everything below the zipper's focus or `None` if no
    /// subtrie exists below the focus
    ///
    /// GOAT: This method's behavior is affected by the `graft_root_vals` feature
    /// This method does not clone the value at the focus as the map's root.
    /// GOAT QUESTION: Should this method include the focus value as the map's root value?  That
    /// makes conceptual sense given the fact that maps have root values, however the main argument
    /// for "no" is keeping compatibility with [ZipperWriting::graft_map] and keeping an analogous API
    /// to [ZipperWriting::take_map].  Changing `ZipperWriting::graft_map` probably entails a corresponding
    /// change to [ZipperWriting::graft] also, to keep API consistency.
    /// Adam: It may not make conceptual sense, as was clear in the original cata definition; the subtrie
    /// can be interpreted as living below a value. This also argues for not having a value at the empty path,
    /// a change I'd also welcome. As for performance, graft is probably the most called zipper method.
    ///
    /// Luke: Personally I think it might make sense for all of the entry points to change behavior.
    /// Perhaps the biggest argument against the change is that it effectively doubles the cost of
    /// graft.  This is related to a similar question on [ZipperWriting::join_map]
    fn make_map(&self) -> Option<BytesTrieMap<Self::V, A>>;
}

/// An interface to enable moving a zipper around the trie and inspecting paths
///
/// ## Terminology:
///
/// A zipper's **root** is a point in the trie above which the zipper cannot ascend.  A zipper permits
/// access to a subtrie descending from its root, but that subtrie may be a part of a supertrie that the
/// zipper is unable to access.
///
/// A zipper's **origin** is always equal-to-or-above the zipper's root.  The position of the origin depends
/// on how the zipper was created, and the origin will never be below the root.  The origin of a given zipper
/// will never change.
pub trait ZipperMoving: Zipper {
    /// Returns `true` if the zipper's focus is at its root, and it cannot ascend further, otherwise returns `false`
    fn at_root(&self) -> bool {
        self.path().len() == 0
    }

    /// Resets the zipper's focus back to its root
    fn reset(&mut self) {
        while !self.at_root() {
            self.ascend_byte();
        }
    }

    /// Returns the path from the zipper's root to the current focus
    fn path(&self) -> &[u8];

    /// Returns the total number of values contained at and below the zipper's focus, including the focus itself
    ///
    /// WARNING: This is not a cheap method. It may have an order-N cost
    //GOAT! This doesn't belong here.  Should be a function that uses a non-side-effect catamorphism
    fn val_count(&self) -> usize;

    /// Moves the zipper's focus to a specific location specified by `path`, relative to the zipper's root
    ///
    /// Returns the number of bytes shared between the old and new location and whether the new location exists in the trie
    fn move_to_path<K: AsRef<[u8]>>(&mut self, path: K) -> (usize, bool) {
        let path = path.as_ref();
        let p = self.path();
        let overlap = find_prefix_overlap(path, p);
        let to_ascend = p.len() - overlap;
        if overlap == 0 {  // This heuristic can be fine-tuned for performance; the behavior of the two branches is equivalent
            self.reset();
            (overlap, self.descend_to(path))
        } else {
            self.ascend(to_ascend);
            (overlap, self.descend_to(&path[overlap..]))
        }
    }

    /// Moves the zipper deeper into the trie, to the `key` specified relative to the current zipper focus
    ///
    /// Returns `true` if the zipper points to an existing path within the tree, otherwise `false`.  The
    /// zipper's location will be updated, regardless of whether or not the path exists within the tree.
    fn descend_to<K: AsRef<[u8]>>(&mut self, k: K) -> bool;

    /// Moves the zipper deeper into the trie, following the path specified by `k`, relative to the current
    /// zipper focus.  Descent stops at the point where the path does not exist
    ///
    /// Returns the number of bytes descended along the path.  The zipper's focus will always be on an
    /// existing path after this method returns, unless the method was called with the focus on a
    /// non-existent path.
    fn descend_to_existing<K: AsRef<[u8]>>(&mut self, k: K) -> usize {
        let k = k.as_ref();
        let mut i = 0;
        while i < k.len() {
            if !self.descend_to_byte(k[i]) {
                self.ascend_byte();
                return i
            }
            i += 1
        }
        i
    }

    /// Moves the zipper deeper into the trie, following the path specified by `k`, relative to the current
    /// zipper focus.  Descent stops if a value is encountered or if the path ceases to exist.
    ///
    /// Returns the number of bytes descended along the path.
    ///
    /// If the focus is already on a value, this method will descend to the *next* value along
    /// the path.
    //GOAT. this default implementation could certainly be optimized
    fn descend_to_value<K: AsRef<[u8]>>(&mut self, k: K) -> usize {
        let k = k.as_ref();
        let mut i = 0;
        while i < k.len() {
            if !self.descend_to_byte(k[i]) {
                self.ascend_byte();
                return i
            }
            i += 1;
            if self.is_value() {
                return i
            }
        }
        i
    }

    /// Moves the zipper one byte deeper into the trie.  Identical in effect to [descend_to](Self::descend_to)
    /// with a 1-byte key argument
    fn descend_to_byte(&mut self, k: u8) -> bool {
        self.descend_to(&[k])
    }

//GOAT, I think we should rename this to `descend_indexed_byte` for consistency
    /// Descends the zipper's focus one byte into a child branch uniquely identified by `child_idx`
    ///
    /// `child_idx` must within the range `0..child_count()` or this method will do nothing and return `false`
    ///
    /// WARNING: The branch represented by a given index is not guaranteed to be stable across modifications
    /// to the trie.  This method should only be used as part of a directed traversal operation, but
    /// index-based paths may not be stored as locations within the trie.
    fn descend_indexed_branch(&mut self, idx: usize) -> bool {
        let mask = self.child_mask();
        let child_byte = match mask.indexed_bit::<true>(idx) {
            Some(byte) => byte,
            None => {
                return false
            }
        };
        let descended = self.descend_to_byte(child_byte);
        debug_assert!(descended);
        true
    }

    /// Descends the zipper's focus one step into the first child branch in a depth-first traversal
    ///
    /// NOTE: This method should have identical behavior to passing `0` to [descend_indexed_branch](ZipperMoving::descend_indexed_branch),
    /// although with less overhead
    fn descend_first_byte(&mut self) -> bool {
        self.descend_indexed_branch(0)
    }

    /// Descends the zipper's focus until a branch or a value is encountered.  Returns `true` if the focus
    /// moved otherwise returns `false`
    ///
    /// If there is a value at the focus, the zipper will descend to the next value or branch, however the
    /// zipper will not descend further if this method is called with the focus already on a branch.
    fn descend_until(&mut self) -> bool {
        let mut descended = false;
        while self.child_count() == 1 {
            descended = true;
            self.descend_first_byte();
            if self.is_value() {
                break;
            }
        }
        descended
    }

    /// Ascends the zipper `steps` steps.  Returns `true` if the zipper sucessfully moved `steps`
    ///
    /// If the root is fewer than `n` steps from the zipper's position, then this method will stop at
    /// the root and return `false`
    fn ascend(&mut self, steps: usize) -> bool;

    /// Ascends the zipper up a single byte.  Equivalent to passing `1` to [ascend](Self::ascend)
    fn ascend_byte(&mut self) -> bool {
        self.ascend(1)
    }

    /// Ascends the zipper to the nearest upstream branch point or value.  Returns `true` if the zipper
    /// focus moved upwards, otherwise returns `false` if the zipper was already at the root
    ///
    /// NOTE: A default implementation could be provided, but all current zippers have more optimal native implementations.
    fn ascend_until(&mut self) -> bool;

    /// Ascends the zipper to the nearest upstream branch point, skipping over values along the way.  Returns
    /// `true` if the zipper focus moved upwards, otherwise returns `false` if the zipper was already at the
    /// root
    ///
    /// NOTE: A default implementation could be provided, but all current zippers have more optimal native implementations.
    fn ascend_until_branch(&mut self) -> bool;

//GOAT, I think this method ought to behave like the other two, and ascend above the current value, instead
// of stopping if the zipper is on a value.  But does anybody even use it??
    // /// Ascends the zipper to the nearest upstream value.  Returns `true` if the zipper
    // /// focus moved upwards, otherwise returns `false` if the zipper was already at the root or at a value
    // fn ascend_until_value(&mut self) -> bool {
    //     if self.is_value() {
    //         return false;
    //     }
    //     let at_root = !self.ascend_until();
    //     if at_root {
    //         return false;
    //     }
    //     loop {
    //         if self.is_value() {
    //             break;
    //         };
    //         let done = !self.ascend_until();
    //         if done {
    //             break;
    //         };
    //     }
    //     return true;
    // }

    // //GOAT, this should be deprecated in favor of to_next_sibling_byte and to_prev_sibling_byte
    // /// Moves the zipper's focus to a sibling at the same level.  Returns `true` if the focus was changed,
    // /// otherwise returns `false`
    // ///
    // /// This method is equivalent to calling [Self::ascend] with `1`, followed by [Self::descend_indexed_branch]
    // /// where the index passed is 1 more or less than the index of the current focus position.
    // ///
    // /// If `next` is `true` then the zipper will be advanced otherwise it will be moved backwards.
    // fn to_sibling(&mut self, next: bool) -> bool;

    /// Moves the zipper's focus to the next sibling byte with the same parent
    ///
    /// Returns `true` if the focus was moved.  If the focus is already on the last byte among its siblings,
    /// this method returns false, leving the focus unmodified.
    ///
    /// This method is equivalent to calling [ZipperMoving::ascend] with `1`, followed by [ZipperMoving::descend_indexed_branch]
    /// where the index passed is 1 more than the index of the current focus position.
    fn to_next_sibling_byte(&mut self) -> bool {
        let cur_byte = match self.path().last() {
            Some(byte) => *byte,
            None => return false
        };
        if !self.ascend_byte() {
            return false
        }
        let mask = self.child_mask();
        match mask.next_bit(cur_byte) {
            Some(byte) => {
                let descended = self.descend_to_byte(byte);
                debug_assert!(descended);
                true
            },
            None => {
                let descended = self.descend_to_byte(cur_byte);
                debug_assert!(descended);
                false
            }
        }
    }

    /// Moves the zipper's focus to the previous sibling byte with the same parent
    ///
    /// Returns `true` if the focus was moved.  If the focus is already on the first byte among its siblings,
    /// this method returns false, leving the focus unmodified.
    ///
    /// This method is equivalent to calling [Self::ascend] with `1`, followed by [Self::descend_indexed_branch]
    /// where the index passed is 1 less than the index of the current focus position.
    fn to_prev_sibling_byte(&mut self) -> bool {
        let cur_byte = match self.path().last() {
            Some(byte) => *byte,
            None => return false
        };
        if !self.ascend_byte() {
            return false
        }
        let mask = self.child_mask();
        match mask.prev_bit(cur_byte) {
            Some(byte) => {
                let descended = self.descend_to_byte(byte);
                debug_assert!(descended);
                true
            },
            None => {
                let descended = self.descend_to_byte(cur_byte);
                debug_assert!(descended);
                false
            }
        }
    }

    /// Advances the zipper to visit every existing path within the trie in a depth-first order
    ///
    /// Returns `true` if the position of the zipper has moved, or `false` if the zipper has returned
    /// to the root
    fn to_next_step(&mut self) -> bool {

        //If we're at a leaf ascend until we're not and jump to the next sibling
        if self.child_count() == 0 {
            //We can stop ascending when we succeed in moving to a sibling
            while !self.to_next_sibling_byte() {
                if !self.ascend_byte() {
                    return false;
                }
            }
        } else {
            return self.descend_first_byte()
        }
        true
    }
}

/// An interface to access values through a [Zipper] that cannot modify the trie.  Allows
/// references with lifetimes that may outlive the zipper
///
/// This trait will never be implemented on the same type as [ZipperWriting]
pub trait ZipperReadOnlyValues<'a, V>: ZipperValues<V> {
    /// Returns a refernce to the value at the zipper's focus, or `None` if there is no value
    fn get_value(&self) -> Option<&'a V>;
}

/// An interface to implement iterating over all values in a subtrie via a zipper
pub trait ZipperReadOnlyIteration<'a, V>: ZipperReadOnlyValues<'a, V> + ZipperIteration {
    /// Advances to the next value with behavior identical to [ZipperIteration::to_next_val], but returns
    /// a reference to the value or `None` if the zipper has encountered the root
    fn to_next_get_value(&mut self) -> Option<&'a V> {
        if self.to_next_val() {
            let val = self.get_value();
            debug_assert!(val.is_some());
            val
        } else {
            None
        }
    }
}

/// An interface to access subtries through a [Zipper] that cannot modify the trie.  Allows
/// references with lifetimes that may outlive the zipper
///
/// This trait will never be implemented on the same type as [ZipperWriting]
pub trait ZipperReadOnlySubtries<'a, V: Clone + Send + Sync, A: Allocator = GlobalAlloc>: ZipperSubtries<V, A> + ZipperReadOnlyPriv<'a, V, A> {
    /// Returns a [TrieRef] for the specified path, relative to the current focus
    fn trie_ref_at_path<K: AsRef<[u8]>>(&self, path: K) -> TrieRef<'a, V, A>;
}

/// An interface for advanced [Zipper] movements used for various types of iteration; such as iterating
/// every value, or iterating all paths descending from a common root at a certain depth
pub trait ZipperIteration: ZipperMoving {
    /// Systematically advances to the next value accessible from the zipper, traversing in a depth-first
    /// order
    ///
    /// Returns `true` if the zipper is positioned at the next value, or `false` if the zipper has
    /// encountered the root.
    fn to_next_val(&mut self) -> bool {
        loop {
            if self.descend_first_byte() {
                if self.is_value() {
                    return true
                }
                if self.descend_until() {
                    if self.is_value() {
                        return true
                    }
                }
            } else {
                'ascending: loop {
                    if self.to_next_sibling_byte() {
                        if self.is_value() {
                            return true
                        }
                        break 'ascending
                    } else {
                        self.ascend_byte();
                        if self.at_root() {
                            return false
                        }
                    }
                }
            }
        }
    }

    /// Descends the zipper's focus `k`` bytes, following the first child at each branch, and continuing
    /// with depth-first exploration until a path that is `k` bytes from the focus has been found
    ///
    /// Returns `true` if the zipper has sucessfully descended `k` steps, or `false` otherwise.  If this
    /// method returns `false` then the zipper will be in its original position.
    ///
    /// WARNING: This is not a constant-time operation, and may be as bad as `order n` with respect to the paths
    /// below the zipper's focus.  Although a typical cost is `order log n` or better.
    ///
    /// See: [to_next_k_path](ZipperIteration::to_next_k_path)
    fn descend_first_k_path(&mut self, k: usize) -> bool {
        k_path_default_internal(self, k, self.path().len())
    }

    /// Moves the zipper's focus to the next location with the same path length as the current focus,
    /// following a depth-first exploration from a common root `k` steps above the current focus
    ///
    /// Returns `true` if the zipper has sucessfully moved to a new location at the same level, or `false`
    /// if no further locations exist.  If this method returns `false` then the zipper will be ascended `k`
    /// steps to the common root.  (The focus position when [descend_first_k_path](ZipperIteration::descend_first_k_path) was called)
    ///
    /// WARNING: This is not a constant-time operation, and may be as bad as `order n` with respect to the paths
    /// below the zipper's focus.  Although a typical cost is `order log n` or better.
    ///
    /// See: [descend_first_k_path](ZipperIteration::descend_first_k_path)
    fn to_next_k_path(&mut self, k: usize) -> bool {
        let base_idx = if self.path().len() >= k {
            self.path().len() - k
        } else {
            return false
        };
        k_path_default_internal(self, k, base_idx)
    }
}

/// The default implementation of both [ZipperIteration::to_next_k_path] and [ZipperIteration::descend_first_k_path]
#[inline]
fn k_path_default_internal<Z: ZipperMoving + ?Sized>(z: &mut Z, k: usize, base_idx: usize) -> bool {
    loop {
        if z.path().len() < base_idx + k {
            while z.descend_first_byte() {
                if z.path().len() == base_idx + k { return true }
            }
        }
        if z.to_next_sibling_byte() {
            if z.path().len() == base_idx + k { return true }
            continue
        }
        while z.path().len() > base_idx {
            z.ascend_byte();
            if z.path().len() == base_idx { return false }
            if z.to_next_sibling_byte() { break }
        }
    }
}

/// An interface for a [Zipper] to support accessing the full path buffer used to create the zipper
pub trait ZipperAbsolutePath: ZipperMoving {
    /// Returns the entire path from the zipper's origin to its current focus
    ///
    /// The zipper's origin depends on how the zipper was created.  For zippers created directly from a
    /// [PathMap], `absolute_path` will start at the root of the map, regardless of the prefix path.
    ///
    /// `zip.origin_path() == zip.root_prefix_path() + zip.path()`
    fn origin_path(&self) -> &[u8];

    /// Returns the path from the zipper's origin to the zipper's root
    ///
    /// This function output remains constant throughout the zipper's life.
    ///
    /// After [reset](ZipperMoving::reset) is called, `zip.root_prefix_path() == zip.origin_path()`.
    fn root_prefix_path(&self) -> &[u8];
}

/// Implemented on zippers that traverse in-memory trie structures, as opposed to virtual
/// spaces or abstract projections.
///
/// Sometimes `ZipperConcrete` is implemented on projection zippers, such as [ProductZipper],
/// because it is composed of concrete tries
pub trait ZipperConcrete: zipper_priv::ZipperConcretePriv {
    /// Returns `true` if the zipper's focus is at a location that may be accessed via two or
    /// more distinct paths
    ///
    /// DISCUSSION: the `shared` property applied only to a singular position and is not transitive
    /// to descending locations in the trie.  In other words, if this function returns `true` for
    /// a specific location, it may not return `true` for other paths descended from that location.
    ///
    /// WARNING: your code must never rely on the return value of `is_shared` for correctness; this
    /// information should be used only for optimizations.  The `shared` property may be affected by
    /// a number of internal behaviors that must not be relied upon.  For example, a previously shared
    /// subtrie may be copied for thread isolation, or the internal trie representation might otherwise
    /// change, and alter the shared property.
    ///
    /// GOAT: Make a graphic diagram to illustrate the `shared` property.  The graphic should have
    /// multiple shared subtries accessible via distinct paths, and highlight which locations will be
    /// considered `shared` from the perspective of this method.
    fn is_shared(&self) -> bool;
}

/// Provides more direct control over a [ZipperMoving] zipper's path buffer
pub trait ZipperPathBuffer: ZipperMoving {
    /// Internal method to get the path, beyond its length.  Panics if `len` > the path's capacity, or
    /// if the zipper is relative and doesn't have an `origin_path`
    ///
    /// This method is unsafe because it relies on the caller to not read uninitialized memory, even if
    /// the memory has been allocated.
    unsafe fn origin_path_assert_len(&self, len: usize) -> &[u8];

    /// Make sure the path buffer is allocated, to facilitate zipper movement
    fn prepare_buffers(&mut self);

    /// Reserve buffer space within the zipper's path buffer and node stack
    ///
    /// This method will only grow the buffers and will never shrink them.
    fn reserve_buffers(&mut self, path_len: usize, stack_depth: usize);
}

pub(crate) mod zipper_priv {
    use super::*;

    pub trait ZipperPriv {
        type V: Clone + Send + Sync;
        type A: Allocator;

        /// Returns an abstracted reference to the node at the zipper's focus
        ///
        /// The meaning of each returned value:
        /// - `AbstractNodeRef::None`
        /// The focus is on a non-existant path
        ///
        /// - `BorrowedDyn(&'a dyn TrieNode<V>)`
        /// The focus is on an existing node, but the node's `TrieNodeODRc` is not available so
        /// a "shallow copy" i.e. refcount bump, is not possible
        ///
        /// - `BorrowedRc(&'a TrieNodeODRc<V>)`
        /// The focus is on an existing node, and we can access the `TrieNodeODRc`.  This is the
        /// ideal situation. (fastest path)
        ///
        /// - `BorrowedTiny(TinyRefNode<'a, V>)`
        /// The focus is on a position inside a node, and the TinyRefNode is effectively a pointer
        /// to that position
        ///
        /// - `OwnedRc(TrieNodeODRc<V>)`
        /// We needed to make a brand new node to represent this position.  This is the worst case
        /// scenario for performance because allocation was necessary
<<<<<<< HEAD
        fn get_focus(&self) -> AbstractNodeRef<Self::V, Self::A>;
=======
        fn get_focus(&self) -> AbstractNodeRef<'_, Self::V>;
>>>>>>> 38f60f52

        /// Attemps to return a node at the zipper's focus.  Returns `None` if the focus is not
        /// on a node.
        ///
        /// DISCUSSION - What's the difference between `try_borrow_focus` and `get_focus`???
        /// The difference is in the intended use each is optimized for.
        ///
        /// * `get_focus` will return something that behaves like a node no matter what, if the
        /// focus is on an existing path.  So it succeeds regardless of the underlying trie
        /// structure.  It is used to get the source for algebraic and graft operations.
        ///
        /// * `try_borrow_focus` will only return a node if the zipper is positioned on a node
        /// in the underlying structure.  This enables the underlying structure to be cut, in
        /// preparation for safely splitting it into multiple independent regions, as when a
        /// [ZipperHead] needs to make a WriteZipper that can be sent to another thread. 
        fn try_borrow_focus(&self) -> Option<&dyn TrieNode<Self::V, Self::A>>;
    }

    pub trait ZipperReadOnlyPriv<'a, V: Clone + Send + Sync, A: Allocator> {
        /// Internal method returns the minimal components that compose the zipper, which are:
        ///
        /// `(focus_node, node_key, focus_val)`
        ///
        /// This method will always return either a zero-length `node_key` or `None` for
        /// `focus_val` (it may return both of those things, but always at least one)
        fn borrow_raw_parts<'z>(&'z self) -> (&'a dyn TrieNode<V, A>, &'z [u8], Option<&'a V>);

        /// Returns a the [ReadZipperCore] from inside the zipper leaving a placeholder in the zipper.
        /// Returns `None` if the zipper doesn't support movement
        ///
        /// WARNING: Separating a core from its container is very dangerous.  This method should not be
        /// used lightly.  The reason this method doesn't consume the zipper because we need to keep the
        /// original around to keep the tracker, or parhaps a backing map, active as long as we're working
        /// with this core.
        ///
        /// NOTE: (This isn't in its own trait because I didn't want to further
        /// pollute the API, given we already have [ZipperReadOnly] and [ZipperMoving])
        fn take_core(&mut self) -> Option<ReadZipperCore<'a, 'static, V, A>>;
    }

    pub type FocusAddr = usize;

    pub trait ZipperConcretePriv {
        /// Get the address of zipper's focus node, if it points at the root of the node.
        /// When zipper is focused inside of the node, return `None`.
        fn shared_addr(&self) -> Option<FocusAddr>;
    }
}
use zipper_priv::*;
pub use zipper_priv::ZipperConcretePriv;

impl<Z> Zipper for &mut Z where Z: Zipper {
    fn path_exists(&self) -> bool { (**self).path_exists() }
    fn is_value(&self) -> bool { (**self).is_value() }
    fn child_count(&self) -> usize { (**self).child_count() }
    fn child_mask(&self) -> ByteMask { (**self).child_mask() }
}

impl<Z> ZipperMoving for &mut Z where Z: ZipperMoving + Zipper {
    fn at_root(&self) -> bool { (**self).at_root() }
    fn reset(&mut self) { (**self).reset() }
    fn path(&self) -> &[u8] { (**self).path() }
    fn val_count(&self) -> usize { (**self).val_count() }
    fn descend_to<K: AsRef<[u8]>>(&mut self, k: K) -> bool { (**self).descend_to(k) }
    fn descend_to_existing<K: AsRef<[u8]>>(&mut self, k: K) -> usize { (**self).descend_to_existing(k) }
    fn descend_to_value<K: AsRef<[u8]>>(&mut self, k: K) -> usize { (**self).descend_to_value(k) }
    fn descend_to_byte(&mut self, k: u8) -> bool { (**self).descend_to_byte(k) }
    fn descend_indexed_branch(&mut self, idx: usize) -> bool { (**self).descend_indexed_branch(idx) }
    fn descend_first_byte(&mut self) -> bool { (**self).descend_first_byte() }
    fn descend_until(&mut self) -> bool { (**self).descend_until() }
    fn ascend(&mut self, steps: usize) -> bool { (**self).ascend(steps) }
    fn ascend_byte(&mut self) -> bool { (**self).ascend_byte() }
    fn ascend_until(&mut self) -> bool { (**self).ascend_until() }
    fn ascend_until_branch(&mut self) -> bool { (**self).ascend_until_branch() }
    fn to_next_sibling_byte(&mut self) -> bool { (**self).to_next_sibling_byte() }
    fn to_prev_sibling_byte(&mut self) -> bool { (**self).to_prev_sibling_byte() }
    fn to_next_step(&mut self) -> bool { (**self).to_next_step() }
}

impl<Z> ZipperAbsolutePath for &mut Z where Z: ZipperAbsolutePath {
    fn origin_path(&self) -> &[u8] { (**self).origin_path() }
    fn root_prefix_path(&self) -> &[u8] { (**self).root_prefix_path() }
}

impl<Z> ZipperIteration for &mut Z where Z: ZipperIteration {
    fn to_next_val(&mut self) -> bool { (**self).to_next_val() }
    fn descend_first_k_path(&mut self, k: usize) -> bool { (**self).descend_first_k_path(k) }
    fn to_next_k_path(&mut self, k: usize) -> bool { (**self).to_next_k_path(k) }
}

impl<V, Z> ZipperValues<V> for &mut Z where Z: ZipperValues<V> {
    fn value(&self) -> Option<&V> { (**self).value() }
}

impl<V, Z> ZipperForking<V> for &mut Z where Z: ZipperForking<V> {
    type ReadZipperT<'a> = Z::ReadZipperT<'a> where Self: 'a;
    fn fork_read_zipper<'a>(&'a self) -> Self::ReadZipperT<'a> { (**self).fork_read_zipper() }
}

impl<V: Clone + Send + Sync, Z, A: Allocator> ZipperSubtries<V, A> for &mut Z where Z: ZipperSubtries<V, A> {
    fn make_map(&self) -> Option<BytesTrieMap<Self::V, A>> { (**self).make_map() }
}

impl<'a, V: Clone + Send + Sync, Z> ZipperReadOnlyValues<'a, V> for &mut Z where Z: ZipperReadOnlyValues<'a, V>, Self: ZipperValues<V> {
    fn get_value(&self) -> Option<&'a V> { (**self).get_value() }
}

impl<'a, V, Z> ZipperReadOnlyIteration<'a, V> for &mut Z where Z: ZipperReadOnlyIteration<'a, V>, Self: ZipperReadOnlyValues<'a, V> + ZipperIteration {
    fn to_next_get_value(&mut self) -> Option<&'a V> { (**self).to_next_get_value() }
}

impl<'a, V: Clone + Send + Sync, Z, A: Allocator> ZipperReadOnlySubtries<'a, V, A> for &mut Z where Z: ZipperReadOnlySubtries<'a, V, A>, Self: ZipperReadOnlyPriv<'a, V, A> + ZipperSubtries<V, A> {
    fn trie_ref_at_path<K: AsRef<[u8]>>(&self, path: K) -> TrieRef<'a, V, A> { (**self).trie_ref_at_path(path) }
}

impl<Z> ZipperConcrete for &mut Z where Z: ZipperConcrete, Self: ZipperConcretePriv {
    fn is_shared(&self) -> bool { (**self).is_shared() }
}

impl<V: Clone + Send + Sync, Z, A: Allocator> ZipperPriv for &mut Z where Z: ZipperPriv<V=V, A=A> {
    type V = V;
<<<<<<< HEAD
    type A = A;
    fn get_focus(&self) -> AbstractNodeRef<Self::V, Self::A> { (**self).get_focus() }
    fn try_borrow_focus(&self) -> Option<&dyn TrieNode<Self::V, Self::A>> { (**self).try_borrow_focus() }
=======
    fn get_focus(&self) -> AbstractNodeRef<'_, Self::V> { (**self).get_focus() }
    fn try_borrow_focus(&self) -> Option<&dyn TrieNode<Self::V>> { (**self).try_borrow_focus() }
>>>>>>> 38f60f52
}

impl<Z> ZipperPathBuffer for &mut Z where Z: ZipperPathBuffer {
    unsafe fn origin_path_assert_len(&self, len: usize) -> &[u8] { (**self).origin_path_assert_len(len) }
    fn prepare_buffers(&mut self) { (**self).prepare_buffers() }
    fn reserve_buffers(&mut self, path_len: usize, stack_depth: usize) { (**self).reserve_buffers(path_len, stack_depth) }
}

impl<'a, V: Clone + Send + Sync, Z, A: Allocator> ZipperReadOnlyPriv<'a, V, A> for &mut Z where Z: ZipperReadOnlyPriv<'a, V, A> {
    fn borrow_raw_parts<'z>(&'z self) -> (&'a dyn TrieNode<V, A>, &'z [u8], Option<&'a V>) { (**self).borrow_raw_parts() }
    fn take_core(&mut self) -> Option<ReadZipperCore<'a, 'static, V, A>> { (**self).take_core() }
}

impl<Z> ZipperConcretePriv for &mut Z where Z: ZipperConcretePriv {
    #[inline]
    fn shared_addr(&self) -> Option<FocusAddr> { (**self).shared_addr() }
}

// ***---***---***---***---***---***---***---***---***---***---***---***---***---***---***---***---***---***---
// ReadZipperTracked
// ***---***---***---***---***---***---***---***---***---***---***---***---***---***---***---***---***---***---

/// A [Zipper] that is unable to modify the trie
#[derive(Clone)]
pub struct ReadZipperTracked<'a, 'path, V: Clone + Send + Sync, A: Allocator = GlobalAlloc> {
    z: ReadZipperCore<'a, 'path, V, A>,
    _tracker: ZipperTracker<TrackingRead>,
}

//The Drop impl ensures the tracker gets dropped at the right time
impl<V: Clone + Send + Sync, A: Allocator> Drop for ReadZipperTracked<'_, '_, V, A> {
    fn drop(&mut self) { }
}

impl<V: Clone + Send + Sync + Unpin, A: Allocator> Zipper for ReadZipperTracked<'_, '_, V, A>{
    fn path_exists(&self) -> bool { self.z.path_exists() }
    fn is_value(&self) -> bool { self.z.is_value() }
    fn child_count(&self) -> usize { self.z.child_count() }
    fn child_mask(&self) -> ByteMask { self.z.child_mask() }
}

impl<V: Clone + Send + Sync + Unpin, A: Allocator> ZipperValues<V> for ReadZipperTracked<'_, '_, V, A>{
    fn value(&self) -> Option<&V> { self.z.get_value() }
}

impl<V: Clone + Send + Sync + Unpin, A: Allocator> ZipperForking<V> for ReadZipperTracked<'_, '_, V, A>{
    type ReadZipperT<'a> = ReadZipperUntracked<'a, 'a, V, A> where Self: 'a;
    fn fork_read_zipper<'a>(&'a self) -> Self::ReadZipperT<'a> {
        let forked_zipper = self.z.fork_read_zipper();
        Self::ReadZipperT::new_forked_with_inner_zipper(forked_zipper)
    }
}

impl<V: Clone + Send + Sync + Unpin, A: Allocator> ZipperSubtries<V, A> for ReadZipperTracked<'_, '_, V, A>{
    fn make_map(&self) -> Option<BytesTrieMap<Self::V, A>> { self.z.make_map() }
}

impl<V: Clone + Send + Sync + Unpin, A: Allocator> ZipperMoving for ReadZipperTracked<'_, '_, V, A> {
    fn at_root(&self) -> bool { self.z.at_root() }
    fn reset(&mut self) { self.z.reset() }
    #[inline]
    fn path(&self) -> &[u8] { self.z.path() }
    fn val_count(&self) -> usize { self.z.val_count() }
    fn descend_to<K: AsRef<[u8]>>(&mut self, k: K) -> bool { self.z.descend_to(k) }
    fn descend_to_existing<K: AsRef<[u8]>>(&mut self, k: K) -> usize { self.z.descend_to_existing(k) }
    fn descend_to_value<K: AsRef<[u8]>>(&mut self, k: K) -> usize { self.z.descend_to_value(k) }
    fn descend_to_byte(&mut self, k: u8) -> bool { self.z.descend_to_byte(k) }
    fn descend_indexed_branch(&mut self, child_idx: usize) -> bool { self.z.descend_indexed_branch(child_idx) }
    fn descend_first_byte(&mut self) -> bool { self.z.descend_first_byte() }
    fn descend_until(&mut self) -> bool { self.z.descend_until() }
    fn to_next_sibling_byte(&mut self) -> bool { self.z.to_next_sibling_byte() }
    fn to_prev_sibling_byte(&mut self) -> bool { self.z.to_prev_sibling_byte() }
    fn ascend(&mut self, steps: usize) -> bool { self.z.ascend(steps) }
    fn ascend_byte(&mut self) -> bool { self.z.ascend_byte() }
    fn ascend_until(&mut self) -> bool { self.z.ascend_until() }
    fn ascend_until_branch(&mut self) -> bool { self.z.ascend_until_branch() }
    fn to_next_step(&mut self) -> bool { self.z.to_next_step() }
}

impl<'a, V: Clone + Send + Sync + Unpin, A: Allocator> ZipperReadOnlyValues<'a, V> for ReadZipperTracked<'a, '_, V, A> {
    fn get_value(&self) -> Option<&'a V> { self.z.get_value() }
}

impl<'a, V: Clone + Send + Sync + Unpin, A: Allocator> ZipperReadOnlySubtries<'a, V, A> for ReadZipperTracked<'a, '_, V, A> {
    fn trie_ref_at_path<K: AsRef<[u8]>>(&self, path: K) -> TrieRef<'a, V, A> { self.z.trie_ref_at_path(path) }
}

impl<V: Clone + Send + Sync + Unpin, A: Allocator> ZipperConcrete for ReadZipperTracked<'_, '_, V, A> {
    fn is_shared(&self) -> bool { self.z.is_shared() }
}

impl<'a, V: Clone + Send + Sync + Unpin, A: Allocator> ZipperReadOnlyPriv<'a, V, A> for ReadZipperTracked<'a, '_, V, A> {
    fn borrow_raw_parts<'z>(&'z self) -> (&'a dyn TrieNode<V, A>, &'z [u8], Option<&'a V>) { self.z.borrow_raw_parts() }
    fn take_core(&mut self) -> Option<ReadZipperCore<'a, 'static, V, A>> {
        let mut temp_core = ReadZipperCore::new_with_node_and_path_internal_in(TaggedNodeRef::EmptyNode, &[], 0, None, self.z.alloc.clone());
        core::mem::swap(&mut temp_core, &mut self.z);
        Some(temp_core.make_static_path())
    }
}

impl<V: Clone + Send + Sync + Unpin, A: Allocator> ZipperConcretePriv for ReadZipperTracked<'_, '_, V, A> {
    #[inline]
    fn shared_addr(&self) -> Option<FocusAddr> { self.z.shared_addr() }
}

impl<V: Clone + Send + Sync + Unpin, A: Allocator> zipper_priv::ZipperPriv for ReadZipperTracked<'_, '_, V, A> {
    type V = V;
<<<<<<< HEAD
    type A = A;
    fn get_focus(&self) -> AbstractNodeRef<Self::V, Self::A> { self.z.get_focus() }
    fn try_borrow_focus(&self) -> Option<&dyn TrieNode<Self::V, Self::A>> { self.z.try_borrow_focus() }
=======

    fn get_focus(&self) -> AbstractNodeRef<'_, Self::V> { self.z.get_focus() }
    fn try_borrow_focus(&self) -> Option<&dyn TrieNode<Self::V>> { self.z.try_borrow_focus() }
>>>>>>> 38f60f52
}

impl<V: Clone + Send + Sync + Unpin, A: Allocator> ZipperPathBuffer for ReadZipperTracked<'_, '_, V, A> {
    unsafe fn origin_path_assert_len(&self, len: usize) -> &[u8] { unsafe{ self.z.origin_path_assert_len(len) } }
    fn prepare_buffers(&mut self) { self.z.prepare_buffers() }
    fn reserve_buffers(&mut self, path_len: usize, stack_depth: usize) { self.z.reserve_buffers(path_len, stack_depth) }
}

impl<V: Clone + Send + Sync + Unpin, A: Allocator> ZipperIteration for ReadZipperTracked<'_, '_, V, A> {
    fn to_next_val(&mut self) -> bool { self.z.to_next_val() }
    fn descend_first_k_path(&mut self, k: usize) -> bool { self.z.descend_first_k_path(k) }
    fn to_next_k_path(&mut self, k: usize) -> bool { self.z.to_next_k_path(k) }
}

impl<'a, V: Clone + Send + Sync + Unpin, A: Allocator> ZipperReadOnlyIteration<'a, V> for ReadZipperTracked<'a, '_, V, A> {
    fn to_next_get_value(&mut self) -> Option<&'a V> { self.z.to_next_get_value() }
}

impl<V: Clone + Send + Sync + Unpin, A: Allocator> ZipperAbsolutePath for ReadZipperTracked<'_, '_, V, A> {
    fn origin_path(&self) -> &[u8] { self.z.origin_path() }
    fn root_prefix_path(&self) -> &[u8] { self.z.root_prefix_path() }
}

impl<'a, 'path, V: Clone + Send + Sync + Unpin, A: Allocator> ReadZipperTracked<'a, 'path, V, A> {
    /// See [ReadZipperCore::new_with_node_and_path]
    pub(crate) fn new_with_node_and_path_in(root_node: &'a dyn TrieNode<V, A>, path: &'path [u8], root_prefix_len: usize, root_key_start: usize, root_val: Option<&'a V>, alloc: A, tracker: ZipperTracker<TrackingRead>) -> Self {
        let core = ReadZipperCore::new_with_node_and_path_in(root_node, path, root_prefix_len, root_key_start, root_val, alloc);
        Self { z: core, _tracker: tracker }
    }
    /// See [ReadZipperCore::new_with_node_and_cloned_path]
    pub(crate) fn new_with_node_and_cloned_path_in(root_node: &'a dyn TrieNode<V, A>, path: &[u8], root_prefix_len: usize, root_key_start: usize, root_val: Option<&'a V>, alloc: A, tracker: ZipperTracker<TrackingRead>) -> Self {
        let core = ReadZipperCore::new_with_node_and_cloned_path_in(root_node, path, root_prefix_len, root_key_start, root_val, alloc);
        Self { z: core, _tracker: tracker }
    }
}

//GOAT!!!! UNsound!!!!  I realized I drop the zipper_tracker here...  Which allows the iterator to
// continue to access the fields after the lock has been released!!!!!   FIX THIS!!!!

impl<'a, 'path, V: Clone + Send + Sync + Unpin, A: Allocator> std::iter::IntoIterator for ReadZipperTracked<'a, 'path, V, A> {
    type Item = (Vec<u8>, &'a V);
    type IntoIter = ReadZipperIter<'a, 'path, V, A>;

    fn into_iter(self) -> Self::IntoIter {
        self.z.clone().into_iter()
    }
}

// ***---***---***---***---***---***---***---***---***---***---***---***---***---***---***---***---***---***---
// ReadZipperUntracked
// ***---***---***---***---***---***---***---***---***---***---***---***---***---***---***---***---***---***---

/// A [Zipper] that is unable to modify the trie, used when it is possible to statically guarantee
/// non-interference between zippers
#[derive(Clone)]
pub struct ReadZipperUntracked<'a, 'path, V: Clone + Send + Sync, A: Allocator = GlobalAlloc> {
    z: ReadZipperCore<'a, 'path, V, A>,
    /// We will still track the zipper in debug mode, because unsafe isn't permission to break the rules
    #[cfg(debug_assertions)]
    _tracker: Option<ZipperTracker<TrackingRead>>,
}

#[cfg(debug_assertions)]
//We only need a custom drop when we have a tracker
impl<V: Clone + Send + Sync, A: Allocator> Drop for ReadZipperUntracked<'_, '_, V, A> {
    fn drop(&mut self) { }
}

impl<V: Clone + Send + Sync + Unpin, A: Allocator> Zipper for ReadZipperUntracked<'_, '_, V, A> {
    fn path_exists(&self) -> bool { self.z.path_exists() }
    fn is_value(&self) -> bool { self.z.is_value() }
    fn child_count(&self) -> usize { self.z.child_count() }
    fn child_mask(&self) -> ByteMask { self.z.child_mask() }
}

impl<V: Clone + Send + Sync + Unpin, A: Allocator> ZipperValues<V> for ReadZipperUntracked<'_, '_, V, A> {
    fn value(&self) -> Option<&V> { self.z.get_value() }
}

impl<V: Clone + Send + Sync + Unpin, A: Allocator> ZipperForking<V> for ReadZipperUntracked<'_, '_, V, A> {
    type ReadZipperT<'a> = ReadZipperUntracked<'a, 'a, V, A> where Self: 'a;
    fn fork_read_zipper<'a>(&'a self) -> Self::ReadZipperT<'a> {
        let forked_zipper = self.z.fork_read_zipper();
        Self::ReadZipperT::new_forked_with_inner_zipper(forked_zipper)
    }
}

impl<V: Clone + Send + Sync + Unpin, A: Allocator> ZipperSubtries<V, A> for ReadZipperUntracked<'_, '_, V, A> {
    fn make_map(&self) -> Option<BytesTrieMap<Self::V, A>> { self.z.make_map() }
}

impl<V: Clone + Send + Sync + Unpin, A: Allocator> ZipperMoving for ReadZipperUntracked<'_, '_, V, A> {
    fn at_root(&self) -> bool { self.z.at_root() }
    fn reset(&mut self) { self.z.reset() }
    #[inline]
    fn path(&self) -> &[u8] { self.z.path() }
    fn val_count(&self) -> usize { self.z.val_count() }
    fn descend_to<K: AsRef<[u8]>>(&mut self, k: K) -> bool { self.z.descend_to(k) }
    fn descend_to_existing<K: AsRef<[u8]>>(&mut self, k: K) -> usize { self.z.descend_to_existing(k) }
    fn descend_to_value<K: AsRef<[u8]>>(&mut self, k: K) -> usize { self.z.descend_to_value(k) }
    fn descend_to_byte(&mut self, k: u8) -> bool { self.z.descend_to_byte(k) }
    fn descend_indexed_branch(&mut self, child_idx: usize) -> bool { self.z.descend_indexed_branch(child_idx) }
    fn descend_first_byte(&mut self) -> bool { self.z.descend_first_byte() }
    fn descend_until(&mut self) -> bool { self.z.descend_until() }
    fn to_next_sibling_byte(&mut self) -> bool { self.z.to_next_sibling_byte() }
    fn to_prev_sibling_byte(&mut self) -> bool { self.z.to_prev_sibling_byte() }
    fn ascend(&mut self, steps: usize) -> bool { self.z.ascend(steps) }
    fn ascend_byte(&mut self) -> bool { self.z.ascend_byte() }
    fn ascend_until(&mut self) -> bool { self.z.ascend_until() }
    fn ascend_until_branch(&mut self) -> bool { self.z.ascend_until_branch() }
    fn to_next_step(&mut self) -> bool { self.z.to_next_step() }
}

impl<'a, V: Clone + Send + Sync + Unpin, A: Allocator> ZipperReadOnlyValues<'a, V> for ReadZipperUntracked<'a, '_, V, A> {
    fn get_value(&self) -> Option<&'a V> { self.z.get_value() }
}

impl<'a, V: Clone + Send + Sync + Unpin, A: Allocator> ZipperReadOnlySubtries<'a, V, A> for ReadZipperUntracked<'a, '_, V, A> {
    fn trie_ref_at_path<K: AsRef<[u8]>>(&self, path: K) -> TrieRef<'a, V, A> { self.z.trie_ref_at_path(path) }
}

impl<V: Clone + Send + Sync + Unpin, A: Allocator> ZipperConcrete for ReadZipperUntracked<'_, '_, V, A> {
    fn is_shared(&self) -> bool { self.z.is_shared() }
}

impl<'a, V: Clone + Send + Sync + Unpin, A: Allocator> ZipperReadOnlyPriv<'a, V, A> for ReadZipperUntracked<'a, '_, V, A>{
    fn borrow_raw_parts<'z>(&'z self) -> (&'a dyn TrieNode<V, A>, &'z [u8], Option<&'a V>) { self.z.borrow_raw_parts() }
    fn take_core(&mut self) -> Option<ReadZipperCore<'a, 'static, V, A>> {
        let mut temp_core = ReadZipperCore::new_with_node_and_path_internal_in(TaggedNodeRef::EmptyNode, &[], 0, None, self.z.alloc.clone());
        core::mem::swap(&mut temp_core, &mut self.z);
        Some(temp_core.make_static_path())
    }
}

impl<V: Clone + Send + Sync + Unpin, A: Allocator> ZipperConcretePriv for ReadZipperUntracked<'_, '_, V, A> {
    #[inline]
    fn shared_addr(&self) -> Option<FocusAddr> { self.z.shared_addr() }
}

impl<V: Clone + Send + Sync + Unpin, A: Allocator> zipper_priv::ZipperPriv for ReadZipperUntracked<'_, '_, V, A> {
    type V = V;
<<<<<<< HEAD
    type A = A;
    fn get_focus(&self) -> AbstractNodeRef<Self::V, Self::A> { self.z.get_focus() }
    fn try_borrow_focus(&self) -> Option<&dyn TrieNode<Self::V, Self::A>> { self.z.try_borrow_focus() }
=======

    fn get_focus(&self) -> AbstractNodeRef<'_, Self::V> { self.z.get_focus() }
    fn try_borrow_focus(&self) -> Option<&dyn TrieNode<Self::V>> { self.z.try_borrow_focus() }
>>>>>>> 38f60f52
}

impl<V: Clone + Send + Sync + Unpin, A: Allocator> ZipperPathBuffer for ReadZipperUntracked<'_, '_, V, A> {
    unsafe fn origin_path_assert_len(&self, len: usize) -> &[u8] { unsafe{ self.z.origin_path_assert_len(len) } }
    fn prepare_buffers(&mut self) { self.z.prepare_buffers() }
    fn reserve_buffers(&mut self, path_len: usize, stack_depth: usize) { self.z.reserve_buffers(path_len, stack_depth) }
}

impl<V: Clone + Send + Sync + Unpin, A: Allocator> ZipperIteration for ReadZipperUntracked<'_, '_, V, A> {
    fn to_next_val(&mut self) -> bool { self.z.to_next_val() }
    fn descend_first_k_path(&mut self, k: usize) -> bool { self.z.descend_first_k_path(k) }
    fn to_next_k_path(&mut self, k: usize) -> bool { self.z.to_next_k_path(k) }
}

impl<'a, V: Clone + Send + Sync + Unpin, A: Allocator> ZipperReadOnlyIteration<'a, V> for ReadZipperUntracked<'a, '_, V, A> {
    fn to_next_get_value(&mut self) -> Option<&'a V> { self.z.to_next_get_value() }
}

impl<V: Clone + Send + Sync + Unpin, A: Allocator> ZipperAbsolutePath for ReadZipperUntracked<'_, '_, V, A> {
    fn origin_path(&self) -> &[u8] { self.z.origin_path() }
    fn root_prefix_path(&self) -> &[u8] { self.z.root_prefix_path() }
}

impl<'a, 'path, V: Clone + Send + Sync + Unpin, A: Allocator> ReadZipperUntracked<'a, 'path, V, A> {
    /// See [ReadZipperCore::new_with_node_and_path]
    #[cfg(debug_assertions)]
    pub(crate) fn new_with_node_and_path_in(root_node: &'a dyn TrieNode<V, A>, path: &'path [u8], root_prefix_len: usize, root_key_start: usize, root_val: Option<&'a V>, alloc: A, tracker: Option<ZipperTracker<TrackingRead>>) -> Self {
        let core = ReadZipperCore::new_with_node_and_path_in(root_node, path, root_prefix_len, root_key_start, root_val, alloc);
        Self { z: core, _tracker: tracker }
    }
    #[cfg(not(debug_assertions))]
    pub(crate) fn new_with_node_and_path_in(root_node: &'a dyn TrieNode<V, A>, path: &'path [u8], root_prefix_len: usize, root_key_start: usize, root_val: Option<&'a V>, alloc: A) -> Self {
        let core = ReadZipperCore::new_with_node_and_path_in(root_node, path, root_prefix_len, root_key_start, root_val, alloc);
        Self { z: core }
    }
    /// See [ReadZipperCore::new_with_node_and_path_internal]
    #[cfg(debug_assertions)]
    pub(crate) fn new_with_node_and_path_internal_in(root_node: TaggedNodeRef<'a, V, A>, path: &'path [u8], root_key_start: usize, root_val: Option<&'a V>, alloc: A, tracker: Option<ZipperTracker<TrackingRead>>) -> Self {
        let core = ReadZipperCore::new_with_node_and_path_internal_in(root_node, path, root_key_start, root_val, alloc);
        Self { z: core, _tracker: tracker }
    }
    #[cfg(not(debug_assertions))]
    pub(crate) fn new_with_node_and_path_internal_in(root_node: TaggedNodeRef<'a, V, A>, path: &'path [u8], root_key_start: usize, root_val: Option<&'a V>, alloc: A) -> Self {
        let core = ReadZipperCore::new_with_node_and_path_internal_in(root_node, path, root_key_start, root_val, alloc);
        Self { z: core }
    }
    /// See [ReadZipperCore::new_with_node_and_cloned_path]
    #[cfg(debug_assertions)]
    pub(crate) fn new_with_node_and_cloned_path_in(root_node: &'a dyn TrieNode<V, A>, path: &[u8], root_prefix_len: usize, root_key_start: usize, root_val: Option<&'a V>, alloc: A, tracker: Option<ZipperTracker<TrackingRead>>) -> Self {
        let core = ReadZipperCore::new_with_node_and_cloned_path_in(root_node, path, root_prefix_len, root_key_start, root_val, alloc);
        Self { z: core, _tracker: tracker }
    }
    #[cfg(not(debug_assertions))]
    pub(crate) fn new_with_node_and_cloned_path_in(root_node: &'a dyn TrieNode<V, A>, path: &[u8], root_prefix_len: usize, root_key_start: usize, root_val: Option<&'a V>, alloc: A) -> Self {
        let core = ReadZipperCore::new_with_node_and_cloned_path_in(root_node, path, root_prefix_len, root_key_start, root_val, alloc);
        Self { z: core }
    }
    /// Makes a new `ReadZipperUntracked` for use in the implementation of [Zipper::fork_read_zipper].
    /// Forked zippers never need to be tracked because they are always fully covered by their parent's permissions
    pub(crate) fn new_forked_with_inner_zipper(core: ReadZipperCore<'a, 'path, V, A>) -> Self {
        #[cfg(debug_assertions)]
        {
            ReadZipperUntracked{ z: core, _tracker: None }
        }
        #[cfg(not(debug_assertions))]
        {
            ReadZipperUntracked{ z: core }
        }
    }
}

//GOAT!!!! UNsound!!!!  I realized I drop the zipper_tracker here...  Which allows the iterator to
// continue to access the fields after the lock has been released!!!!!   FIX THIS!!!!

impl<'a, 'path, V: Clone + Send + Sync + Unpin, A: Allocator> std::iter::IntoIterator for ReadZipperUntracked<'a, 'path, V, A> {
    type Item = (Vec<u8>, &'a V);
    type IntoIter = ReadZipperIter<'a, 'path, V, A>;

    fn into_iter(self) -> Self::IntoIter {
        self.z.clone().into_iter()
    }
}

// ***---***---***---***---***---***---***---***---***---***---***---***---***---***---***---***---***---***---
// ReadZipperOwned
// ***---***---***---***---***---***---***---***---***---***---***---***---***---***---***---***---***---***---

/// A [Zipper] that holds ownership of the root node, so there is no need for a lifetime parameter
pub struct ReadZipperOwned<V: Clone + Send + Sync + 'static, A: Allocator + 'static = GlobalAlloc> {
    map: MaybeDangling<Box<BytesTrieMap<V, A>>>,
    // NOTE About this Box around the WriteZipperCore... The reason this is needed is for the
    // [WriteZipperOwned::into_map] method.  This box effectively provides a fence, ensuring that the
    // `&mut` references to the `map` and the `prefix_path` are totally gone before we access `map`.
    // But I would like to find a zero-cost way to accomplish the same thing without the indirection.
    z: Box<ReadZipperCore<'static, 'static, V, A>>,
}

impl<V: 'static + Clone + Send + Sync + Unpin, A: Allocator> Clone for ReadZipperOwned<V, A> {
    fn clone(&self) -> Self {
        let new_map = (**self.map).clone();
        Self::new_with_map(new_map, self.root_prefix_path())
    }
}

impl<V: 'static + Clone + Send + Sync + Unpin, A: Allocator> ReadZipperOwned<V, A> {
    /// See [ReadZipperCore::new_with_node_and_cloned_path]
    pub(crate) fn new_with_map<K: AsRef<[u8]>>(map: BytesTrieMap<V, A>, path: K) -> Self {
        map.ensure_root();
        let alloc = map.alloc.clone();
        let path = path.as_ref();
        let map = MaybeDangling::new(Box::new(map));
        let root_ref = unsafe{ &*(*map).root.get() }.as_ref().unwrap().borrow();
        let root_val = Option::as_ref( unsafe{ &*(*map).root_val.get() } );
        let core = ReadZipperCore::new_with_node_and_cloned_path_in(root_ref, path, path.len(), 0, root_val, alloc);
        Self { map, z: Box::new(core) }
    }
    /// Consumes the zipper and returns a map contained within the zipper
    pub fn into_map(self) -> BytesTrieMap<V, A> {
        drop(self.z);
        let map = MaybeDangling::into_inner(self.map);
        *map
    }
}

impl<V: Clone + Send + Sync + Unpin, A: Allocator> Zipper for ReadZipperOwned<V, A> {
    fn path_exists(&self) -> bool { self.z.path_exists() }
    fn is_value(&self) -> bool { self.z.is_value() }
    fn child_count(&self) -> usize { self.z.child_count() }
    fn child_mask(&self) -> ByteMask { self.z.child_mask() }
}

impl<V: Clone + Send + Sync + Unpin, A: Allocator> ZipperValues<V> for ReadZipperOwned<V, A> {
    fn value(&self) -> Option<&V> { self.z.get_value() }
}

impl<V: Clone + Send + Sync + Unpin, A: Allocator> ZipperForking<V> for ReadZipperOwned<V, A> {
    type ReadZipperT<'a> = ReadZipperUntracked<'a, 'a, V, A> where Self: 'a;
    fn fork_read_zipper<'a>(&'a self) -> Self::ReadZipperT<'a> {
        let forked_zipper = self.z.fork_read_zipper();
        Self::ReadZipperT::new_forked_with_inner_zipper(forked_zipper)
    }
}

impl<V: Clone + Send + Sync + Unpin, A: Allocator> ZipperSubtries<V, A> for ReadZipperOwned<V, A> {
    fn make_map(&self) -> Option<BytesTrieMap<Self::V, A>> { self.z.make_map() }
}

impl<V: Clone + Send + Sync + Unpin, A: Allocator> ZipperMoving for ReadZipperOwned<V, A> {
    fn at_root(&self) -> bool { self.z.at_root() }
    fn reset(&mut self) { self.z.reset() }
    #[inline]
    fn path(&self) -> &[u8] { self.z.path() }
    fn val_count(&self) -> usize { self.z.val_count() }
    fn descend_to<K: AsRef<[u8]>>(&mut self, k: K) -> bool { self.z.descend_to(k) }
    fn descend_to_existing<K: AsRef<[u8]>>(&mut self, k: K) -> usize { self.z.descend_to_existing(k) }
    fn descend_to_value<K: AsRef<[u8]>>(&mut self, k: K) -> usize { self.z.descend_to_value(k) }
    fn descend_to_byte(&mut self, k: u8) -> bool { self.z.descend_to_byte(k) }
    fn descend_indexed_branch(&mut self, child_idx: usize) -> bool { self.z.descend_indexed_branch(child_idx) }
    fn descend_first_byte(&mut self) -> bool { self.z.descend_first_byte() }
    fn descend_until(&mut self) -> bool { self.z.descend_until() }
    fn to_next_sibling_byte(&mut self) -> bool { self.z.to_next_sibling_byte() }
    fn to_prev_sibling_byte(&mut self) -> bool { self.z.to_prev_sibling_byte() }
    fn ascend(&mut self, steps: usize) -> bool { self.z.ascend(steps) }
    fn ascend_byte(&mut self) -> bool { self.z.ascend_byte() }
    fn ascend_until(&mut self) -> bool { self.z.ascend_until() }
    fn ascend_until_branch(&mut self) -> bool { self.z.ascend_until_branch() }
    fn to_next_step(&mut self) -> bool { self.z.to_next_step() }
}

impl<'a, V: Clone + Send + Sync + Unpin, A: Allocator> ZipperReadOnlyValues<'a, V> for ReadZipperOwned<V, A> where Self: 'a {
    fn get_value(&self) -> Option<&'a V> { self.z.get_value() }
}

impl<'a, V: Clone + Send + Sync + Unpin, A: Allocator> ZipperReadOnlySubtries<'a, V, A> for ReadZipperOwned<V, A> where Self: 'a {
    fn trie_ref_at_path<K: AsRef<[u8]>>(&self, path: K) -> TrieRef<'a, V, A> { self.z.trie_ref_at_path(path) }
}

impl<V: Clone + Send + Sync + Unpin, A: Allocator> ZipperConcrete for ReadZipperOwned<V, A> {
    fn is_shared(&self) -> bool { self.z.is_shared() }
}

impl<'a, V: Clone + Send + Sync + Unpin, A: Allocator> ZipperReadOnlyPriv<'a, V, A> for ReadZipperOwned<V, A> where Self: 'a {
    fn borrow_raw_parts<'z>(&'z self) -> (&'a dyn TrieNode<V, A>, &'z [u8], Option<&'a V>) { self.z.borrow_raw_parts() }
    fn take_core(&mut self) -> Option<ReadZipperCore<'a, 'static, V, A>> {
        let mut temp_core = ReadZipperCore::new_with_node_and_path_internal_in(TaggedNodeRef::EmptyNode, &[], 0, None, self.z.alloc.clone());
        core::mem::swap(&mut temp_core, &mut self.z);
        Some(temp_core.make_static_path())
    }
}

impl<V: Clone + Send + Sync + Unpin, A: Allocator> ZipperConcretePriv for ReadZipperOwned<V, A> {
    #[inline]
    fn shared_addr(&self) -> Option<FocusAddr> { self.z.shared_addr() }
}

impl<V: Clone + Send + Sync + Unpin, A: Allocator> zipper_priv::ZipperPriv for ReadZipperOwned<V, A> {
    type V = V;
<<<<<<< HEAD
    type A = A;
    fn get_focus(&self) -> AbstractNodeRef<Self::V, Self::A> { self.z.get_focus() }
    fn try_borrow_focus(&self) -> Option<&dyn TrieNode<Self::V, Self::A>> { self.z.try_borrow_focus() }
=======

    fn get_focus(&self) -> AbstractNodeRef<'_, Self::V> { self.z.get_focus() }
    fn try_borrow_focus(&self) -> Option<&dyn TrieNode<Self::V>> { self.z.try_borrow_focus() }
>>>>>>> 38f60f52
}

impl<V: Clone + Send + Sync + Unpin, A: Allocator> ZipperPathBuffer for ReadZipperOwned<V, A> {
    unsafe fn origin_path_assert_len(&self, len: usize) -> &[u8] { unsafe{ self.z.origin_path_assert_len(len) } }
    fn prepare_buffers(&mut self) { self.z.prepare_buffers() }
    fn reserve_buffers(&mut self, path_len: usize, stack_depth: usize) { self.z.reserve_buffers(path_len, stack_depth) }
}

impl<V: Clone + Send + Sync + Unpin, A: Allocator> ZipperIteration for ReadZipperOwned<V, A> {
    fn to_next_val(&mut self) -> bool { self.z.to_next_val() }
    fn descend_first_k_path(&mut self, k: usize) -> bool { self.z.descend_first_k_path(k) }
    fn to_next_k_path(&mut self, k: usize) -> bool { self.z.to_next_k_path(k) }
}

impl<'a, V: Clone + Send + Sync + Unpin, A: Allocator + 'a> ZipperReadOnlyIteration<'a, V> for ReadZipperOwned<V, A> {
    fn to_next_get_value(&mut self) -> Option<&'a V> { self.z.to_next_get_value() }
}

impl<V: Clone + Send + Sync + Unpin, A: Allocator> ZipperAbsolutePath for ReadZipperOwned<V, A> {
    fn origin_path(&self) -> &[u8] { self.z.origin_path() }
    fn root_prefix_path(&self) -> &[u8] { self.z.root_prefix_path() }
}

// ***---***---***---***---***---***---***---***---***---***---***---***---***---***---***---***---***---***---
// ReadZipperCore (the actual implementation)
// ***---***---***---***---***---***---***---***---***---***---***---***---***---***---***---***---***---***---

/// Size of node stack to preallocate in the zipper
pub(crate) const EXPECTED_DEPTH: usize = 16;

/// Size in bytes to preallocate path storage in the zipper
pub(crate) const EXPECTED_PATH_LEN: usize = 64;

pub(crate) mod read_zipper_core {
    use crate::trie_node::*;
    use crate::trie_map::BytesTrieMap;
    use crate::trie_ref::*;
    use crate::zipper::*;

    /// A [Zipper] that is unable to modify the trie
    ///
    /// (Internal type, but in private module so it can be part of sealed interface)
    pub struct ReadZipperCore<'a, 'path, V: Clone + Send + Sync, A: Allocator> {
        /// A reference to the entire origin path, of which `root_key` is the final subset
        origin_path: SliceOrLen<'path>,
        /// The byte offset in `origin_path` for the start of the root node's key.
        /// `root_key = origin_path[root_key_start..]`
        root_key_start: usize,
        /// A special-case to access a value at the root node, because that value would be otherwise inaccessible
        root_val: Option<&'a V>,
        /// A reference to the focus node
        focus_node: TaggedNodeRef<'a, V, A>,
        /// An iter token corresponding to the location of the `node_key` within the `focus_node`, or NODE_ITER_INVALID
        /// if iteration is not in-process
        focus_iter_token: u128,
        /// Stores the entire path from the root node, including the bytes from `root_key`
        prefix_buf: Vec<u8>,
        /// Stores a stack of parent node references.  Does not include the focus_node
        /// The tuple contains: `(node_ref, iter_token, key_offset_in_prefix_buf)`
        ancestors: Vec<(TaggedNodeRef<'a, V, A>, u128, usize)>,
        pub(crate) alloc: A,
    }

    impl<V: Clone + Send + Sync, A: Allocator> Clone for ReadZipperCore<'_, '_, V, A> where V: Clone {
        fn clone(&self) -> Self {
            Self {
                origin_path: self.origin_path.clone(),
                root_key_start: self.root_key_start,
                root_val: self.root_val.clone(),
                focus_node: self.focus_node.clone(),
                focus_iter_token: NODE_ITER_INVALID,
                prefix_buf: self.prefix_buf.clone(),
                ancestors: self.ancestors.clone(),
                alloc: self.alloc.clone(),
            }
        }
    }

    impl<V: Clone + Send + Sync + Unpin, A: Allocator> Zipper for ReadZipperCore<'_, '_, V, A> {
        fn path_exists(&self) -> bool {
            let key = self.node_key();
            if key.len() > 0 {
                self.focus_node.node_contains_partial_key(key)
            } else {
                true
            }
        }
        fn is_value(&self) -> bool {
            self.is_value_internal()
        }
        fn child_count(&self) -> usize {
            debug_assert!(self.is_regularized());
            self.focus_node.count_branches(self.node_key())
        }
        fn child_mask(&self) -> ByteMask {
            debug_assert!(self.is_regularized());
            self.focus_node.node_branches_mask(self.node_key())
        }
    }

    impl<V: Clone + Send + Sync + Unpin, A: Allocator> ZipperValues<V> for ReadZipperCore<'_, '_, V, A> {
        fn value(&self) -> Option<&V> { self.get_value() }
    }

    impl<V: Clone + Send + Sync + Unpin, A: Allocator> ZipperForking<V> for ReadZipperCore<'_, '_, V, A> {
        type ReadZipperT<'a> = ReadZipperCore<'a, 'a, V, A> where Self: 'a;
        fn fork_read_zipper<'a>(&'a self) -> Self::ReadZipperT<'a> {
            let new_root_val = self.get_value();
            let new_root_path = self.origin_path();
            let new_root_key_start = new_root_path.len() - self.node_key().len();
            Self::ReadZipperT::new_with_node_and_path_internal_in(self.focus_node.clone(), new_root_path, new_root_key_start, new_root_val, self.alloc.clone())
        }
    }

    impl<V: Clone + Send + Sync + Unpin, A: Allocator> ZipperSubtries<V, A> for ReadZipperCore<'_, '_, V, A> {
        fn make_map(&self) -> Option<BytesTrieMap<Self::V, A>> {
            #[cfg(not(feature = "graft_root_vals"))]
            let root_val = None;
            #[cfg(feature = "graft_root_vals")]
            let root_val = self.get_value().cloned();

            let root_node = self.get_focus().into_option();
            if root_node.is_some() || root_val.is_some() {
                Some(BytesTrieMap::new_with_root_in(root_node, root_val, self.alloc.clone()))
            } else {
                None
            }
        }
    }

    impl<V: Clone + Send + Sync + Unpin, A: Allocator> ZipperMoving for ReadZipperCore<'_, '_, V, A> {
        fn at_root(&self) -> bool {
            self.prefix_buf.len() <= self.origin_path.len()
        }

        fn reset(&mut self) {
            self.ancestors.truncate(1);
            match self.ancestors.pop() {
                Some((node, _tok, _prefix_len)) => {
                    self.focus_node = node;
                    self.focus_iter_token = NODE_ITER_INVALID;
                },
                None => {}
            }
            self.prefix_buf.truncate(self.origin_path.len());
        }

        #[inline]
        fn path(&self) -> &[u8] {
            if self.prefix_buf.len() > 0 {
                &self.prefix_buf[self.origin_path.len()..]
            } else {
                &[]
            }
        }

        fn val_count(&self) -> usize {
            if self.node_key().len() == 0 {
                val_count_below_root(self.focus_node.borrow()) + (self.is_value() as usize)
            } else {
                let focus = self.get_focus();
                if focus.is_none() {
                    0
                } else {
                    val_count_below_root(focus.borrow()) + (self.is_value() as usize)
                }
            }
        }
        fn descend_to<K: AsRef<[u8]>>(&mut self, k: K) -> bool {
            let k = k.as_ref();
            if k.len() == 0 {
                return self.path_exists() //Zero-length path is a no-op
            }

            self.prepare_buffers();
            debug_assert!(self.is_regularized());

            let (borrowed_self, key) = self.descend_to_internal(k);
            if key.len() == 0 {
                true
            } else {
                borrowed_self.focus_node.node_contains_partial_key(key)
            }
        }

        fn descend_to_byte(&mut self, k: u8) -> bool {
            self.prepare_buffers();
            debug_assert!(self.is_regularized());

            self.prefix_buf.push(k);
            self.focus_iter_token = NODE_ITER_INVALID;
            if let Some((_consumed_byte_cnt, next_node)) = self.focus_node.node_get_child(self.node_key()) {
                let next_node = next_node.borrow();
                self.ancestors.push((self.focus_node.clone(), self.focus_iter_token, self.prefix_buf.len()));
                self.focus_node = next_node.as_tagged();
                return true;
            }
            self.focus_node.node_contains_partial_key(self.node_key())
        }

        fn descend_indexed_branch(&mut self, child_idx: usize) -> bool {
            self.prepare_buffers();
            debug_assert!(self.is_regularized());

            match self.focus_node.nth_child_from_key(self.node_key(), child_idx) {
                (Some(prefix), Some(child_node)) => {
                    self.prefix_buf.push(prefix);
                    self.ancestors.push((self.focus_node.clone(), self.focus_iter_token, self.prefix_buf.len()));
                    self.focus_node = child_node.as_tagged();
                    self.focus_iter_token = NODE_ITER_INVALID;
                    true
                },
                (Some(prefix), None) => {
                    self.prefix_buf.push(prefix);
                    self.focus_iter_token = NODE_ITER_INVALID;
                    true
                },
                (None, _) => false
            }
        }

        fn descend_first_byte(&mut self) -> bool {
            self.prepare_buffers();
            debug_assert!(self.is_regularized());
            let cur_tok = self.focus_node.iter_token_for_path(self.node_key());
            self.focus_iter_token = cur_tok;

            let (new_tok, key_bytes, child_node, _value) = self.focus_node.next_items(self.focus_iter_token);

            if new_tok != NODE_ITER_FINISHED {
                let byte_idx = self.node_key().len();
                if byte_idx >= key_bytes.len() {
                    debug_assert!(self.is_regularized());
                    return false; //We can't go any deeper down this path
                }
                self.focus_iter_token = new_tok;
                self.prefix_buf.push(key_bytes[byte_idx]);

                if key_bytes.len() == byte_idx+1 {
                    match child_node {
                        None => {},
                        Some(rec) => {
                            self.ancestors.push((self.focus_node.clone(), new_tok, self.prefix_buf.len()));
                            self.focus_node = rec.borrow().as_tagged();
                            self.focus_iter_token = self.focus_node.new_iter_token();
                        },
                    }
                }
                debug_assert!(self.is_regularized());
                true
            } else {
                self.focus_iter_token = new_tok;
                debug_assert!(self.is_regularized());
                false
            }
        }

        fn descend_until(&mut self) -> bool {
            debug_assert!(self.is_regularized());
            let mut moved = false;
            while self.child_count() == 1 {
                moved = true;
                self.descend_first();
                if self.is_value_internal() {
                    break;
                }
            }
            moved
        }

        fn descend_to_existing<K: AsRef<[u8]>>(&mut self, k: K) -> usize {
            let mut k = k.as_ref();
            if k.len() == 0 {
                return 0 //Zero-length path is a no-op
            }
            self.prepare_buffers();
            debug_assert!(self.is_regularized());

            let original_path_len = self.prefix_buf.len();
            let mut key_start = self.node_key_start();

            //Early out if we're on a non-existent path
            if key_start < self.prefix_buf.len() && !self.focus_node.node_contains_partial_key(&self.prefix_buf[key_start..]) {
                return 0
            }

            //Descend through all the existing nodes
            //
            //NOTE: One of the advantages of `descend_to_existing` vs ordinary `descend_to` is that it
            // avoids copying the whole path argument into the path buffer unless that's actually needed.
            // So this loop copies the path arg in chunks.  If we didn't care about this, we could just
            // grow the path buffer in one call with `self.descend_to_internal(k)`, like `descend_to` does
            const CHUNK_SIZE: usize = 32;
            debug_assert!(CHUNK_SIZE >= MAX_NODE_KEY_BYTES);
            while k.len() > 0 {
                let (chunk, remaining) = if k.len() > CHUNK_SIZE {
                    (&k[..CHUNK_SIZE], &k[CHUNK_SIZE..])
                } else {
                    (k, &[][..])
                };
                let _ = self.descend_to_internal(chunk);
                let new_key_start = self.node_key_start();
                if new_key_start == key_start {
                    break;
                }
                key_start = new_key_start;
                k = remaining;
            }

            //Now trim the buffer to the length of the last existing path within the node
            let node_key = &self.prefix_buf[key_start..];
            let overlap = if node_key.len() > 0 {
                self.focus_node.node_key_overlap(node_key)
            } else {
                0
            };
            self.prefix_buf.truncate(key_start+overlap);

            debug_assert!(self.is_regularized());
            self.prefix_buf.len() - original_path_len
        }

        //GOAT, WIP.  I think `node_first_val_depth_along_key` needs to change in order to
        // ignore values with a key length smaller than a specified length
        // fn descend_to_value<K: AsRef<[u8]>>(&mut self, k: K) -> usize {
        //     let mut k = k.as_ref();
        //     if k.len() == 0 {
        //         return 0 //Zero-length path is a no-op
        //     }
        //     self.prepare_buffers();
        //     debug_assert!(self.is_regularized());

        //     self.focus_node.node_first_val_depth_along_key();
        // }

        fn to_next_sibling_byte(&mut self) -> bool {
            self.prepare_buffers();
            if self.prefix_buf.len() == 0 {
                return false
            }
            debug_assert!(self.is_regularized());
            self.deregularize();
            if self.focus_iter_token == NODE_ITER_INVALID {
                let cur_tok = self.focus_node.iter_token_for_path(self.node_key());
                self.focus_iter_token = cur_tok;
            }

            if self.focus_iter_token == NODE_ITER_FINISHED {
                self.regularize();
                return false
            }

            let (mut new_tok, mut key_bytes, mut child_node, mut _value) = self.focus_node.next_items(self.focus_iter_token);
            while new_tok != NODE_ITER_FINISHED {
                //Check to see if the iter result has modified more than one byte
                let node_key = self.node_key();
                if node_key.len() == 0 {
                    self.focus_iter_token = NODE_ITER_INVALID;
                    return false;
                }
                let fixed_len = node_key.len() - 1;
                if fixed_len >= key_bytes.len() || key_bytes[..fixed_len] != node_key[..fixed_len] {
                    self.regularize();
                    return false;
                }

                if key_bytes[fixed_len] > node_key[fixed_len] {
                    *self.prefix_buf.last_mut().unwrap() = key_bytes[node_key.len()-1];
                    self.focus_iter_token = new_tok;

                    //If this operation landed us at the end of the path within the node, then we
                    // should re-regularize the zipper before returning
                    if key_bytes.len() == 1 {
                        match child_node {
                            None => {},
                            Some(rec) => {
                                self.ancestors.push((self.focus_node.clone(), new_tok, self.prefix_buf.len()));
                                self.focus_node = rec.borrow().as_tagged();
                                self.focus_iter_token = NODE_ITER_INVALID
                            },
                        }
                    }

                    debug_assert!(self.is_regularized());
                    return true
                }

                (new_tok, key_bytes, child_node, _value) = self.focus_node.next_items(new_tok);
            }

            self.focus_iter_token = NODE_ITER_FINISHED;
            self.regularize();
            false
        }

        fn to_prev_sibling_byte(&mut self) -> bool {
            self.to_sibling(false)
        }

        fn ascend(&mut self, mut steps: usize) -> bool {
            debug_assert!(self.is_regularized());
            while steps > 0 {
                if self.excess_key_len() == 0 {
                    match self.ancestors.pop() {
                        Some((node, iter_tok, _prefix_offset)) => {
                            self.focus_node = node;
                            self.focus_iter_token = iter_tok;
                        },
                        None => {
                            debug_assert!(self.is_regularized());
                            return false
                        }
                    };
                }
                let cur_jump = steps.min(self.excess_key_len());
                self.prefix_buf.truncate(self.prefix_buf.len() - cur_jump);
                steps -= cur_jump;
            }
            debug_assert!(self.is_regularized());
            true
        }

        fn ascend_byte(&mut self) -> bool {
            debug_assert!(self.is_regularized());
            if self.excess_key_len() == 0 {
                match self.ancestors.pop() {
                    Some((node, iter_tok, _prefix_offset)) => {
                        self.focus_node = node;
                        self.focus_iter_token = iter_tok;
                    },
                    None => {
                        debug_assert!(self.is_regularized());
                        return false
                    }
                };
            }
            self.prefix_buf.pop();
            debug_assert!(self.is_regularized());
            true
        }

        fn ascend_until(&mut self) -> bool {
            debug_assert!(self.is_regularized());
            if self.at_root() {
                return false;
            }
            loop {
                if self.node_key().len() == 0 {
                    self.ascend_across_nodes();
                }
                self.ascend_within_node();
                if self.child_count() > 1 || self.is_value() || self.at_root() {
                    return true;
                }
            }
        }

        fn ascend_until_branch(&mut self) -> bool {
            debug_assert!(self.is_regularized());
            if self.at_root() {
                return false;
            }
            loop {
                if self.node_key().len() == 0 {
                    self.ascend_across_nodes();
                }
                self.ascend_within_node();
                if self.child_count() > 1 || self.at_root() {
                    return true;
                }
            }
        }
    }

    impl<V: Clone + Send + Sync + Unpin, A: Allocator> zipper_priv::ZipperPriv for ReadZipperCore<'_, '_, V, A> {
        type V = V;
<<<<<<< HEAD
        type A = A;
        fn get_focus(&self) -> AbstractNodeRef<Self::V, Self::A> {
=======

        fn get_focus(&self) -> AbstractNodeRef<'_, Self::V> {
>>>>>>> 38f60f52
            self.focus_node.get_node_at_key(self.node_key())
        }
        fn try_borrow_focus(&self) -> Option<&dyn TrieNode<Self::V, Self::A>> {
            let node_key = self.node_key();
            if node_key.len() == 0 {
                Some(self.focus_node.borrow())
            } else {
                match self.focus_node.node_get_child(node_key) {
                    Some((consumed_bytes, child_node)) => {
                        debug_assert_eq!(consumed_bytes, node_key.len());
                        Some(child_node.borrow())
                    },
                    None => None
                }
            }
        }
    }

    impl<V: Clone + Send + Sync + Unpin, A: Allocator> ZipperPathBuffer for ReadZipperCore<'_, '_, V, A> {
        unsafe fn origin_path_assert_len(&self, len: usize) -> &[u8] {
            if self.prefix_buf.capacity() > 0 {
                assert!(len <= self.prefix_buf.capacity());
                unsafe{ core::slice::from_raw_parts(self.prefix_buf.as_ptr(), len) }
            } else {
                assert!(len <= self.origin_path.len());
                unsafe{ &self.origin_path.as_slice_unchecked() }
            }
        }
        /// Internal method to ensure buffers to facilitate movement of zipper are allocated and initialized
        #[inline(always)]
        fn prepare_buffers(&mut self) {
            if self.prefix_buf.capacity() == 0 {
                self.reserve_buffers(EXPECTED_PATH_LEN, EXPECTED_DEPTH)
            }
        }
        #[cold]
        fn reserve_buffers(&mut self, path_len: usize, stack_depth: usize) {
            let path_len = path_len.max(self.origin_path.len());
            if self.prefix_buf.capacity() < path_len {
                let was_unallocated = self.prefix_buf.capacity() == 0;
                self.prefix_buf.reserve(path_len.saturating_sub(self.prefix_buf.len()));
                if was_unallocated {
                    self.prefix_buf.extend(unsafe{ self.origin_path.as_slice_unchecked() });
                }
            }
            if self.ancestors.capacity() < stack_depth {
                self.ancestors.reserve(stack_depth.saturating_sub(self.ancestors.len()));
            }
        }
    }

    impl<'a, V: Clone + Send + Sync + Unpin, A: Allocator> ZipperReadOnlyValues<'a, V> for ReadZipperCore<'a, '_, V, A> {
        fn get_value(&self) -> Option<&'a V> {
            let key = self.node_key();
            if key.len() > 0 {
                self.focus_node.node_get_val(key)
            } else {
                if let Some((parent, _iter_tok, _prefix_offset)) = self.ancestors.last() {
                    parent.node_get_val(self.parent_key())
                } else {
                    self.root_val.clone() //Just clone the ref, not the value itself
                }
            }
        }
    }

    impl<'a, V: Clone + Send + Sync + Unpin, A: Allocator> ZipperReadOnlySubtries<'a, V, A> for ReadZipperCore<'a, '_, V, A> {
        fn trie_ref_at_path<K: AsRef<[u8]>>(&self, path: K) -> TrieRef<'a, V, A> {
            let path = path.as_ref();
            trie_ref_at_path_in(self.focus_node.borrow(), self.root_val, self.node_key(), path, self.alloc.clone())
        }
    }

    impl<'a, V: Clone + Send + Sync + Unpin, A: Allocator> ZipperReadOnlyPriv<'a, V, A> for ReadZipperCore<'a, '_, V, A> {
        fn borrow_raw_parts<'z>(&'z self) -> (&'a dyn TrieNode<V, A>, &'z [u8], Option<&'a V>) {
            let focus_node = self.focus_node.borrow();
            let node_key = self.node_key();
            if node_key.len() > 0 {
                (focus_node, node_key, None)
            } else {
                (focus_node, &[], self.get_value())
            }
        }
        fn take_core(&mut self) -> Option<ReadZipperCore<'a, 'static, V, A>> {
            unreachable!()
        }
    }

    impl<V: Clone + Send + Sync + Unpin, A: Allocator> ZipperConcrete for ReadZipperCore<'_, '_, V, A> {
        #[inline]
        fn is_shared(&self) -> bool {
            let key = self.node_key();
            if key.len() > 0 {
                false
            } else {
                if let Some((parent, _iter_tok, _prefix_offset)) = self.ancestors.last() {
                    let (_key_len, focus_node) = parent.node_get_child(self.parent_key()).unwrap();
                    focus_node.refcount() > 1
                } else {
                    false //root
                }
            }
        }
    }

    impl<V: Clone + Send + Sync + Unpin, A: Allocator> ZipperConcretePriv for ReadZipperCore<'_, '_, V, A> {
        #[inline]
        fn shared_addr(&self) -> Option<FocusAddr> {
            read_zipper_shared_addr(self)
        }
    }

    #[inline]
    pub(crate) fn read_zipper_shared_addr<'a, V: Clone + Send + Sync + 'a, A: Allocator + 'a, Z: Zipper + ZipperReadOnlyPriv<'a, V, A> + ZipperConcrete>(zipper: &Z) -> Option<FocusAddr> {
        let (node, key, value) = zipper.borrow_raw_parts();
        if !zipper.is_shared() || !key.is_empty() || value.is_some() {
            // TODO(igorm): Currently values associated with a nodes that can be shared
            // are stored outside of the node. This means one focus address can
            // correspond to two different points which have different values.
            // Therefore, we can't cache nodes that have values themselves.
            // Relevant discussion:
            // https://github.com/Adam-Vandervorst/PathMap/pull/8#discussion_r2005555762
            // https://github.com/Adam-Vandervorst/PathMap/blob/cleanup_to_release/pathmap-book/src/A.0001_map_root_values.md
            // https://discord.com/channels/@me/1215835387432271922/1352463443541754068
            return None
        }
        let addr = (node as *const dyn crate::trie_node::TrieNode<V, A>).addr();
        Some(addr)
        // FocusAddr(addr, key.into())
    }

    //GOAT.  Need to add `to_first_val` method that moves the zipper to the root, and if the root contains a
    // value, returns it, and otherwise calls to_next_val().
    //
    //Then I need to port all the iter() conveniences over to use that new method

    impl<V: Clone + Send + Sync + Unpin, A: Allocator> ZipperIteration for ReadZipperCore<'_, '_, V, A> {
        fn to_next_val(&mut self) -> bool {
            self.to_next_get_value().is_some()
        }
        fn descend_first_k_path(&mut self, k: usize) -> bool {
            self.prepare_buffers();
            debug_assert!(self.is_regularized());

            let cur_tok = self.focus_node.iter_token_for_path(self.node_key());
            self.focus_iter_token = cur_tok;

            self.k_path_internal(k, self.prefix_buf.len())
        }
        fn to_next_k_path(&mut self, k: usize) -> bool {
            let base_idx = if self.path_len() >= k {
                self.prefix_buf.len() - k
            } else {
                self.origin_path.len()
            };
            //De-regularize the zipper
            debug_assert!(self.is_regularized());
            self.deregularize();
            self.k_path_internal(k, base_idx)
        }
    }

    impl<'a, V: Clone + Send + Sync + Unpin, A: Allocator> ZipperReadOnlyIteration<'a, V> for ReadZipperCore<'a, '_, V, A> {
        fn to_next_get_value(&mut self) -> Option<&'a V> {
            self.prepare_buffers();
            loop {
                if self.focus_iter_token == NODE_ITER_INVALID {
                    let cur_tok = self.focus_node.iter_token_for_path(self.node_key());
                    self.focus_iter_token = cur_tok;
                }

                let (new_tok, key_bytes, child_node, value) = if self.focus_iter_token != NODE_ITER_FINISHED {
                    self.focus_node.next_items(self.focus_iter_token)
                } else {
                    (NODE_ITER_FINISHED, &[] as &[u8], None, None)
                };

                if new_tok != NODE_ITER_FINISHED {
                    self.focus_iter_token = new_tok;

                    let key_start = self.node_key_start();

                    //Make sure we don't move to a branch that forks above our zipper root
                    let origin_path_len = self.origin_path.len();
                    if key_start < origin_path_len {
                        debug_assert_eq!(self.ancestors.len(), 0);

                        let unmodifiable_len = origin_path_len - key_start;
                        let unmodifiable_subkey = &self.prefix_buf[key_start..origin_path_len];
                        if unmodifiable_len > key_bytes.len() || &key_bytes[..unmodifiable_len] != unmodifiable_subkey {
                            self.prefix_buf.truncate(origin_path_len);
                            return None
                        }
                    }

                    self.prefix_buf.truncate(key_start);
                    self.prefix_buf.extend(key_bytes);

                    match child_node {
                        None => {},
                        Some(rec) => {
                            self.ancestors.push((self.focus_node.clone(), new_tok, self.prefix_buf.len()));
                            self.focus_node = rec.borrow().as_tagged();
                            self.focus_iter_token = self.focus_node.new_iter_token();
                        },
                    }

                    match value {
                        Some(v) => return Some(v),
                        None => {}
                    }
                } else {
                    //Ascend
                    if let Some((focus_node, iter_tok, prefix_offset)) = self.ancestors.pop() {
                        self.focus_node = focus_node;
                        self.focus_iter_token = iter_tok;
                        self.prefix_buf.truncate(prefix_offset);
                    } else {
                        let new_len = self.origin_path.len();
                        self.focus_iter_token = NODE_ITER_INVALID;
                        self.prefix_buf.truncate(new_len);
                        return None
                    }
                }
            }
        }
    }

    impl<V: Clone + Send + Sync + Unpin, A: Allocator> ZipperAbsolutePath for ReadZipperCore<'_, '_, V, A> {
        fn origin_path(&self) -> &[u8] {
            if self.prefix_buf.capacity() > 0 {
                &self.prefix_buf
            } else {
                unsafe{ &self.origin_path.as_slice_unchecked() }
            }
        }
        fn root_prefix_path(&self) -> &[u8] {
            if self.prefix_buf.capacity() > 0 {
                &self.prefix_buf[..self.origin_path.len()]
            } else {
                unsafe{ &self.origin_path.as_slice_unchecked() }
            }
        }
    }

    impl<'a, 'path, V: Clone + Send + Sync + Unpin, A: Allocator> ReadZipperCore<'a, 'path, V, A> {

        /// Creates a new zipper, with a path relative to a node
        ///
        /// `root_key_start` is the offset in `path` that aligns with the `root_node` that is passed in
        /// It is used to pre-initialize an origin_path / root_prefix_path.
        ///
        /// `root_prefix_len` is the offset in `path` from which the zipper's root begins.
        ///
        /// `path.len() >= root_prefix_len >= root_key_start` or this method will panic.
        /// 
        /// ```text
        /// (dots '.' are node separators in this example path)
        ///
        ///                  ancestors[0]  ancestors[1]    focus_node
        ///                       v             v              v
        /// prefix_buf = "this-is.a-path-to-the.current-zipper.focus"
        ///                       ^         ^
        ///                       |   root_prefix_len
        ///                 root_key_start
        /// ```
        pub(crate) fn new_with_node_and_path_in(root_node: &'a dyn TrieNode<V, A>, path: &'path [u8], root_prefix_len: usize, root_key_start: usize, root_val: Option<&'a V>, alloc: A) -> Self {
            let (node, key, val) = node_along_path(root_node, &path[root_key_start..], root_val);

            let new_root_key_start = root_prefix_len - key.len();
            Self::new_with_node_and_path_internal_in(node.as_tagged(), path, new_root_key_start, val, alloc)
        }
        /// Creates a new zipper, with a path relative to a node, assuming the path is fully-contained within
        /// the node
        ///
        /// NOTE: This method currently doesn't descend subnodes.  Use [Self::new_with_node_and_path] if you can't
        /// guarantee the path is within the supplied node.
        pub(crate) fn new_with_node_and_path_internal_in(root_node: TaggedNodeRef<'a, V, A>, path: &'path [u8], root_key_start: usize, root_val: Option<&'a V>, alloc: A) -> Self {
            Self {
                origin_path: SliceOrLen::from(path),
                root_key_start,
                root_val,
                focus_node: root_node,
                focus_iter_token: NODE_ITER_INVALID,
                prefix_buf: vec![],
                ancestors: vec![],
                alloc,
            }
        }
        /// Same as [Self::new_with_node_and_path], but inits the zipper stack ahead of time, allowing a zipper
        /// that isn't bound by `'path`
        pub(crate) fn new_with_node_and_cloned_path_in(root_node: &'a dyn TrieNode<V, A>, path: &[u8], root_prefix_len: usize, root_key_start: usize, root_val: Option<&'a V>, alloc: A) -> Self {
            let (node, key, val) = node_along_path(root_node, &path[root_key_start..], root_val);

            let new_root_key_start = root_prefix_len - key.len();
            let mut prefix_buf = Vec::with_capacity(EXPECTED_PATH_LEN);
            prefix_buf.extend(path);
            Self {
                origin_path: SliceOrLen::new_owned(path.len()),
                root_key_start: new_root_key_start,
                root_val: val,
                focus_node: node.as_tagged(),
                focus_iter_token: NODE_ITER_INVALID,
                prefix_buf,
                ancestors: Vec::with_capacity(EXPECTED_DEPTH),
                alloc,
            }
        }

        /// Makes a version of `self` that has an allocated path buffer and a `'static`` path lifetime
        #[inline]
        pub(crate) fn make_static_path(mut self) -> ReadZipperCore<'a, 'static, V, A> {
            self.prepare_buffers();
            ReadZipperCore {
                origin_path: SliceOrLen::new_owned(self.origin_path.len()),
                root_key_start: self.root_key_start,
                root_val: self.root_val,
                focus_node: self.focus_node,
                focus_iter_token: NODE_ITER_INVALID,
                prefix_buf: self.prefix_buf,
                ancestors: self.ancestors,
                alloc: self.alloc
            }
        }

        /// Returns the length of the `self.path()`, saving a couple instructions, but is internal because it may panic
        #[inline(always)]
        fn path_len(&self) -> usize {
            self.prefix_buf.len() - self.origin_path.len()
        }

        /// Ensures the zipper is in its regularized form
        ///
        /// Q: What the heck is "regularized form"?!?!?!
        /// A: The same zipper position may be representated with multiple configurations of the zipper's
        ///  field variables.  Consider the path: `abcd`, where the zipper points to `c`.  This could be
        ///  represented with the `focus_node` of `c` and a `node_key()` of `[]`; called the zipper's
        ///  regularized form.  Alternatively it could be represented with the `focus_node` of `b` and a
        ///  `node_key()` of `c`, which is called a deregularized form.
        fn regularize(&mut self) {
            debug_assert!(self.prefix_buf.len() > self.node_key_start()); //If this triggers, we have uninitialized buffers
            if let Some((_consumed_byte_cnt, next_node)) = self.focus_node.node_get_child(self.node_key()) {
                self.ancestors.push((self.focus_node.clone(), self.focus_iter_token, self.prefix_buf.len()));
                self.focus_node = next_node.borrow().as_tagged();
                self.focus_iter_token = self.focus_node.new_iter_token();
            }
        }

        /// Ensures the zipper is in a deregularized form
        ///
        /// While there are dozens of deregularized forms of the zipper and only one regularized, this
        /// method puts the zipper in the state where the focus_node will be as close to the focus as
        /// possible while also ensuring `node_key().len() > 0` or the zipper is at the root.
        #[inline]
        pub(crate) fn deregularize(&mut self) {
            if self.prefix_buf.len() == self.node_key_start() {
                self.ascend_across_nodes();
            }
        }

        /// Returns `true` if the zipper is in a regularized form, otherwise returns the `false`
        ///
        /// See docs for [Self::regularize].
        #[inline]
        fn is_regularized(&self) -> bool {
            let key_start = self.node_key_start();
            if self.prefix_buf.len() > key_start {
                self.focus_node.node_get_child(self.node_key()).is_none()
            } else {
                true
            }
        }

        /// Internal method to implement `descend_to` and similar methods, handling the movement
        /// of the focus node, but not necessarily the whole method contract
        ///
        /// Returns the remaining `node_key`, after the node descent has gone as far as possible,
        /// along with a re-borrow of `self` to work around the borrow checker
        #[inline]
        fn descend_to_internal(&mut self, k: &[u8]) -> (&Self, &[u8]) {
            self.focus_iter_token = NODE_ITER_INVALID;
            self.prefix_buf.extend(k);
            let mut key_start = self.node_key_start();
            let mut key = &self.prefix_buf[key_start..];

            //GOAT... WIP.  planning to add a "CheckF: Fn(&dyn TrieNode<V>, &[u8])->Option<usize>"
            // argument that can cause an early return, and be used to look for values as we descend
            //
            // //Run the check_f on the current focus node, before advancing to the next node
            // match check_f(self.focus_node.borrow(), &self.prefix_buf[key_start..]) {
            //     Some(byte_cnt) => {
            //         return (self, &self.prefix_buf[key_start..byte_cnt])
            //     },
            //     None => {}
            // }

            //Step until we get to the end of the key or find a leaf node
            while let Some((consumed_byte_cnt, next_node)) = self.focus_node.node_get_child(key) {
                let next_node = next_node.borrow();
                key_start += consumed_byte_cnt;
                self.ancestors.push((self.focus_node.clone(), NODE_ITER_INVALID, key_start));
                self.focus_node = next_node.as_tagged();
                if consumed_byte_cnt < key.len() {
                    key = &key[consumed_byte_cnt..]
                } else {
                    return (self, &[]);
                };
            }
            (self, key)
        }

        /// Internal implementation of `to_next_sibling_byte` / `to_prev_sibling_byte`, which
        /// performs about as well as the `to_next_sibling_byte` that is there, but doesn't
        /// update the zipper's iter tokens
        #[inline]
        fn to_sibling(&mut self, next: bool) -> bool {
            self.prepare_buffers();
            debug_assert!(self.is_regularized());
            if self.node_key().len() != 0 {
                match self.focus_node.get_sibling_of_child(self.node_key(), next) {
                    (Some(prefix), Some(child_node)) => {
                        *self.prefix_buf.last_mut().unwrap() = prefix;
                        self.ancestors.push((self.focus_node.clone(), self.focus_iter_token, self.prefix_buf.len()));
                        self.focus_node = child_node.as_tagged();
                        self.focus_iter_token = NODE_ITER_INVALID;
                        true
                    },
                    (Some(prefix), None) => {
                        *self.prefix_buf.last_mut().unwrap() = prefix;
                        true
                    },
                    (None, _) => false
                }
            } else {
                let mut should_pop = false;
                let result = match self.ancestors.last() {
                    None => { false }
                    Some((parent, _iter_tok, _prefix_offset)) => {
                        match parent.get_sibling_of_child(self.parent_key(), next) {
                            (Some(prefix), Some(child_node)) => {
                                *self.prefix_buf.last_mut().unwrap() = prefix;
                                self.focus_node = child_node.as_tagged();
                                self.focus_iter_token = NODE_ITER_INVALID;
                                true
                            },
                            (Some(prefix), None) => {
                                *self.prefix_buf.last_mut().unwrap() = prefix;
                                should_pop = true;
                                true
                            },
                            (None, _) => {
                                false
                            }
                        }
                    }
                };
                if should_pop {
                    let (focus_node, iter_tok, _prefix_offset) = self.ancestors.pop().unwrap();
                    self.focus_node = focus_node;
                    self.focus_iter_token = iter_tok;
                }
                result
            }
        }

        /// Internal method that implements both `k_path...` methods above
        #[inline]
        fn k_path_internal(&mut self, k: usize, base_idx: usize) -> bool {
            loop {
                //If either of these trip, the caller is probably misusing the API and likely didn't call
                // `descend_first_k_path` before calling `to_next_k_path`
                debug_assert!(self.prefix_buf.len() <= base_idx+k);
                debug_assert!(self.prefix_buf.len() >= base_idx);

                //Check to see if we need to reset the iter_token in the middle of the iteration.
                // This shouldn't happen unless some other zipper methods invalidated the k_path iteration state,
                // but that can happen and we should try our best to resume the iteration where we left it.
                if self.focus_iter_token == NODE_ITER_INVALID {
                    self.focus_iter_token = self.focus_node.iter_token_for_path(self.node_key());
                    let (new_tok, key_bytes, _child_node, _value) = self.focus_node.next_items(self.focus_iter_token);
                    let node_key = self.node_key();
                    if key_bytes.len() >= node_key.len() {
                        if &key_bytes[..node_key.len()] == node_key {
                            self.focus_iter_token = new_tok;
                        }
                    }
                }

                if self.focus_iter_token == NODE_ITER_FINISHED {
                    //This branch means we need to ascend or we're finished with the iteration and will
                    // return a result at `path_len == base_idx`

                    //Have we reached the root of this k_path iteration?
                    if self.node_key_start() <= base_idx  {
                        self.focus_iter_token = NODE_ITER_FINISHED;
                        self.prefix_buf.truncate(base_idx);
                        return false
                    }

                    if let Some((focus_node, iter_tok, prefix_offset)) = self.ancestors.pop() {
                        self.focus_node = focus_node;
                        self.focus_iter_token = iter_tok;
                        self.prefix_buf.truncate(prefix_offset);
                    } else {
                        let new_len = self.origin_path.len();
                        self.focus_iter_token = NODE_ITER_INVALID;
                        self.prefix_buf.truncate(new_len);
                        return false
                    }
                }

                //Move the zipper to the next sibling position, if we can
                let (new_tok, key_bytes, child_node, _value) = self.focus_node.next_items(self.focus_iter_token);

                if new_tok != NODE_ITER_FINISHED {

                    //Check to see if the iteration has modified more characters than allowed by `k`
                    let key_start = self.node_key_start();
                    if key_start < base_idx {
                        let base_key_len = base_idx - key_start; //The number of bytes we should not modify
                        if base_key_len > key_bytes.len() || &key_bytes[..base_key_len] != &self.prefix_buf[key_start..base_idx] {
                            self.prefix_buf.truncate(base_idx);
                            return false;
                        }
                    }

                    self.focus_iter_token = new_tok;

                    //If we got here, it means we're either going to continue to descend, or return a
                    // result at `path_len == base_idx+k`
                    let key_start = self.node_key_start();
                    self.prefix_buf.truncate(key_start);
                    self.prefix_buf.extend(key_bytes);

                    if self.prefix_buf.len() <= k+base_idx {
                        match child_node {
                            None => {},
                            Some(rec) => {
                                self.ancestors.push((self.focus_node.clone(), new_tok, self.prefix_buf.len()));
                                self.focus_node = rec.borrow().as_tagged();
                                self.focus_iter_token = self.focus_node.new_iter_token();
                            },
                        }
                    } else {
                        self.prefix_buf.truncate(k+base_idx);
                    }

                    //See if we have a result to return
                    if self.prefix_buf.len() == k+base_idx {
                        return true;
                    }
                } else {
                    self.focus_iter_token = NODE_ITER_FINISHED;
                }
            }
        }

        // //GOAT, ALTERNATIVE IMPLEMENTATION.  Performance is roughly equal between the two, but the other
        // //   implementation was chosen because it initializes the iter_token in preparation for subsequent iteration
        // pub fn descend_first_byte(&mut self) -> bool {
        //     self.prepare_buffers();
        //     debug_assert!(self.is_regularized());
        //     match self.focus_node.first_child_from_key(self.node_key()) {
        //         (Some(prefix), Some(child_node)) => {
        //             match prefix.len() {
        //                 0 => {
        //                     panic!(); //GOAT, I don't think we will hit this
        //                     //If we're at the root of the new node, descend to the first child
        //                     self.descend_first_byte()
        //                 },
        //                 1 => {
        //                     //Step to a new node
        //                     self.prefix_buf.push(prefix[0]);
        //                     self.ancestors.push((self.focus_node.clone(), self.focus_iter_token, self.prefix_buf.len()));
        //                     self.focus_iter_token = self.focus_node.new_iter_token();
        //                     self.focus_node = child_node.as_tagged();
        //                     true
        //                 },
        //                 _ => {
        //                     //Stay within the same node, and just grow the path
        //                     self.prefix_buf.push(prefix[0]);
        //                     true
        //                 }
        //             }
        //         },
        //         (Some(prefix), None) => {
        //             //Stay within the same node
        //             self.prefix_buf.push(prefix[0]);
        //             true
        //         },
        //         (None, _) => false
        //     }
        // }

        /// Internal method that implements [Self::is_value], but so it can be inlined elsewhere
        #[inline]
        fn is_value_internal(&self) -> bool {
            let key = self.node_key();
            if key.len() > 0 {
                self.focus_node.node_contains_val(key)
            } else {
                if let Some((parent, _iter_tok, _prefix_offset)) = self.ancestors.last() {
                    parent.node_contains_val(self.parent_key())
                } else {
                    self.root_val.is_some()
                }
            }
        }

        /// Internal method implementing part of [Self::descend_until], but doesn't pay attention to to [Self::child_count]
        #[inline]
        fn descend_first(&mut self) {
            self.prepare_buffers();
            match self.focus_node.first_child_from_key(self.node_key()) {
                (Some(prefix), Some(child_node)) => {
                    //Step to a new node
                    self.prefix_buf.extend(prefix);
                    self.ancestors.push((self.focus_node.clone(), self.focus_iter_token, self.prefix_buf.len()));
                    self.focus_node = child_node.as_tagged();
                    self.focus_iter_token = NODE_ITER_INVALID;

                    //If we're at the root of the new node, descend to the first child
                    if prefix.len() == 0 {
                        self.descend_first()
                    }
                },
                (Some(prefix), None) => {
                    //Stay within the same node
                    self.prefix_buf.extend(prefix);
                },
                (None, _) => unreachable!()
            }
        }

        // //GOAT, Consider deleting.  I feel like this API isn't very useful and leads people away from the better-performing options
        // /// Consumes the zipper and returns a Iterator over the downstream child bytes from the focus branch
        // ///
        // /// NOTE: This is mainly a convenience to allow the use of `collect` and `for` loops, as the other
        // /// zipper methods can do the same thing without consuming the iterator
        // pub fn into_child_iter(mut self) -> ReadZipperChildIter<'a, 'path, V> {
        //     self.descend_first_byte();
        //     ReadZipperChildIter::<'a, 'path, V>(Some(self))
        // }

        /// Internal method returning the index to the key char beyond the path to the `self.focus_node`
        #[inline]
        fn node_key_start(&self) -> usize {
            self.ancestors.last().map(|(_node, _iter_tok, i)| *i)
                .unwrap_or_else(|| self.root_key_start)
        }
        /// Internal method returning the key within the focus node
        #[inline]
        pub(crate) fn node_key(&self) -> &[u8] {
            let key_start = self.node_key_start();
            if self.prefix_buf.len() > 0 {
                &self.prefix_buf[key_start..]
            } else {
                if self.origin_path.len() > 0 {
                    unsafe{ &self.origin_path.as_slice_unchecked()[key_start..] }
                } else {
                    &[]
                }
            }
        }
        /// Internal method returning the key that leads to `self.focus_node` within the parent
        /// NOTE: This method also returns the trailing parts of the key so it will only be useful when
        /// [self::node_key] returns `&[]`
        #[inline]
        fn parent_key(&self) -> &[u8] {
            if self.prefix_buf.len() > 0 {
                let key_start = if self.ancestors.len() > 1 {
                    unsafe{ self.ancestors.get_unchecked(self.ancestors.len()-2) }.2
                } else {
                    self.root_key_start
                };
                &self.prefix_buf[key_start..]
            } else {
                unreachable!()
            }
        }
        /// Internal method similar to `self.node_key().len()`, but returns the number of chars that can be
        /// legally ascended within the node, taking into account the root_key
        #[inline]
        fn excess_key_len(&self) -> usize {
            self.prefix_buf.len() - self.ancestors.last().map(|(_node, _iter_tok, i)| *i).unwrap_or(self.origin_path.len())
        }
        /// Internal method which doesn't actually move the zipper, but ensures `self.node_key().len() > 0`
        /// WARNING, must never be called if `self.node_key().len() != 0`
        #[inline]
        fn ascend_across_nodes(&mut self) {
            debug_assert!(self.node_key().len() == 0);
            if let Some((focus_node, iter_tok, _prefix_offset)) = self.ancestors.pop() {
                self.focus_node = focus_node;
                self.focus_iter_token = iter_tok;
            } else {
                self.focus_iter_token = NODE_ITER_INVALID;
            }
        }
        /// Internal method used to impement `ascend_until` when ascending within a node
        #[inline]
        fn ascend_within_node(&mut self) {
            let branch_key = self.focus_node.prior_branch_key(self.node_key());
            let new_len = self.origin_path.len().max(self.node_key_start() + branch_key.len());
            self.prefix_buf.truncate(new_len);
        }
        /// Push a new node-path pair onto the zipper.  This is used in the internal implementation of
        /// the [crate::zipper::ProductZipper]
        pub(crate) fn push_node(&mut self, node: TaggedNodeRef<'a, V, A>) {
            self.ancestors.push((self.focus_node.clone(), self.focus_iter_token, self.prefix_buf.len()));
            self.focus_node = node;
            self.focus_iter_token = NODE_ITER_INVALID;
        }
    }

    impl<'a, 'path, V: Clone + Send + Sync + Unpin, A: Allocator> std::iter::IntoIterator for ReadZipperCore<'a, 'path, V, A> {
        type Item = (Vec<u8>, &'a V);
        type IntoIter = ReadZipperIter<'a, 'path, V, A>;

        fn into_iter(self) -> Self::IntoIter {
            ReadZipperIter {
                started: false,
                zipper: Some(self)
            }
        }
    }
}
use read_zipper_core::*;

/// Internal function to walk along a path to the final node reference
pub(crate) fn node_along_path<'a, 'path, V: Clone + Sync + Send, A: Allocator>(root_node: &'a dyn TrieNode<V, A>, path: &'path [u8], root_val: Option<&'a V>) -> (&'a dyn TrieNode<V, A>, &'path [u8], Option<&'a V>) {
    let mut key = path;
    let mut node = root_node;
    let mut val = root_val;

    //Step until we get to the end of the key or find a leaf node
    if key.len() > 0 {
        while let Some((consumed_byte_cnt, next_node)) = node.node_get_child(key) {
            let next_node = next_node.borrow();
            if consumed_byte_cnt < key.len() {
                node = next_node;
                key = &key[consumed_byte_cnt..];
            } else {
                val = node.node_get_val(key);
                node = next_node;
                key = &[];
                break;
            };
        }
    }

    (node, key, val)
}

/// An iterator for depth-first traversal of a [Zipper], returned from [ReadZipperTracked::into_iter] or [ReadZipperUntracked::into_iter]
///
/// NOTE: This is a convenience to allow access to syntactic sugar like `for` loops, [collect](std::iter::Iterator::collect),
///  etc.  It will always be faster to use the zipper itself for iteration and traversal.
pub struct ReadZipperIter<'a, 'path, V: Clone + Send + Sync, A: Allocator = GlobalAlloc>{
    started: bool,
    zipper: Option<ReadZipperCore<'a, 'path, V, A>>,
}

impl<'a, V: Clone + Send + Sync + Unpin, A: Allocator> Iterator for ReadZipperIter<'a, '_, V, A> {
    type Item = (Vec<u8>, &'a V);

    fn next(&mut self) -> Option<(Vec<u8>, &'a V)> {
        if !self.started {
            self.started = true;
            if let Some(zipper) = &mut self.zipper {
                if let Some(val) = zipper.get_value() {
                    return Some((zipper.path().to_vec(), val))
                }
            }
        }
        if let Some(zipper) = &mut self.zipper {
            match zipper.to_next_get_value() {
                Some(val) => return Some((zipper.path().to_vec(), val)),
                None => self.zipper = None
            }
        }
        None
    }
}

/// The origin path, will be a slice if it's borrowed from outside the Zipper, or length of the origin path in
/// the `prefix_buf` if it has already been copied
#[derive(Clone, Copy)]
pub(crate) enum SliceOrLen<'a> {
    Slice(&'a [u8]),
    Len(usize),
}

impl<'a> From<&'a [u8]> for SliceOrLen<'a> {
    fn from(slice: &'a [u8]) -> Self {
        Self::Slice(slice)
    }
}

impl SliceOrLen<'static> {
    #[inline]
    pub fn new_owned(len: usize) -> Self {
        if len == 0 {
            Self::Slice(&[])
        } else {
            Self::Len(len)
        }
    }
}

#[allow(unused)]
impl<'a> SliceOrLen<'a> {
    #[inline]
    pub fn len(&self) -> usize {
        match self {
            Self::Slice(slice) => slice.len(),
            Self::Len(len) => {
                debug_assert!(*len > 0);
                *len
            },
        }
    }
    pub fn make_len(&mut self) {
        if self.len() > 0 {
            match self {
                Self::Slice(slice) => {*self = Self::Len(slice.len())},
                Self::Len(_) => {},
            }
        }
    }
    #[inline]
    pub fn is_slice(&self) -> bool {
        match self {
            Self::Slice(_) => true,
            Self::Len(_) => false,
        }
    }
    #[inline]
    pub fn as_slice(&self) -> &'a[u8] {
        match self {
            Self::Slice(slice) => slice,
            Self::Len(_) => unreachable!()
        }
    }
    #[inline]
    pub fn try_as_slice(&self) -> Option<&'a[u8]> {
        match self {
            Self::Slice(slice) => Some(slice),
            Self::Len(_) => None
        }
    }
    #[inline]
    pub unsafe fn as_slice_unchecked(&self) -> &'a[u8] {
        match self {
            Self::Slice(slice) => slice,
            Self::Len(_) => core::hint::unreachable_unchecked()
        }
    }
    #[inline]
    pub fn set_slice(&mut self, slice: &'a[u8]) {
        *self = Self::Slice(slice);
    }
    #[inline]
    pub fn set_len(&mut self, len: usize) {
        if len > 0 {
            *self = Self::Len(len)
        } else {
            *self = Self::Slice(&[])
        }
    }
}

/// Implements tests that apply to all [ZipperMoving] types
#[cfg(test)]
pub(crate) mod zipper_moving_tests {
    use crate::trie_map::*;
    use crate::utils::IntoByteMaskIter;
    use super::*;

    /// `$ident` is a unique identifier for the zipper, so the generated tests don't collide
    /// `$read_keys` is a function that will create a store containing all paths, from which a zipper can be created
    /// `$make_z` is a function that will create a zipper from a slice of paths
    macro_rules! zipper_moving_tests {
        ($z_name:ident, $read_keys:expr, $make_z:expr)=>{
            paste::paste! {
                #[test]
                fn [<$z_name _zipper_moving_basic_test>]() {
                    let mut temp_store = $read_keys(crate::zipper::zipper_moving_tests::ZIPPER_MOVING_BASIC_TEST_KEYS);
                    crate::zipper::zipper_moving_tests::run_test(&mut temp_store, $make_z, &[], crate::zipper::zipper_moving_tests::zipper_moving_basic_test)
                }

                #[test]
                fn [<$z_name _zipper_with_root_path>]() {
                    let mut temp_store = $read_keys(crate::zipper::zipper_moving_tests::ZIPPER_WITH_ROOT_PATH_KEYS);
                    crate::zipper::zipper_moving_tests::run_test(&mut temp_store, $make_z, crate::zipper::zipper_moving_tests::ZIPPER_WITH_ROOT_PATH_PATH, crate::zipper::zipper_moving_tests::zipper_with_root_path)
                }

                #[test]
                fn [<$z_name _zipper_indexed_bytes_test1>]() {
                    let mut temp_store = $read_keys(crate::zipper::zipper_moving_tests::ZIPPER_INDEXED_BYTE_TEST1_KEYS);
                    crate::zipper::zipper_moving_tests::run_test(&mut temp_store, $make_z, &[], crate::zipper::zipper_moving_tests::zipper_indexed_bytes_test1)
                }

                #[test]
                fn [<$z_name _zipper_indexed_bytes_test2>]() {
                    let mut temp_store = $read_keys(crate::zipper::zipper_moving_tests::ZIPPER_INDEXED_BYTE_TEST2_KEYS);
                    crate::zipper::zipper_moving_tests::run_test(&mut temp_store, $make_z, &[], crate::zipper::zipper_moving_tests::zipper_indexed_bytes_test2)
                }

                #[test]
                fn [<$z_name _zipper_descend_until_test1>]() {
                    let mut temp_store = $read_keys(crate::zipper::zipper_moving_tests::ZIPPER_DESCEND_UNTIL_TEST1_KEYS);
                    crate::zipper::zipper_moving_tests::run_test(&mut temp_store, $make_z, &[], crate::zipper::zipper_moving_tests::zipper_descend_until_test1)
                }

                #[test]
                fn [<$z_name _zipper_ascend_until_test1>]() {
                    let mut temp_store = $read_keys(crate::zipper::zipper_moving_tests::ZIPPER_ASCEND_UNTIL_TEST1_KEYS);
                    crate::zipper::zipper_moving_tests::run_test(&mut temp_store, $make_z, &[], crate::zipper::zipper_moving_tests::zipper_ascend_until_test1)
                }

                #[test]
                fn [<$z_name _zipper_ascend_until_test2>]() {
                    let mut temp_store = $read_keys(crate::zipper::zipper_moving_tests::ZIPPER_ASCEND_UNTIL_TEST2_KEYS);
                    crate::zipper::zipper_moving_tests::run_test(&mut temp_store, $make_z, &[], crate::zipper::zipper_moving_tests::zipper_ascend_until_test2)
                }

                #[test]
                fn [<$z_name _zipper_ascend_until_test3>]() {
                    let mut temp_store = $read_keys(crate::zipper::zipper_moving_tests::ZIPPER_ASCEND_UNTIL_TEST3_KEYS);
                    crate::zipper::zipper_moving_tests::run_test(&mut temp_store, $make_z, &[], crate::zipper::zipper_moving_tests::zipper_ascend_until_test3)
                }

                #[test]
                fn [<$z_name _zipper_ascend_until_test4>]() {
                    let mut temp_store = $read_keys(crate::zipper::zipper_moving_tests::ZIPPER_ASCEND_UNTIL_TEST4_KEYS);
                    crate::zipper::zipper_moving_tests::run_test(&mut temp_store, $make_z, &[], crate::zipper::zipper_moving_tests::zipper_ascend_until_test4)
                }

                #[test]
                fn [<$z_name _indexed_zipper_movement1>]() {
                    let mut temp_store = $read_keys(crate::zipper::zipper_moving_tests::ZIPPER_INDEXED_MOVEMENT_TEST1_KEYS);
                    crate::zipper::zipper_moving_tests::run_test(&mut temp_store, $make_z, &[], crate::zipper::zipper_moving_tests::indexed_zipper_movement1)
                }

                #[test]
                fn [<$z_name _zipper_value_locations>]() {
                    let mut temp_store = $read_keys(crate::zipper::zipper_moving_tests::ZIPPER_VALUE_LOCATIONS_TEST1_KEYS);
                    crate::zipper::zipper_moving_tests::run_test(&mut temp_store, $make_z, &[], crate::zipper::zipper_moving_tests::zipper_value_locations)
                }

                #[test]
                fn [<$z_name _zipper_child_mask_test1>]() {
                    let mut temp_store = $read_keys(crate::zipper::zipper_moving_tests::ZIPPER_CHILD_MASK_TEST1_KEYS);
                    crate::zipper::zipper_moving_tests::run_test(&mut temp_store, $make_z, &[], crate::zipper::zipper_moving_tests::zipper_child_mask_test1)
                }

                #[test]
                fn [<$z_name _zipper_child_mask_test2>]() {
                    let mut temp_store = $read_keys(crate::zipper::zipper_moving_tests::ZIPPER_CHILD_MASK_TEST2_KEYS);
                    crate::zipper::zipper_moving_tests::run_test(&mut temp_store, $make_z, &[], crate::zipper::zipper_moving_tests::zipper_child_mask_test2)
                }

                #[test]
                fn [<$z_name _descend_to_existing_test1>]() {
                    let mut temp_store = $read_keys(crate::zipper::zipper_moving_tests::ZIPPER_DESCEND_TO_EXISTING_TEST1_KEYS);
                    crate::zipper::zipper_moving_tests::run_test(&mut temp_store, $make_z, &[], crate::zipper::zipper_moving_tests::descend_to_existing_test1)
                }

                #[test]
                fn [<$z_name _descend_to_existing_test2>]() {
                    let mut temp_store = $read_keys(crate::zipper::zipper_moving_tests::ZIPPER_DESCEND_TO_EXISTING_TEST2_KEYS);
                    crate::zipper::zipper_moving_tests::run_test(&mut temp_store, $make_z, &[], crate::zipper::zipper_moving_tests::descend_to_existing_test2)
                }

                #[test]
                fn [<$z_name _descend_to_existing_test3>]() {
                    let mut temp_store = $read_keys(crate::zipper::zipper_moving_tests::ZIPPER_DESCEND_TO_EXISTING_TEST3_KEYS);
                    crate::zipper::zipper_moving_tests::run_test(&mut temp_store, $make_z, &[], crate::zipper::zipper_moving_tests::descend_to_existing_test3)
                }

                #[test]
                fn [<$z_name _to_next_step_test1>]() {
                    let mut temp_store = $read_keys(crate::zipper::zipper_moving_tests::ZIPPER_TO_NEXT_STEP_TEST1_KEYS);
                    crate::zipper::zipper_moving_tests::run_test(&mut temp_store, $make_z, &[], crate::zipper::zipper_moving_tests::to_next_step_test1)
                }

                #[test]
                fn [<$z_name _zipper_byte_iter_test1>]() {
                    let mut temp_store = $read_keys(crate::zipper::zipper_moving_tests::ZIPPER_BYTES_ITER_TEST1_KEYS);
                    crate::zipper::zipper_moving_tests::run_test(&mut temp_store, $make_z, &[], crate::zipper::zipper_moving_tests::zipper_byte_iter_test1)
                }

                #[test]
                fn [<$z_name _zipper_byte_iter_test2>]() {
                    let mut temp_store = $read_keys(crate::zipper::zipper_moving_tests::ZIPPER_BYTES_ITER_TEST2_KEYS);
                    crate::zipper::zipper_moving_tests::run_test(&mut temp_store, $make_z, crate::zipper::zipper_moving_tests::ZIPPER_BYTES_ITER_TEST2_PATH, crate::zipper::zipper_moving_tests::zipper_byte_iter_test2)
                }

                #[test]
                fn [<$z_name _zipper_byte_iter_test3>]() {
                    let mut temp_store = $read_keys(crate::zipper::zipper_moving_tests::ZIPPER_BYTES_ITER_TEST3_KEYS);
                    crate::zipper::zipper_moving_tests::run_test(&mut temp_store, $make_z, crate::zipper::zipper_moving_tests::ZIPPER_BYTES_ITER_TEST3_PATH, crate::zipper::zipper_moving_tests::zipper_byte_iter_test3)
                }

                #[test]
                fn [<$z_name _zipper_byte_iter_test4>]() {
                    let mut temp_store = $read_keys(crate::zipper::zipper_moving_tests::ZIPPER_BYTES_ITER_TEST4_KEYS);
                    crate::zipper::zipper_moving_tests::run_test(&mut temp_store, $make_z, &[], crate::zipper::zipper_moving_tests::zipper_byte_iter_test4)
                }

                #[test]
                fn [<$z_name _zipper_byte_iter_test5>]() {
                    let mut temp_store = $read_keys(crate::zipper::zipper_moving_tests::ZIPPER_BYTES_ITER_TEST5_KEYS);
                    crate::zipper::zipper_moving_tests::run_test(&mut temp_store, $make_z, &[], crate::zipper::zipper_moving_tests::zipper_byte_iter_test5)
                }
            }
        }
    }
    pub(crate) use zipper_moving_tests;

    /// Internal method to provide a lifetime bound on the macro arguments to the test macro
    pub fn run_test<'a, T: 'a + ZipperMoving, Store>(
        store: &'a mut Store,
        make_t: impl Fn(&'a mut Store, &'a[u8]) -> T,
        z_path: &'a[u8],
        test_f: impl Fn(T)
    ) {
        let t = make_t(store, z_path);
        test_f(t);
    }

    /// from https://en.wikipedia.org/wiki/Radix_tree#/media/File:Patricia_trie.svg
    pub const ZIPPER_MOVING_BASIC_TEST_KEYS: &[&[u8]] = &[b"romane", b"romanus", b"romulus", b"rubens", b"ruber", b"rubicon", b"rubicundus", b"rom'i"];

    pub fn zipper_moving_basic_test<Z: ZipperMoving>(mut zipper: Z) {
        fn assert_in_list(val: &[u8], list: &[&[u8]]) {
            for test_val in list {
                if *test_val == val {
                    return;
                }
            }
            panic!("val not found in list: {}", std::str::from_utf8(val).unwrap_or(""))
        }

        zipper.descend_to(&[b'r']); zipper.descend_to(&[b'o']); zipper.descend_to(&[b'm']); // focus = rom
        assert!(zipper.descend_to(&[b'\''])); // focus = rom'  (' is the lowest byte)
        assert!(zipper.to_next_sibling_byte()); // focus = roma  (a is the second byte), but we can't actually guarantee whether we land on 'a' or 'u'
        assert_in_list(zipper.path(), &[b"roma", b"romu"]);
        assert_eq!(zipper.child_mask().byte_mask_iter().collect::<Vec<_>>(), vec![b'n']); // both follow-ups romane and romanus have n following a
        assert!(zipper.to_next_sibling_byte()); // focus = romu  (u is the third byte)
        assert_in_list(zipper.path(), &[b"roma", b"romu"]);
        assert_eq!(zipper.child_mask().byte_mask_iter().collect::<Vec<_>>(), vec![b'l']); // and romu is followed by lus
        assert!(!zipper.to_next_sibling_byte()); // fails because there were only 3 children ['\'', 'a', 'u']
        assert!(zipper.to_prev_sibling_byte()); // focus = roma or romu (we stepped back)
        assert_in_list(zipper.path(), &[b"roma", b"romu"]);
        assert!(zipper.to_prev_sibling_byte()); // focus = rom' (we stepped back to where we began)
        assert_eq!(zipper.path(), b"rom'");
        assert_eq!(zipper.child_mask().byte_mask_iter().collect::<Vec<_>>(), vec![b'i']);
        assert!(zipper.ascend(1)); // focus = rom
        assert_eq!(zipper.child_mask().byte_mask_iter().collect::<Vec<_>>(), vec![b'\'', b'a', b'u']); // all three options we visited
        assert!(zipper.descend_indexed_branch(0)); // focus = rom'
        assert_eq!(zipper.child_mask().byte_mask_iter().collect::<Vec<_>>(), vec![b'i']);
        assert!(zipper.ascend(1)); // focus = rom
        assert!(zipper.descend_indexed_branch(1)); // focus = roma
        assert_eq!(zipper.child_mask().byte_mask_iter().collect::<Vec<_>>(), vec![b'n']);
        assert!(zipper.ascend(1));
        assert!(zipper.descend_indexed_branch(2)); // focus = romu
        assert_eq!(zipper.child_mask().byte_mask_iter().collect::<Vec<_>>(), vec![b'l']);
        assert!(zipper.ascend(1));
        assert!(zipper.descend_indexed_branch(1)); // focus = roma
        assert_eq!(zipper.child_mask().byte_mask_iter().collect::<Vec<_>>(), vec![b'n']);
        assert!(zipper.ascend(1));
        // ' < a < u
        // 39 105 117
    }

    pub const ZIPPER_WITH_ROOT_PATH_KEYS: &[&[u8]] = &[b"romane", b"romanus", b"romulus", b"rubens", b"ruber", b"rubicon", b"rubicundus", b"rom'i"];
    pub const ZIPPER_WITH_ROOT_PATH_PATH: &[u8] = b"ro";

    /// Tests creating a zipper at a specific key within a map
    pub fn zipper_with_root_path<Z: ZipperMoving>(mut zipper: Z) {

        //Test `descend_to` and `ascend_until`
        assert_eq!(zipper.path(), b"");
        assert_eq!(zipper.child_count(), 1);
        zipper.descend_to(b"m");
        assert_eq!(zipper.path(), b"m");
        assert_eq!(zipper.child_count(), 3);
        zipper.descend_to(b"an");
        assert_eq!(zipper.path(), b"man");
        assert_eq!(zipper.child_count(), 2);
        zipper.descend_to(b"e");
        assert_eq!(zipper.path(), b"mane");
        assert_eq!(zipper.child_count(), 0);
        assert_eq!(zipper.ascend_until(), true);
        zipper.descend_to(b"us");
        assert_eq!(zipper.path(), b"manus");
        assert_eq!(zipper.child_count(), 0);
        assert_eq!(zipper.ascend_until(), true);
        assert_eq!(zipper.path(), b"man");
        assert_eq!(zipper.child_count(), 2);
        assert_eq!(zipper.ascend_until(), true);
        assert_eq!(zipper.path(), b"m");
        assert_eq!(zipper.child_count(), 3);
        assert_eq!(zipper.ascend_until(), true);
        assert_eq!(zipper.path(), b"");
        assert_eq!(zipper.child_count(), 1);
        assert_eq!(zipper.at_root(), true);
        assert_eq!(zipper.ascend_until(), false);

        //Test `ascend`
        zipper.descend_to(b"manus");
        assert_eq!(zipper.path(), b"manus");
        assert_eq!(zipper.ascend(1), true);
        assert_eq!(zipper.path(), b"manu");
        assert_eq!(zipper.ascend(5), false);
        assert_eq!(zipper.path(), b"");
        assert_eq!(zipper.at_root(), true);
        zipper.descend_to(b"mane");
        assert_eq!(zipper.path(), b"mane");
        assert_eq!(zipper.ascend(3), true);
        assert_eq!(zipper.path(), b"m");
        assert_eq!(zipper.child_count(), 3);
    }

    // A wide shallow trie
    pub const ZIPPER_INDEXED_BYTE_TEST1_KEYS: &[&[u8]] = &[b"0", b"1", b"2", b"3", b"4", b"5", b"6"];

    pub fn zipper_indexed_bytes_test1<Z: ZipperMoving>(mut zip: Z) {
        zip.descend_to("2");
        assert_eq!(zip.is_value(), true);
        assert_eq!(zip.child_count(), 0);
        assert!(!zip.descend_indexed_branch(1));
        assert_eq!(zip.path(), b"2");

        zip.reset();
        assert!(zip.descend_indexed_branch(2));
        assert_eq!(zip.is_value(), true);
        assert_eq!(zip.child_count(), 0);
        assert_eq!(zip.path(), b"2");
        assert!(!zip.descend_indexed_branch(1));
        assert_eq!(zip.path(), b"2");

        zip.reset();
        assert!(!zip.descend_indexed_branch(7));
        assert_eq!(zip.is_value(), false);
        assert_eq!(zip.child_count(), 7);
        assert_eq!(zip.path(), b"");

        // Try with a narrow deeper trie
        let keys = ["000", "1Z", "00AAA", "00AA000", "00AA00AAA"];
        let map: BytesTrieMap<()> = keys.into_iter().map(|v| (v, ())).collect();
        let mut zip = map.read_zipper();

        zip.descend_to("000");
        assert_eq!(zip.value(), Some(&()));
        assert_eq!(zip.path(), b"000");
        assert_eq!(zip.child_count(), 0);
        assert!(!zip.descend_indexed_branch(1));
        assert_eq!(zip.path(), b"000");

        zip.reset();
        assert!(!zip.descend_indexed_branch(2));
        assert_eq!(zip.child_count(), 2);
        assert!(zip.descend_indexed_branch(1));
        assert_eq!(zip.path(), b"1");
        assert_eq!(zip.value(), None);
        assert_eq!(zip.child_count(), 1);
        assert!(!zip.descend_indexed_branch(1));
        assert_eq!(zip.value(), None);
        assert_eq!(zip.path(), b"1");

        zip.reset();
        assert!(zip.descend_indexed_branch(0));
        assert_eq!(zip.path(), b"0");
        assert_eq!(zip.value(), None);
        assert_eq!(zip.child_count(), 1);
        assert!(!zip.descend_indexed_branch(1));
        assert_eq!(zip.value(), None);
        assert_eq!(zip.path(), b"0");
    }

    // A narrow deeper trie
    pub const ZIPPER_INDEXED_BYTE_TEST2_KEYS: &[&[u8]] = &[b"000", b"1Z", b"00AAA", b"00AA000", b"00AA00AAA"];

    pub fn zipper_indexed_bytes_test2<Z: ZipperMoving>(mut zip: Z) {
        zip.descend_to("000");
        assert_eq!(zip.is_value(), true);
        assert_eq!(zip.path(), b"000");
        assert_eq!(zip.child_count(), 0);
        assert!(!zip.descend_indexed_branch(1));
        assert_eq!(zip.path(), b"000");

        zip.reset();
        assert!(!zip.descend_indexed_branch(2));
        assert_eq!(zip.child_count(), 2);
        assert!(zip.descend_indexed_branch(1));
        assert_eq!(zip.path(), b"1");
        assert_eq!(zip.is_value(), false);
        assert_eq!(zip.child_count(), 1);
        assert!(!zip.descend_indexed_branch(1));
        assert_eq!(zip.is_value(), false);
        assert_eq!(zip.path(), b"1");

        zip.reset();
        assert!(zip.descend_indexed_branch(0));
        assert_eq!(zip.path(), b"0");
        assert_eq!(zip.is_value(), false);
        assert_eq!(zip.child_count(), 1);
        assert!(!zip.descend_indexed_branch(1));
        assert_eq!(zip.is_value(), false);
        assert_eq!(zip.path(), b"0");
    }

    // Tests how descend_until treats values along paths
    pub const ZIPPER_DESCEND_UNTIL_TEST1_KEYS: &[&[u8]] = &[b"a", b"ab", b"abCDEf", b"abCDEfGHi"];

    pub fn zipper_descend_until_test1<Z: ZipperMoving>(mut zip: Z) {
        for key in ZIPPER_DESCEND_UNTIL_TEST1_KEYS {
            assert!(zip.descend_until());
            assert_eq!(zip.path(), *key);
        }
    }

    // Test a 3-way branch, so we definitely don't have a pair node
    pub const ZIPPER_ASCEND_UNTIL_TEST1_KEYS: &[&[u8]] = &[b"AAa", b"AAb", b"AAc"];

    pub fn zipper_ascend_until_test1<Z: ZipperMoving>(mut zip: Z) {
        assert!(!zip.descend_to(b"AAaDDd"));
        assert_eq!(zip.path(), b"AAaDDd");
        assert!(zip.ascend_until());
        assert_eq!(zip.path(), b"AAa");
        assert!(zip.ascend_until());
        assert_eq!(zip.path(), b"AA");
        assert!(zip.ascend_until());
        assert_eq!(zip.path(), b"");
        assert!(!zip.ascend_until());
    }

    // Test what's likely to be represented as a pair node
    pub const ZIPPER_ASCEND_UNTIL_TEST2_KEYS: &[&[u8]] = &[b"AAa", b"AAb"];

    pub fn zipper_ascend_until_test2<Z: ZipperMoving>(mut zip: Z) {
        assert!(!zip.descend_to(b"AAaDDd"));
        assert_eq!(zip.path(), b"AAaDDd");
        assert!(zip.ascend_until());
        assert_eq!(zip.path(), b"AAa");
        assert!(zip.ascend_until());
        assert_eq!(zip.path(), b"AA");
        assert!(zip.ascend_until());
        assert_eq!(zip.path(), b"");
        assert!(!zip.ascend_until());
    }

    /// Test a straight-line trie
    pub const ZIPPER_ASCEND_UNTIL_TEST3_KEYS: &[&[u8]] = &[b"1", b"12", b"123", b"1234", b"12345"];

    pub fn zipper_ascend_until_test3<Z: ZipperMoving>(mut zip: Z) {

        //Test that ascend_until stops at each value
        assert!(zip.descend_to(b"12345"));
        assert_eq!(zip.path(), b"12345");
        assert!(zip.ascend_until());
        assert_eq!(zip.path(), b"1234");
        assert!(zip.ascend_until());
        assert_eq!(zip.path(), b"123");
        assert!(zip.ascend_until());
        assert_eq!(zip.path(), b"12");
        assert!(zip.ascend_until());
        assert_eq!(zip.path(), b"1");
        assert!(zip.ascend_until());
        assert_eq!(zip.path(), b"");
        assert!(!zip.ascend_until());
        assert!(zip.at_root());

        //Test that ascend_until_branch skips over all the values
        assert!(zip.descend_to(b"12345"));
        assert_eq!(zip.path(), b"12345");
        assert!(zip.ascend_until_branch());
        assert_eq!(zip.path(), b"");
        assert!(zip.at_root());

        //Try with some actual branches in the trie.
        //Some paths encountered will be values only, some will be branches only, and some will be both
        let keys = ["1", "123", "12345", "1abc", "1234abc"];
        let map: BytesTrieMap<()> = keys.into_iter().map(|v| (v, ())).collect();
        let mut zip = map.read_zipper();

        assert!(zip.descend_to(b"12345"));
        assert_eq!(zip.path(), b"12345");
        assert!(zip.ascend_until());
        assert_eq!(zip.path(), b"1234"); // "1234" is a branch only
        assert_eq!(zip.is_value(), false);
        assert_eq!(zip.child_count(), 2);
        assert!(zip.ascend_until());
        assert_eq!(zip.path(), b"123"); // "123" is a value only
        assert_eq!(zip.child_count(), 1);
        assert_eq!(zip.is_value(), true);
        assert!(zip.ascend_until()); // Jump over "12" because it's neither a branch nor a value
        assert_eq!(zip.path(), b"1"); // "1" is both a branch and a value
        assert_eq!(zip.is_value(), true);
        assert_eq!(zip.child_count(), 2);
        assert!(zip.ascend_until());
        assert_eq!(zip.path(), b"");
        assert_eq!(zip.child_count(), 1);
        assert!(!zip.ascend_until());
        assert!(zip.at_root());

        //Test that ascend_until_branch skips over all the values
        assert!(zip.descend_to(b"12345"));
        assert!(zip.ascend_until_branch());
        assert_eq!(zip.path(), b"1234");
        assert!(zip.ascend_until_branch());
        assert_eq!(zip.path(), b"1");
        assert!(zip.ascend_until_branch());
        assert_eq!(zip.path(), b"");
        assert!(!zip.ascend_until_branch());
        assert!(zip.at_root());
    }

    /// Test a trie with some actual branches
    /// Some paths encountered will be values only, some will be branches only, and some will be both
    pub const ZIPPER_ASCEND_UNTIL_TEST4_KEYS: &[&[u8]] = &[b"1", b"123", b"12345", b"1abc", b"1234abc"];

    pub fn zipper_ascend_until_test4<Z: ZipperMoving>(mut zip: Z) {

        assert!(zip.descend_to(b"12345"));
        assert_eq!(zip.path(), b"12345");
        assert!(zip.ascend_until());
        assert_eq!(zip.path(), b"1234"); // "1234" is a branch only
        assert_eq!(zip.is_value(), false);
        assert_eq!(zip.child_count(), 2);
        assert!(zip.ascend_until());
        assert_eq!(zip.path(), b"123"); // "123" is a value only
        assert_eq!(zip.child_count(), 1);
        assert_eq!(zip.is_value(), true);
        assert!(zip.ascend_until()); // Jump over "12" because it's neither a branch nor a value
        assert_eq!(zip.path(), b"1"); // "1" is both a branch and a value
        assert_eq!(zip.is_value(), true);
        assert_eq!(zip.child_count(), 2);
        assert!(zip.ascend_until());
        assert_eq!(zip.path(), b"");
        assert_eq!(zip.child_count(), 1);
        assert!(!zip.ascend_until());
        assert!(zip.at_root());

        //Test that ascend_until_branch skips over all the values
        assert!(zip.descend_to(b"12345"));
        assert!(zip.ascend_until_branch());
        assert_eq!(zip.path(), b"1234");
        assert!(zip.ascend_until_branch());
        assert_eq!(zip.path(), b"1");
        assert!(zip.ascend_until_branch());
        assert_eq!(zip.path(), b"");
        assert!(!zip.ascend_until_branch());
        assert!(zip.at_root());
    }

    pub const ZIPPER_INDEXED_MOVEMENT_TEST1_KEYS: &[&[u8]] = &[b"arrow", b"bow", b"cannon", b"romane", b"romanus", b"romulus", b"rubens", b"ruber", b"rubicon", b"rubicundus", b"rom'i"];

    pub fn indexed_zipper_movement1<Z: ZipperMoving>(mut zipper: Z) {
        //descends a single specific byte using `descend_indexed_branch`. Just for testing. A real user would use `descend_towards`
        fn descend_byte<Z: Zipper + ZipperMoving>(zipper: &mut Z, byte: u8) {
            for i in 0..zipper.child_count() {
                assert_eq!(zipper.descend_indexed_branch(i), true);
                if *zipper.path().last().unwrap() == byte {
                    break
                } else {
                    assert_eq!(zipper.ascend(1), true);
                }
            }
        }

        assert_eq!(zipper.path(), b"");
        assert_eq!(zipper.child_count(), 4);
        descend_byte(&mut zipper, b'r');
        assert_eq!(zipper.path(), b"r");
        assert_eq!(zipper.child_count(), 2);
        assert_eq!(zipper.descend_until(), false);
        descend_byte(&mut zipper, b'o');
        assert_eq!(zipper.path(), b"ro");
        assert_eq!(zipper.child_count(), 1);
        assert_eq!(zipper.descend_until(), true);
        assert_eq!(zipper.path(), b"rom");
        assert_eq!(zipper.child_count(), 3);

        zipper.reset();
        assert_eq!(zipper.descend_until(), false);
        descend_byte(&mut zipper, b'a');
        assert_eq!(zipper.path(), b"a");
        assert_eq!(zipper.child_count(), 1);
        assert_eq!(zipper.descend_until(), true);
        assert_eq!(zipper.path(), b"arrow");
        assert_eq!(zipper.child_count(), 0);

        assert_eq!(zipper.ascend(3), true);
        assert_eq!(zipper.path(), b"ar");
        assert_eq!(zipper.child_count(), 1);
    }

    pub const ZIPPER_VALUE_LOCATIONS_TEST1_KEYS: &[&[u8]] = &[b"arrow", b"bow", b"cannon", b"roman", b"romane", b"romanus", b"romulus", b"rubens", b"ruber", b"rubicon", b"rubicundus", b"rom'i"];

    pub fn zipper_value_locations<Z: ZipperMoving>(mut zipper: Z) {

        assert!(zipper.descend_to(b"ro"));
        assert_eq!(zipper.is_value(), false);
        zipper.descend_to(b"mulus");
        assert_eq!(zipper.is_value(), true);

        zipper.reset();
        assert!(zipper.descend_to(b"roman"));
        assert_eq!(zipper.is_value(), true);
        zipper.descend_to(b"e");
        assert_eq!(zipper.is_value(), true);
        assert_eq!(zipper.ascend(1), true);
        zipper.descend_to(b"u");
        assert_eq!(zipper.is_value(), false);
        zipper.descend_until();
        assert_eq!(zipper.is_value(), true);
    }

    pub const ZIPPER_CHILD_MASK_TEST1_KEYS: &[&[u8]] = &[&[8, 194, 1, 45, 194, 1], &[34, 193]];

    pub fn zipper_child_mask_test1<Z: ZipperMoving>(mut zipper: Z) {

        assert_eq!(zipper.descend_to(&[8, 194, 1]), true);
        assert_eq!(zipper.child_count(), 1);
        assert_eq!(zipper.child_mask(), [0x200000000000, 0, 0, 0]);

        zipper.reset();
        assert_eq!(zipper.descend_to(&[8, 194, 1, 45]), true);
        assert_eq!(zipper.child_count(), 1);
        assert_eq!(zipper.child_mask(), [0, 0, 0, 0x4]);
    }

    pub const ZIPPER_CHILD_MASK_TEST2_KEYS: &[&[u8]] = &[b"arrow", b"bow", b"cannon", b"roman", b"romane", b"romanus", b"romulus", b"rubens", b"ruber", b"rubicon", b"rubicundus", b"rom'i"];

    pub fn zipper_child_mask_test2<Z: ZipperMoving>(mut zipper: Z) {

        //'a' + 'b' + 'c' + 'r'
        assert_eq!(zipper.child_mask(), [0, 1<<(b'a'-64) | 1<<(b'b'-64) | 1<<(b'c'-64) | 1<<(b'r'-64), 0, 0]);

        let mut i = 0;
        while zipper.to_next_step() {
            match i {
                //'r' descending from 'a' in "arrow"
                0 => assert_eq!(zipper.child_mask(), [0, 1<<(b'r'-64), 0, 0]),
                //'r' descending from "ar" in "arrow"
                1 => assert_eq!(zipper.child_mask(), [0, 1<<(b'r'-64), 0, 0]),
                //'o' descending from "arr" in "arrow"
                2 => assert_eq!(zipper.child_mask(), [0, 1<<(b'o'-64), 0, 0]),
                //'w' descending from "arro" in "arrow"
                3 => assert_eq!(zipper.child_mask(), [0, 1<<(b'w'-64), 0, 0]),
                //leaf node, "arrow"
                4 => assert_eq!(zipper.child_mask(), [0, 0, 0, 0]),
                //'o' + 'u' descending from 'r' in "roman", "rubens", etc.
                14 => assert_eq!(zipper.child_mask(), [0, 1<<(b'o'-64) | 1<<(b'u'-64), 0, 0]),
                _ => {}
            }
            i += 1;
        }
    }

    pub const ZIPPER_DESCEND_TO_EXISTING_TEST1_KEYS: &[&[u8]] = &[b"arrow", b"bow", b"cannon", b"roman", b"romane", b"romanus", b"romulus", b"rubens", b"ruber", b"rubicon", b"rubicundus", b"rom'i"];

    pub fn descend_to_existing_test1<Z: ZipperMoving>(mut zipper: Z) {

        assert_eq!(3, zipper.descend_to_existing("bowling"));
        assert_eq!("bow".as_bytes(), zipper.path());
        zipper.reset();

        assert_eq!(3, zipper.descend_to_existing("can"));
        assert_eq!("can".as_bytes(), zipper.path());
        zipper.reset();

        assert_eq!(0, zipper.descend_to_existing(""));
        assert_eq!("".as_bytes(), zipper.path());
        zipper.reset();
    }

    pub const ZIPPER_DESCEND_TO_EXISTING_TEST2_KEYS: &[&[u8]] = &[b"arrow"];

    /// Tests a really long path that doesn't exist, to exercise the chunk-descending code
    pub fn descend_to_existing_test2<Z: ZipperMoving>(mut zipper: Z) {

        assert_eq!(5, zipper.descend_to_existing("arrow0000000000000000000000000000000000000000000000000000000000000000000000000000000000000000000000000000000000000000000000000000000000000000000000000000000000000000"));
        assert_eq!(zipper.path(), &b"arrow"[..]);
        zipper.reset();

        assert_eq!(3, zipper.descend_to_existing("arr0000000000000000000000000000000000000000000000000000000000000000000000000000000000000000000000000000000000000000000000000000000000000000000000000000000000000000"));
        assert_eq!(zipper.path(), &b"arr"[..]);
    }

    pub const ZIPPER_DESCEND_TO_EXISTING_TEST3_KEYS: &[&[u8]] = &[b"arrow"];

    /// Tests calling the method when the focus is already on a non-existent path
    pub fn descend_to_existing_test3<Z: ZipperMoving>(mut zipper: Z) {

        assert_eq!(false, zipper.descend_to("arrow00000"));
        assert_eq!(zipper.path(), &b"arrow00000"[..]);

        assert_eq!(0, zipper.descend_to_existing("0000"));
        assert_eq!(zipper.path(), &b"arrow00000"[..]);
    }

    pub const ZIPPER_TO_NEXT_STEP_TEST1_KEYS: &[&[u8]] = &[b"arrow", b"bow", b"cannon", b"roman", b"romane", b"romanus", b"romulus", b"rubens", b"ruber", b"rubicon", b"rubicundus", b"rom'i"];

    pub fn to_next_step_test1<Z: ZipperMoving>(mut zipper: Z) {
        let mut i = 0;
        while zipper.to_next_step() {
            match i {
                0 => assert_eq!(zipper.path(), b"a"),
                4 => assert_eq!(zipper.path(), b"arrow"),
                5 => assert_eq!(zipper.path(), b"b"),
                7 => assert_eq!(zipper.path(), b"bow"),
                8 => assert_eq!(zipper.path(), b"c"),
                13 => assert_eq!(zipper.path(), b"cannon"),
                14 => assert_eq!(zipper.path(), b"r"),
                18 => assert_eq!(zipper.path(), b"rom'i"),
                20 => assert_eq!(zipper.path(), b"roman"),
                21 => assert_eq!(zipper.path(), b"romane"),
                23 => assert_eq!(zipper.path(), b"romanus"),
                24 => assert_eq!(zipper.path(), b"romu"),
                25 => assert_eq!(zipper.path(), b"romul"),
                26 => assert_eq!(zipper.path(), b"romulu"),
                27 => assert_eq!(zipper.path(), b"romulus"),
                28 => assert_eq!(zipper.path(), b"ru"),
                32 => assert_eq!(zipper.path(), b"rubens"),
                33 => assert_eq!(zipper.path(), b"ruber"),
                37 => assert_eq!(zipper.path(), b"rubicon"),
                42 => assert_eq!(zipper.path(), b"rubicundus"),
                _ => {}
            }
            i += 1;
        }
    }

    pub const ZIPPER_BYTES_ITER_TEST1_KEYS: &[&[u8]] = &[b"ABCDEFGHIJKLMNOPQRSTUVWXYZ", b"ab",];

    pub fn zipper_byte_iter_test1<Z: ZipperMoving>(mut zipper: Z) {

        assert_eq!(zipper.descend_to_byte(b'A'), true);
        assert_eq!(zipper.descend_first_byte(), true);
        assert_eq!(zipper.path(), b"AB");
        assert_eq!(zipper.to_next_sibling_byte(), false);
        assert_eq!(zipper.path(), b"AB");
    }

    pub const ZIPPER_BYTES_ITER_TEST2_KEYS: &[&[u8]] = &[&[2, 194, 1, 1, 193, 5], &[3, 194, 1, 0, 193, 6, 193, 5], &[3, 193, 4, 193]];
    pub const ZIPPER_BYTES_ITER_TEST2_PATH: &[u8] = &[2, 194];

    pub fn zipper_byte_iter_test2<Z: ZipperMoving>(mut zipper: Z) {
        assert_eq!(zipper.descend_first_byte(), true);
        assert_eq!(zipper.path(), &[1]);
        assert_eq!(zipper.to_next_sibling_byte(), false);
        assert_eq!(zipper.path(), &[1]);
    }

    pub const ZIPPER_BYTES_ITER_TEST3_KEYS: &[&[u8]] = &[&[3, 193, 4, 193, 5, 2, 193, 6, 193, 7], &[3, 193, 4, 193, 5, 2, 193, 6, 255]];
    pub const ZIPPER_BYTES_ITER_TEST3_PATH: &[u8] = &[3, 193, 4, 193, 5, 2, 193];

    pub fn zipper_byte_iter_test3<Z: ZipperMoving>(mut zipper: Z) {
        assert_eq!(zipper.path(), &[]);
        assert_eq!(zipper.descend_first_byte(), true);
        assert_eq!(zipper.path(), &[6]);
        assert_eq!(zipper.descend_first_byte(), true);
        assert_eq!(zipper.path(), &[6, 193]);
        assert_eq!(zipper.descend_first_byte(), true);
        assert_eq!(zipper.path(), &[6, 193, 7]);
    }

    pub const ZIPPER_BYTES_ITER_TEST4_KEYS: &[&[u8]] = &[b"ABC", b"ABCDEF", b"ABCdef"];

    pub fn zipper_byte_iter_test4<Z: ZipperMoving>(mut zipper: Z) {

        //Check that we end up at the first leaf by depth-first search
        while zipper.descend_first_byte() {}
        assert_eq!(zipper.path(), b"ABCDEF");

        //Try taking a different branch
        zipper.reset();
        assert!(zipper.descend_to(b"ABC"));
        assert_eq!(zipper.path(), b"ABC");
        assert!(zipper.descend_indexed_branch(1));
        assert_eq!(zipper.path(), b"ABCd");
        assert!(zipper.descend_first_byte());
        assert_eq!(zipper.path(), b"ABCde");
        assert!(zipper.descend_first_byte());
        assert_eq!(zipper.path(), b"ABCdef");
        assert!(!zipper.descend_first_byte());
    }

    pub const ZIPPER_BYTES_ITER_TEST5_KEYS: &[&[u8]] = &[
        &[2, 197, 97, 120, 105, 111, 109, 3, 193, 61, 4, 193, 97, 192, 192, 3, 193, 75, 192, 3, 193, 84, 192, 3, 193, 75, 128, 131, 193, 49],
        &[2, 197, 97, 120, 105, 111, 109, 3, 193, 61, 4, 193, 97, 192, 192, 3, 193, 84, 3, 193, 75, 192, 192, 3, 193, 75, 128, 131, 193, 49],
        &[2, 197, 97, 120, 255, 111, 109, 3, 193, 61, 4, 193, 97, 192, 192, 3, 193, 84, 3, 193, 75, 192, 192, 3, 193, 75, 128, 131, 193, 49],
    ];

    pub fn zipper_byte_iter_test5<Z: ZipperMoving>(mut zipper: Z) {

        let keys = ZIPPER_BYTES_ITER_TEST5_KEYS;
        for i in 0..keys[0].len() {
            zipper.reset();
            zipper.descend_to(&keys[0][..i]);
            if i != 18 && i != 5 {
                assert_eq!(zipper.to_next_sibling_byte(), false);
            }
        }

        zipper.reset();
        zipper.descend_to([2, 197, 97, 120, 105, 111, 109, 3, 193, 61, 4, 193, 97, 192, 192, 3, 193, 75]);
        assert_eq!(zipper.to_next_sibling_byte(), true);
        zipper.reset();
        zipper.descend_to([2, 197, 97, 120, 105]);
        assert_eq!(zipper.to_next_sibling_byte(), true);
    }

}

/// Implements tests that apply to all [ZipperIteration] types
#[cfg(test)]
pub(crate) mod zipper_iteration_tests {
    use super::*;

    /// `$ident` is a unique identifier for the zipper, so the generated tests don't collide
    /// `$read_keys` is a function that will create a store containing all paths, from which a zipper can be created
    /// `$make_z` is a function that will create a zipper from a slice of paths
    macro_rules! zipper_iteration_tests {
        ($z_name:ident, $read_keys:expr, $make_z:expr)=>{
            paste::paste! {
                #[test]
                fn [<$z_name _zipper_iter_test1>]() {
                    let mut temp_store = $read_keys(crate::zipper::zipper_iteration_tests::ZIPPER_ITER_TEST1_KEYS);
                    crate::zipper::zipper_iteration_tests::run_test(&mut temp_store, $make_z, &[], crate::zipper::zipper_iteration_tests::zipper_iter_test1)
                }

                #[test]
                fn [<$z_name _zipper_iter_test2>]() {
                    let paths = crate::zipper::zipper_iteration_tests::zipper_iter_test2_paths();
                    let path_refs: Vec<&[u8]> = paths.iter().map(|path| &path[..]).collect();
                    let mut temp_store = $read_keys(&path_refs[..]);
                    crate::zipper::zipper_iteration_tests::run_test(&mut temp_store, $make_z, b"in", crate::zipper::zipper_iteration_tests::zipper_iter_test2)
                }

                #[test]
                fn [<$z_name _k_path_test1>]() {
                    let mut temp_store = $read_keys(crate::zipper::zipper_iteration_tests::K_PATH_TEST1_KEYS);
                    crate::zipper::zipper_iteration_tests::run_test(&mut temp_store, $make_z, b":", crate::zipper::zipper_iteration_tests::k_path_test1)
                }

                #[test]
                fn [<$z_name _k_path_test2>]() {
                    let paths = crate::zipper::zipper_iteration_tests::k_path_test2_paths();
                    let path_refs: Vec<&[u8]> = paths.iter().map(|path| &path[..]).collect();
                    let mut temp_store = $read_keys(&path_refs[..]);
                    crate::zipper::zipper_iteration_tests::run_test(&mut temp_store, $make_z, &[], crate::zipper::zipper_iteration_tests::k_path_test2)
                }

                #[test]
                fn [<$z_name _k_path_test3>]() {
                    let mut temp_store = $read_keys(crate::zipper::zipper_iteration_tests::K_PATH_TEST3_KEYS);
                    crate::zipper::zipper_iteration_tests::run_test(&mut temp_store, $make_z, b":", crate::zipper::zipper_iteration_tests::k_path_test3)
                }

                #[test]
                fn [<$z_name _k_path_test4>]() {
                    let mut temp_store = $read_keys(crate::zipper::zipper_iteration_tests::K_PATH_TEST4_KEYS);
                    crate::zipper::zipper_iteration_tests::run_test(&mut temp_store, $make_z, b"", crate::zipper::zipper_iteration_tests::k_path_test4)
                }

                #[test]
                fn [<$z_name _k_path_test5>]() {
                    let mut temp_store = $read_keys(crate::zipper::zipper_iteration_tests::K_PATH_TEST5_KEYS);
                    crate::zipper::zipper_iteration_tests::run_test(&mut temp_store, $make_z, b"", crate::zipper::zipper_iteration_tests::k_path_test5)
                }

                #[test]
                fn [<$z_name _k_path_test6>]() {
                    let mut temp_store = $read_keys(crate::zipper::zipper_iteration_tests::K_PATH_TEST6_KEYS);
                    crate::zipper::zipper_iteration_tests::run_test(&mut temp_store, $make_z, b"", crate::zipper::zipper_iteration_tests::k_path_test6)
                }

                #[test]
                fn [<$z_name _k_path_test7>]() {
                    let mut temp_store = $read_keys(crate::zipper::zipper_iteration_tests::K_PATH_TEST7_KEYS);
                    crate::zipper::zipper_iteration_tests::run_test(&mut temp_store, $make_z, b"", crate::zipper::zipper_iteration_tests::k_path_test7)
                }

                #[test]
                fn [<$z_name _k_path_test8>]() {
                    let mut temp_store = $read_keys(crate::zipper::zipper_iteration_tests::K_PATH_TEST8_KEYS);
                    crate::zipper::zipper_iteration_tests::run_test(&mut temp_store, $make_z, b"", crate::zipper::zipper_iteration_tests::k_path_test8)
                }

                #[test]
                fn [<$z_name _k_path_test9>]() {
                    let mut temp_store = $read_keys(crate::zipper::zipper_iteration_tests::K_PATH_TEST9_KEYS);
                    crate::zipper::zipper_iteration_tests::run_test(&mut temp_store, $make_z, &[2, 194], crate::zipper::zipper_iteration_tests::k_path_test9)
                }
            }
        }
    }
    pub(crate) use zipper_iteration_tests;

    /// Internal method to provide a lifetime bound on the macro arguments to the test macro
    pub fn run_test<'a, T: 'a + ZipperIteration, Store>(
        store: &'a mut Store,
        make_t: impl Fn(&'a mut Store, &[u8]) -> T,
        z_path: &[u8],
        test_f: impl Fn(T)
    ) {
        let t = make_t(store, z_path);
        test_f(t);
    }

    pub const ZIPPER_ITER_TEST1_KEYS: &[&[u8]] = &[b"arrow", b"bow", b"cannon", b"rom'i", b"roman", b"romane", b"romanus", b"romulus", b"rubens", b"ruber", b"rubicon", b"rubicundus"];

    /// Simply calls `to_next_val` over the whole trie, ensuring all paths are visited exactly once
    pub fn zipper_iter_test1<'a, Z: ZipperIteration>(mut zipper: Z) {
        let keys = ZIPPER_ITER_TEST1_KEYS;

        //Test iteration of the whole tree
        let mut idx = 0;
        assert_eq!(zipper.is_value(), false);
        while zipper.to_next_val() {
            println!("{idx}  {}", std::str::from_utf8(zipper.path()).unwrap());
            assert_eq!(keys[idx], zipper.path());
            idx += 1;
        }
        assert_eq!(idx, keys.len());
    }

    const ZIPPER_ITER_TEST2_COUNT: usize = 32;
    pub fn zipper_iter_test2_paths() -> Vec<Vec<u8>> {
        (0usize..ZIPPER_ITER_TEST2_COUNT).into_iter().map(|i| {
            [b"in" as &[u8], &i.to_be_bytes()[..]].concat()
        }).collect()
    }

    pub fn zipper_iter_test2<'a, Z: ZipperIteration>(mut zipper: Z) {

        //Test iterating using a zipper that has a root that is not the map root
        let mut count: usize = 0;
        while zipper.to_next_val() {
            assert_eq!(zipper.is_value(), true);
            assert_eq!(zipper.path(), count.to_be_bytes());
            count += 1;
        }
        assert_eq!(count, ZIPPER_ITER_TEST2_COUNT);
    }

    /// This is a toy encoding where `:n:` precedes a symbol `n` characters long
    pub const K_PATH_TEST1_KEYS: &[&[u8]] = &[
        b":5:above:3:the:4:fray:",
        b":5:err:",
        b":5:erronious:6:potato:",
        b":5:error:2:is:2:my:4:name:",
        b":5:hello:5:world:",
        b":5:mucky:4:muck:",
        b":5:roger:6:rabbit:",
        b":5:zebra:",
        b":9:muckymuck:5:raker:",
    ];

    pub fn k_path_test1<'a, Z: ZipperIteration>(mut zipper: Z) {

        //This is a cheesy way to encode lengths, but it's is more readable than unprintable chars
        assert!(zipper.descend_indexed_branch(0));
        let sym_len = usize::from_str_radix(std::str::from_utf8(&[zipper.path()[0]]).unwrap(), 10).unwrap();
        assert_eq!(sym_len, 5);

        //Step over the ':' character
        assert!(zipper.descend_indexed_branch(0));
        assert_eq!(zipper.child_count(), 6);

        //Start iterating over all the symbols of length=sym_len
        assert_eq!(zipper.descend_first_k_path(sym_len+1), true);

        //This should have taken us to "above:"
        assert_eq!(zipper.path(), b"5:above:");

        //Go to the next symbol.
        // Two interesting things will happen.  First, we blow past "err" because its path length is
        // shorter than `k`.  Second, we will stop in the middle of "erronious".
        // These situations would be caused by an encode bug.  Which hopefully we won't have in real
        // paths. But the parser should recognize the last digit of the path isn't ':'
        assert_eq!(zipper.to_next_k_path(sym_len+1), true);
        assert_eq!(zipper.path(), b"5:erroni");
        assert_ne!(zipper.path().last(), Some(&b':'));

        //Now we'll move on to some correctly formed symbols
        assert_eq!(zipper.to_next_k_path(sym_len+1), true);
        assert_eq!(zipper.path(), b"5:error:");
        assert_eq!(zipper.to_next_k_path(sym_len+1), true);
        assert_eq!(zipper.path(), b"5:hello:");
        assert_eq!(zipper.to_next_k_path(sym_len+1), true);
        assert_eq!(zipper.path(), b"5:mucky:");
        assert_eq!(zipper.to_next_k_path(sym_len+1), true);
        assert_eq!(zipper.path(), b"5:roger:");
        assert_eq!(zipper.to_next_k_path(sym_len+1), true);
        assert_eq!(zipper.path(), b"5:zebra:");

        //The last step should return false, and put us back to where we began
        assert_eq!(zipper.to_next_k_path(sym_len+1), false);
        assert_eq!(zipper.path(), b"5:");
        assert_eq!(zipper.child_count(), 6);
    }

    const K_PATH_TEST2_COUNT: usize = 50;
    pub fn k_path_test2_paths() -> Vec<Vec<u8>> {
        (0..K_PATH_TEST2_COUNT).into_iter().map(|i| {
            let len = (i % 15) + 5; //length between 5 and 20 chars
            (0..len).into_iter().map(|j| ((j+i) % 255) as u8).collect()
        }).collect()
    }

    pub fn k_path_test2<'a, Z: ZipperIteration>(mut zipper: Z) {

        zipper.descend_first_k_path(5);
        let mut count = 1;
        while zipper.to_next_k_path(5) {
            count += 1;
        }
        assert_eq!(count, K_PATH_TEST2_COUNT);
    }

    pub const K_PATH_TEST3_KEYS: &[&[u8]] = &[b":1a1A", b":1a1B", b":1a1C", b":1b1A", b":1b1B", b":1b1C", b":1c1A"];

    pub fn k_path_test3<'a, Z: ZipperIteration>(mut zipper: Z) {

        //Scan over the first symbols in the path (lower case letters)
        assert_eq!(zipper.descend_to(b"1"), true);
        assert_eq!(zipper.descend_first_k_path(1), true);
        assert_eq!(zipper.path(), b"1a");
        assert_eq!(zipper.to_next_k_path(1), true);
        assert_eq!(zipper.path(), b"1b");
        assert_eq!(zipper.to_next_k_path(1), true);
        assert_eq!(zipper.path(), b"1c");
        assert_eq!(zipper.to_next_k_path(1), false);
        assert_eq!(zipper.path(), b"1");

        //Scan over the nested second symbols in the path (upper case letters)
        zipper.reset();
        assert!(zipper.descend_to(b"1a1"));
        assert_eq!(zipper.descend_first_k_path(1), true);
        assert_eq!(zipper.path(), b"1a1A");
        assert_eq!(zipper.to_next_k_path(1), true);
        assert_eq!(zipper.path(), b"1a1B");
        assert_eq!(zipper.to_next_k_path(1), true);
        assert_eq!(zipper.path(), b"1a1C");
        assert_eq!(zipper.to_next_k_path(1), false);
        assert_eq!(zipper.path(), b"1a1");

        //Recursively scan nested symbols within a scan of the first outer symbols
        zipper.reset();
        assert!(zipper.descend_to(b"1"));
        assert_eq!(zipper.descend_first_k_path(1), true);
        assert_eq!(zipper.path(), b"1a");
        assert_eq!(zipper.descend_first_k_path(2), true);
        assert_eq!(zipper.path(), b"1a1A");
        assert_eq!(zipper.to_next_k_path(2), true);
        assert_eq!(zipper.path(), b"1a1B");
        assert_eq!(zipper.to_next_k_path(2), true);
        assert_eq!(zipper.path(), b"1a1C");
        assert_eq!(zipper.to_next_k_path(2), false);
        assert_eq!(zipper.path(), b"1a");
        assert_eq!(zipper.to_next_k_path(1), true);
        assert_eq!(zipper.path(), b"1b");
        assert_eq!(zipper.to_next_k_path(1), true);
        assert_eq!(zipper.path(), b"1c");
        assert_eq!(zipper.to_next_k_path(1), false);
        assert_eq!(zipper.path(), b"1");

        //Similar to above, but inter-operating with `descend_indexed_branch`
        zipper.reset();
        assert!(zipper.descend_to(b"1"));
        assert_eq!(zipper.descend_first_k_path(1), true);
        assert_eq!(zipper.path(), b"1a");
        assert_eq!(zipper.descend_indexed_branch(0), true);
        assert_eq!(zipper.path(), b"1a1");
        assert_eq!(zipper.descend_first_k_path(1), true);
        assert_eq!(zipper.path(), b"1a1A");
        assert_eq!(zipper.to_next_k_path(1), true);
        assert_eq!(zipper.path(), b"1a1B");
        assert_eq!(zipper.to_next_k_path(1), true);
        assert_eq!(zipper.path(), b"1a1C");
        assert_eq!(zipper.to_next_k_path(1), false);
        assert_eq!(zipper.path(), b"1a1");
        assert_eq!(zipper.ascend(1), true);
        assert_eq!(zipper.path(), b"1a");
        assert_eq!(zipper.to_next_k_path(1), true);
        assert_eq!(zipper.path(), b"1b");
        assert_eq!(zipper.to_next_k_path(1), true);
        assert_eq!(zipper.path(), b"1c");
        assert_eq!(zipper.to_next_k_path(1), false);
        assert_eq!(zipper.path(), b"1");
    }

    pub const K_PATH_TEST4_KEYS: &[&[u8]] = &[
        &[100, 74, 37, 218, 90, 211, 23, 84, 226, 59, 193, 236],
        &[199, 102, 166, 28, 234, 168, 198, 13],
        &[101, 241, 88, 163, 2, 9, 37, 110, 53, 201, 251, 164, 23, 162, 216],
        &[237, 8, 108, 15, 63, 3, 249, 78, 200, 154, 103, 191],
        &[106, 30, 34, 182, 157, 102, 126, 90, 200, 5, 93, 0, 163, 245, 112],
        &[188, 177, 13, 5, 50, 66, 169, 113, 157, 202, 72, 11, 79, 73],
        &[250, 96, 103, 31, 32, 104],
        &[100, 152, 199, 46, 48, 252, 139, 150, 158, 8, 57, 50, 123],
        &[65, 16, 128, 207, 27, 252, 145, 123, 105, 238, 230],
        &[244, 34, 40, 224, 11, 125, 102],
        &[116, 63, 105, 214, 137, 86, 202],
        &[63, 70, 201, 21, 131, 60],
        &[139, 209, 149, 73, 172, 12, 139, 80, 184, 105],
        &[253, 235, 49, 156, 40, 50, 60, 73, 145, 249],
        &[228, 81, 220, 29, 208, 234, 27],
        &[116, 109, 134, 122, 15, 78, 126, 240, 158, 42, 221, 229, 93, 200, 194],
        &[180, 216, 189, 14, 82, 14, 170, 195, 196, 42, 177, 144, 153, 156, 140, 109, 93, 78, 157],
        &[190, 6, 59, 69, 208, 253, 2, 33, 86],
        &[245, 168, 144, 122, 243, 111],
        &[123, 150, 249, 114, 32, 140, 186, 204, 199, 8, 205, 150, 34, 104, 186, 236],
        &[8, 29, 191, 189, 72, 101, 39, 24, 105, 44, 13, 87, 75, 187],
        &[14, 201, 29, 151, 113, 10, 175],
        &[83, 130, 247, 5, 250, 101, 141, 5, 42, 132, 205, 3, 118, 152, 33, 219, 1, 91, 204],
        &[207, 215, 38, 17, 244, 96],
        &[34, 132, 138, 222, 250, 162, 231, 68, 142, 162, 152, 172, 244, 102, 179, 111, 161, 95],
        &[124, 120, 11, 4, 219, 210, 172, 50, 182, 160, 86, 88, 136, 122, 97, 98],
        &[86, 74, 181, 17, 3, 173, 12],
        &[18, 234, 66, 134, 20],
        &[20, 24, 83, 219, 209, 20, 236, 128, 155, 15, 110, 54, 237, 105, 186, 62],
        &[67, 11, 50, 124, 120, 33, 218],
        &[89, 248, 169, 97, 245, 98, 230, 53, 114, 198, 227, 148, 22, 127, 198, 153, 238, 59, 223],
        &[100, 128, 38, 54, 171, 186, 9, 133, 191, 82, 113, 86, 10, 72, 236, 124, 201, 65],
        &[152, 115, 99, 124, 81, 254, 0, 179, 24, 87, 24, 77, 60],
        &[107, 117, 222, 38, 162, 193, 48, 44, 140, 162, 104, 139, 90],
        &[63, 29, 217, 85, 63, 130, 110, 121, 227, 43, 215, 223, 249, 1, 72, 134, 92, 188],
        &[117, 3, 144, 15, 103, 113, 130, 253, 0, 102, 47, 24, 234, 0, 159],
        &[38, 60, 197, 120, 53, 94, 202, 137, 116, 27, 12, 181],
        &[248, 41, 252, 254, 98, 173, 42, 92, 30, 65, 72],
        &[240, 147, 89, 110, 224, 8],
        &[199, 86, 108, 195, 62, 169, 61],
        &[93, 225, 21, 185, 91, 23, 19, 7, 108, 176, 191, 91],
        &[70, 10, 122, 77, 171],
        &[32, 161, 24, 162, 112, 152, 21, 226, 149, 253, 212, 246, 175, 182],
        &[99, 7, 213, 87, 192, 2, 110, 242, 222, 89, 20, 83, 138, 112],
        &[92, 64, 61, 35, 111, 41, 151, 121, 24, 157],
        &[115, 201, 114, 124, 135, 246, 93, 230, 210, 164, 213, 254, 108, 181, 77, 19, 103, 166],
        &[26, 231, 59, 238, 246],
        &[52, 74, 93, 202, 140, 11, 56, 46, 211, 194, 137, 65, 36, 90, 209],
        &[56, 245, 179, 40, 190, 168, 116, 115],
        &[192, 215, 69, 171, 218, 187, 202, 120, 92, 33, 14, 77, 34, 46, 40, 93, 135, 117, 152],
    ];

    pub fn k_path_test4<'a, Z: ZipperIteration>(mut zipper: Z) {

        zipper.descend_first_k_path(5);
        let mut count = 1;
        while zipper.to_next_k_path(5) {
            count += 1;
        }
        assert_eq!(count, K_PATH_TEST4_KEYS.len());
    }

    /// This test triggers an edge-case because the first path is 15 bytes long, but
    /// `LineListNode::KEY_BYTES_CNT` is 14.  That means the path spills over to two nodes, 1 bytes
    /// before the end.  Then, we do `descend_first_k_path(2)`, meaning we end up straddling the
    /// node boundary, so `to_next_k_path(2)` needs to step back across to the parent node, and
    /// truncate the zipper's key, but not truncate too much
    pub const K_PATH_TEST5_KEYS: &[&[u8]] = &[
        &[3, 193, 4, 194, 1, 43, 3, 193, 8, 194, 1, 45, 194, 1, 46],
        &[3, 193, 4, 194, 1, 43, 3, 193, 34, 193],
    ];

    pub fn k_path_test5<'a, Z: ZipperIteration>(mut zipper: Z) {
        assert!(zipper.descend_to(&[3, 193, 4, 194, 1, 43, 3, 193, 8, 194, 1, 45, 194]));
        assert_eq!(zipper.descend_first_k_path(2), true);
        assert_eq!(zipper.path(), &[3, 193, 4, 194, 1, 43, 3, 193, 8, 194, 1, 45, 194, 1, 46]);
        assert_eq!(zipper.to_next_k_path(2), false);
        assert_eq!(zipper.path(), &[3, 193, 4, 194, 1, 43, 3, 193, 8, 194, 1, 45, 194]);
    }

    pub const K_PATH_TEST6_KEYS: &[&[u8]] = &[
        &[2, 197, 97, 120, 105, 111, 109, 3, 193, 61, 4, 193, 97, 192, 192, 3, 193, 75, 192, 3, 193, 84, 192, 3, 193, 75, 128, 131, 193, 49],
        &[2, 197, 97, 120, 105, 111, 109, 3, 193, 61, 4, 193, 97, 192, 192, 3, 193, 84, 3, 193, 75, 192, 192, 3, 193, 75, 128, 131, 193, 49],
    ];

    /// This tests the k_path methods in the context of using them recursively, to shake out
    /// bugs caused by invalidating the iter token
    pub fn k_path_test6<'a, Z: ZipperIteration>(mut zipper: Z) {

        fn test_loop<'a, Z: ZipperMoving + ZipperIteration, AscendF: Fn(&mut Z, usize), DescendF: Fn(&mut Z, &[u8])>(zipper: &mut Z, descend_f: DescendF, ascend_f: AscendF) {
            zipper.reset();

            //L0 descent
            descend_f(zipper, &[2, 197, 97, 120, 105, 111, 109, 3, 193, 61, 4, 193, 97, 192, 192, 3, 193]);
            assert!(zipper.descend_first_k_path(1));
            assert_eq!(zipper.path(), &[2, 197, 97, 120, 105, 111, 109, 3, 193, 61, 4, 193, 97, 192, 192, 3, 193, 75]);

            //L1 descent
            descend_f(zipper, &[192, 3, 193, 84, 192, 3, 193]);
            assert!(zipper.descend_first_k_path(1));
            assert_eq!(zipper.path(), &[2, 197, 97, 120, 105, 111, 109, 3, 193, 61, 4, 193, 97, 192, 192, 3, 193, 75, 192, 3, 193, 84, 192, 3, 193, 75]);

            //L2 descent
            descend_f(zipper, &[128, 131, 193]);
            assert!(zipper.descend_first_k_path(1));
            assert_eq!(zipper.path(), &[2, 197, 97, 120, 105, 111, 109, 3, 193, 61, 4, 193, 97, 192, 192, 3, 193, 75, 192, 3, 193, 84, 192, 3, 193, 75, 128, 131, 193, 49]);

            //L2 next and ascent
            assert!(!zipper.to_next_k_path(1));
            assert_eq!(zipper.path(), &[2, 197, 97, 120, 105, 111, 109, 3, 193, 61, 4, 193, 97, 192, 192, 3, 193, 75, 192, 3, 193, 84, 192, 3, 193, 75, 128, 131, 193]);

            ascend_f(zipper, 3);

            //L1 next and ascent
            assert!(!zipper.to_next_k_path(1));
            assert_eq!(zipper.path(), &[2, 197, 97, 120, 105, 111, 109, 3, 193, 61, 4, 193, 97, 192, 192, 3, 193, 75, 192, 3, 193, 84, 192, 3, 193]);

            ascend_f(zipper, 7);

            //L0 next
            assert!(zipper.to_next_k_path(1));
            assert_eq!(zipper.path(), &[2, 197, 97, 120, 105, 111, 109, 3, 193, 61, 4, 193, 97, 192, 192, 3, 193, 84]);

            ascend_f(zipper, 17);
        }

        //Try with a `descend_to` & `ascend`
        test_loop(&mut zipper,
            |zipper, path| assert!(zipper.descend_to(path)),
            |zipper, steps| assert!(zipper.ascend(steps)),
        );

        //Try with a `descend_to_byte` & `ascend_byte`
        test_loop(&mut zipper,
            |zipper, path| {
                for byte in path {
                    assert!(zipper.descend_to_byte(*byte));
                }
            },
            |zipper, steps| {
                for _ in 0..steps {
                    assert!(zipper.ascend_byte())
                }
            },
        );

        //Try with a `descend_first_byte` & `ascend_byte`
        test_loop(&mut zipper,
            |zipper, path| {
                for _ in 0..path.len() {
                    assert!(zipper.descend_first_byte());
                }
            },
            |zipper, steps| {
                for _ in 0..steps {
                    assert!(zipper.ascend_byte())
                }
            },
        );
    }

    pub const K_PATH_TEST7_KEYS: &[&[u8]] = &[
        &[2, 197, 97, 120, 105, 111, 109, 3, 193, 61, 4, 193, 97, 192, 192, 3, 193, 75, 192, 3, 193, 84, 192, 3, 193, 75, 128, 131, 193, 49],
        &[2, 197, 97, 120, 105, 111, 109, 3, 193, 61, 4, 193, 97, 192, 192, 3, 193, 84, 3, 193, 75, 192, 192, 3, 193, 75, 128, 131, 193, 49],
    ];

    /// This uses the k_path methods to descend and then re-ascend a trie, one step at a time.
    pub fn k_path_test7<'a, Z: ZipperIteration>(mut zipper: Z) {
        let keys = K_PATH_TEST7_KEYS;

        for i in 0..keys[0].len() {
            assert_eq!(zipper.path(), &keys[0][..i]);
            assert!(zipper.descend_first_k_path(1));
        }
        for i in (0..keys[0].len()).rev() {
            assert_eq!(zipper.path(), &keys[0][..=i]);
            if i != 17 {
                assert!(!zipper.to_next_k_path(1));
            } else {
                assert!(zipper.to_next_k_path(1));
                assert!(!zipper.to_next_k_path(1));
            }
        }
    }

    pub const K_PATH_TEST8_KEYS: &[&[u8]] = &[b"ABCDEFGHIJKLMNOPQRSTUVWXYZ", b"ab",];

    /// Tests `..k_path` after `descend_to_byte`
    pub fn k_path_test8<'a, Z: ZipperIteration>(mut zipper: Z) {

        zipper.reset();
        assert_eq!(zipper.descend_to_byte(b'A'), true);
        assert_eq!(zipper.descend_first_k_path(1), true);
        assert_eq!(zipper.path(), b"AB");
        assert_eq!(zipper.to_next_k_path(1), false);
        assert_eq!(zipper.path(), b"A");
    }

    pub const K_PATH_TEST9_KEYS: &[&[u8]] = &[
        &[2, 194, 1, 1, 193, 5],
        &[3, 194, 1, 0, 193, 6, 193, 5],
        &[3, 193, 4, 193],
    ];

    /// Tests `..k_path` in a subtrie without attitional branches to descend, when the outer trie does have branches
    pub fn k_path_test9<'a, Z: ZipperIteration>(mut zipper: Z) {

        zipper.reset();
        assert_eq!(zipper.descend_first_k_path(1), true);
        assert_eq!(zipper.path(), &[1]);
        assert_eq!(zipper.to_next_k_path(1), false);
        assert_eq!(zipper.path(), &[]);
    }
}

#[cfg(test)]
mod tests {
    use crate::{global_alloc, trie_map::*};
    use super::*;

    super::zipper_moving_tests::zipper_moving_tests!(read_zipper,
        |keys: &[&[u8]]| {
            let mut btm = BytesTrieMap::new();
            keys.iter().for_each(|k| { btm.insert(k, ()); });
            btm
        },
        |btm: &mut BytesTrieMap<()>, path: &[u8]| -> ReadZipperUntracked<()> {
            btm.read_zipper_at_path(path)
    });

    super::zipper_iteration_tests::zipper_iteration_tests!(read_zipper,
        |keys: &[&[u8]]| {
            let mut btm = BytesTrieMap::new();
            keys.iter().for_each(|k| { btm.insert(k, ()); });
            btm
        },
        |btm: &mut BytesTrieMap<()>, path: &[u8]| -> ReadZipperUntracked<()> {
            btm.read_zipper_at_path(path)
    });

    super::zipper_moving_tests::zipper_moving_tests!(read_zipper_owned,
        |keys: &[&[u8]]| {
            let mut btm = BytesTrieMap::new();
            keys.iter().for_each(|k| { btm.insert(k, ()); });
            btm
        },
        |btm: &mut BytesTrieMap<()>, path: &[u8]| -> ReadZipperOwned<()> {
            core::mem::take(btm).into_read_zipper(path)
    });

    super::zipper_iteration_tests::zipper_iteration_tests!(read_zipper_owned,
        |keys: &[&[u8]]| {
            let mut btm = BytesTrieMap::new();
            keys.iter().for_each(|k| { btm.insert(k, ()); });
            btm
        },
        |btm: &mut BytesTrieMap<()>, path: &[u8]| -> ReadZipperOwned<()> {
            core::mem::take(btm).into_read_zipper(path)
    });

    /// Tests the integrity of values accessed through [ZipperReadOnlyValues::get_value]
    #[test]
    fn zipper_value_access() {
        let mut btm = BytesTrieMap::new();
        let rs = ["arrow", "bow", "cannon", "roman", "romane", "romanus", "romulus", "rubens", "ruber", "rubicon", "rubicundus", "rom'i"];
        rs.iter().for_each(|r| { btm.insert(r.as_bytes(), *r); });

        let root_key = b"ro";
        let mut zipper = ReadZipperCore::new_with_node_and_path_in(btm.root().unwrap().borrow(), root_key, root_key.len(), 0, None, global_alloc());
        assert_eq!(zipper.is_value(), false);
        zipper.descend_to(b"mulus");
        assert_eq!(zipper.is_value(), true);
        assert_eq!(zipper.get_value(), Some(&"romulus"));

        let root_key = b"roman";
        let mut zipper = ReadZipperCore::new_with_node_and_path_in(btm.root().unwrap().borrow(), root_key, root_key.len(), 0, None, global_alloc());
        assert_eq!(zipper.is_value(), true);
        assert_eq!(zipper.get_value(), Some(&"roman"));
        zipper.descend_to(b"e");
        assert_eq!(zipper.is_value(), true);
        assert_eq!(zipper.get_value(), Some(&"romane"));
        assert_eq!(zipper.ascend(1), true);
        zipper.descend_to(b"u");
        assert_eq!(zipper.is_value(), false);
        assert_eq!(zipper.get_value(), None);
        zipper.descend_until();
        assert_eq!(zipper.is_value(), true);
        assert_eq!(zipper.get_value(), Some(&"romanus"));
    }

    /// Tests that a zipper forked at a subtrie will iterate correctly within that subtrie, also tests ReadZipper::IntoIterator impl
    #[test]
    fn read_zipper_special_iter_test1() {
        let mut btm = BytesTrieMap::new();
        let rs = ["arrow", "bow", "cannon", "roman", "romane", "romanus", "romulus", "rubens", "ruber", "rubicon", "rubicundus", "rom'i"];
        rs.iter().enumerate().for_each(|(i, r)| { btm.insert(r.as_bytes(), i); });
        let mut zipper = btm.read_zipper();

        //Fork a sub-zipper, and test iteration of that subtree
        zipper.descend_to(b"rub");
        let mut sub_zipper = zipper.fork_read_zipper();
        while let Some(&val) = sub_zipper.to_next_get_value() {
            // println!("{val}  {} = {}", std::str::from_utf8(sub_zipper.path()).unwrap(), std::str::from_utf8(&rs[val].as_bytes()[3..]).unwrap());
            assert_eq!(&rs[val].as_bytes()[3..], sub_zipper.path());
        }
        drop(sub_zipper);

        for (path, &val) in zipper {
            // println!("{val}  {} = {}", std::str::from_utf8(&path).unwrap(), std::str::from_utf8(rs[val].as_bytes()).unwrap());
            assert_eq!(rs[val].as_bytes(), path);
        }
    }

    /// Tests that `to_next_val` will behave correctly when the map contains dangling paths, such as those created by zipper heads
    #[test]
    fn read_zipper_special_iter_test2() {
        //This tests iteration over an empty map, with no activity at all
        let mut map = BytesTrieMap::<u64>::new();

        let mut zipper = map.read_zipper();
        assert_eq!(zipper.to_next_val(), false);
        assert_eq!(zipper.to_next_val(), false);
        drop(zipper);

        //Now test some operations that create nodes, but not values
        let map_head = map.zipper_head();
        let _wz = map_head.write_zipper_at_exclusive_path(b"0");
        drop(_wz);
        drop(map_head);

        let mut zipper = map.read_zipper();
        assert_eq!(zipper.to_next_val(), false);
        assert_eq!(zipper.to_next_val(), false);
    }

    /// Tests iterating a subtrie created by a descended WriteZipper
    #[test]
    fn read_zipper_special_iter_test3() {
        const N: usize = 32;

        let mut map = BytesTrieMap::<usize>::new();
        let mut zipper = map.write_zipper_at_path(b"in");
        for i in 0usize..N {
            zipper.descend_to(i.to_be_bytes());
            zipper.set_value(i);
            zipper.reset();
        }
        drop(zipper);

        //Test iterating using a ReadZipper that has a root that is not the map root
        let mut reader_z = map.read_zipper_at_path(b"in");
        assert_eq!(reader_z.val_count(), N);
        let mut count = 0;
        while let Some(val) = reader_z.to_next_get_value() {
            assert_eq!(reader_z.get_value(), Some(val));
            assert_eq!(reader_z.get_value(), Some(&count));
            assert_eq!(reader_z.path(), count.to_be_bytes());
            count += 1;
        }
        assert_eq!(count, N);
    }

    /// Test val_count & iteration on a ReadZipper forked off of a WriteZipper
    #[test]
    fn read_zipper_special_iter_test4() {
        const R_KEY_CNT: usize = 9;
        let keys = ["arrow", "bow", "cannon", "roman", "romane", "romanus", "romulus", "rubens", "ruber", "rubicon", "rubicundus", "rom'i"];
        let mut map: BytesTrieMap::<()> = keys.into_iter().map(|k| (k, ())).collect();

        // Test val_count & iteration on a ReadZipper
        let rz = map.read_zipper_at_borrowed_path(b"r");
        assert_eq!(rz.val_count(), R_KEY_CNT);
        let mut count = 0;
        for (_path, _) in rz {
            count += 1;
        }
        assert_eq!(count, R_KEY_CNT);

        // Test val_count & iteration on a ReadZipper forked off of a WriteZipper
        let wz = map.write_zipper_at_path(b"r");
        assert_eq!(wz.val_count(), R_KEY_CNT);
        let rz = wz.fork_read_zipper();
        assert_eq!(rz.val_count(), R_KEY_CNT);
        let mut count = 0;
        for (_path, _) in rz {
            count += 1;
        }
        assert_eq!(count, R_KEY_CNT);
    }

    /// This test tries to hit an edge case in to_next_value where we begin iteration in the middle of a node
    #[test]
    fn read_zipper_special_zipper_iter_test5() {
        let mut map = BytesTrieMap::<usize>::new();
        let mut zipper = map.write_zipper_at_path(b"in");
        for i in 0usize..2 {
            zipper.descend_to_byte(i as u8);
            zipper.descend_to(i.to_be_bytes());
            zipper.set_value(i);
            zipper.reset();
        }
        drop(zipper);

        let mut reader_z = map.read_zipper_at_path([b'i', b'n', 1]);
        let mut sanity_counter = 0;
        while reader_z.to_next_val() {
            sanity_counter += 1;
        }
        assert_eq!(sanity_counter, 1);
    }

    #[test]
    fn read_zipper_special_byte_iter_test() {
        let keys = vec![[0, 3], [0, 4], [0, 5]];
        let map: BytesTrieMap<()> = keys.into_iter().map(|v| (v, ())).collect();

        let mut r0 = map.read_zipper();
        assert_eq!(r0.descend_to_byte(0), true);
        let mut r1 = r0.fork_read_zipper();
        assert_eq!(r1.to_next_sibling_byte(), false);
        assert_eq!(r1.child_mask().0[0], (1<<3) | (1<<4) | (1<<5));
        assert_eq!(r1.descend_to_byte(3), true);
        assert_eq!(r1.child_mask().0[0], 0);
        assert_eq!(r1.to_next_sibling_byte(), true);
        assert_eq!(r1.origin_path(), &[0, 4]);
        assert_eq!(r1.path(), &[4]);
        assert_eq!(r1.to_next_sibling_byte(), true);
        assert_eq!(r1.to_next_sibling_byte(), false);
    }

    #[test]
    fn path_concat_test() {
        let parent_path = "�parent";
        let exprs = [
            "�parent�Tom�Bob",
            "�parent�Pam�Bob",
            "�parent�Tom�Liz",
            "�parent�Bob�Ann",
            "�parent�Bob�Pat",
            "�parent�Pat�Jim",
            "�female�Pam",
            "�male�Tom",
            "�male�Bob",
            "�female�Liz",
            "�female�Pat",
            "�female�Ann",
            "�male�Jim",
        ];
        let family: BytesTrieMap<i32> = exprs.iter().enumerate().map(|(i, k)| (k, i as i32)).collect();

        let mut parent_zipper = family.read_zipper_at_path(parent_path.as_bytes());

        assert!(family.contains_path(parent_path));

        let mut full_parent_path = parent_path.as_bytes().to_vec();
        full_parent_path.extend(parent_zipper.path());
        assert!(family.contains_path(&full_parent_path));

        while parent_zipper.to_next_val() {
            let mut full_parent_path = parent_path.as_bytes().to_vec();
            full_parent_path.extend(parent_zipper.path());
            assert!(family.contains(&full_parent_path));
            assert_eq!(full_parent_path, parent_zipper.origin_path());
        }
    }

    #[test]
    fn full_path_test() {
        let rs = ["arrow", "bow", "cannon", "roman", "romane", "romanus", "romulus", "rubens", "ruber", "rubicon", "rubicundus", "rom'i"];
        let btm: BytesTrieMap<u64> = rs.into_iter().enumerate().map(|(i, k)| (k, i as u64)).collect();

        let mut zipper = btm.read_zipper_at_path(b"roma");
        assert_eq!(format!("roma{}", std::str::from_utf8(zipper.path()).unwrap()), "roma");
        assert_eq!(std::str::from_utf8(zipper.origin_path()).unwrap(), "roma");
        zipper.descend_to(b"n");
        assert_eq!(format!("roma{}", std::str::from_utf8(zipper.path()).unwrap()), "roman");
        assert_eq!(std::str::from_utf8(zipper.origin_path()).unwrap(), "roman");
        zipper.to_next_val();
        assert_eq!(format!("roma{}", std::str::from_utf8(zipper.path()).unwrap()), "romane");
        assert_eq!(std::str::from_utf8(zipper.origin_path()).unwrap(), "romane");
        zipper.to_next_val();
        assert_eq!(format!("roma{}", std::str::from_utf8(zipper.path()).unwrap()), "romanus");
        assert_eq!(std::str::from_utf8(zipper.origin_path()).unwrap(), "romanus");
        zipper.to_next_val();
        assert_eq!(zipper.path().len(), 0);
    }

    #[test]
    fn read_zipper_is_shared_test1() {
        let l0_keys = vec!["stem0", "stem1", "stem2", "strongbad", "strange", "steam", "stevador", "steeple"];
        let l1_keys = vec!["A-mid0", "B-mid1", "C-mid2", "D-midlands", "D-middling", "D-middlemarch"];
        let l2_keys = vec!["X-top0", "X-top1", "X-top2", "X-top3"];
        let top_map: BytesTrieMap<()> = l2_keys.iter().map(|v| (v, ())).collect();

        let mut mid_map = BytesTrieMap::<()>::new();
        let mut wz = mid_map.write_zipper();
        for key in l1_keys.iter() {
            wz.reset();
            wz.descend_to(key);
            wz.graft_map(top_map.clone());
        }
        drop(wz);

        let mut map = BytesTrieMap::<()>::new();
        let mut wz = map.write_zipper();
        for key in l0_keys.iter() {
            wz.reset();
            wz.descend_to(key);
            wz.graft_map(mid_map.clone());
        }
        drop(wz);

        assert_eq!(map.val_count(), l0_keys.len() * l1_keys.len() * l2_keys.len());

        let mut rz = map.read_zipper();
        let mut shared_cnt = 0;
        while rz.to_next_step() {
            if rz.is_shared() {
                // println!("{}", String::from_utf8_lossy(rz.path()));
                shared_cnt += 1;
            }
        }
        assert_eq!(shared_cnt, l0_keys.len() + l0_keys.len() * l1_keys.len());
    }

    /// This behavior is a bit counter-intuitive, but it is correct.
    /// The following happens:
    /// 1. The top_map ["X0", "X1", "X2"] is grafted at "steam" creating ["steamX0",
    ///   "steamX1", steamX2].  At this point, the base of ["X0", "X1", "X2"]
    ///   is shared, because it is shared with the top_map.
    /// 2. The write zipper descends to "steamboat", and modifies it making it unique.
    ///   So the path "steam" now has 2 children, 'X' and 'b', so it's unique
    /// 3. In the process of making the "steam" path writable, and thus unique, the
    ///   "X" in ["X0", "X1", "X2"] becomes the new share point.  So there are 3 share
    ///   points in the trie:
    ///   - "steamX" - Shared twice in the `map` and also one level deep within `top_map`
    ///   - "steamboat" - Sharing the root node of `top_map`
    ///   - "steamboatX" - Sharing the same nodes as "steamX", etc.
    #[test]
    fn read_zipper_is_shared_test2() {
        let l0_keys = vec!["steam", "steamboat"];
        let l1_keys = vec!["X0", "X1", "X2"];
        let top_map: BytesTrieMap<()> = l1_keys.iter().map(|v| (v, ())).collect();

        let mut map = BytesTrieMap::<()>::new();
        let mut wz = map.write_zipper();
        for key in l0_keys.iter() {
            wz.reset();
            wz.descend_to(key);
            wz.graft_map(top_map.clone());
        }
        drop(wz);

        assert_eq!(map.val_count(), l0_keys.len() * l1_keys.len());

        let mut rz = map.read_zipper();
        let mut shared_cnt = 0;
        while rz.to_next_step() {
            if rz.is_shared() {
                // println!("{}", String::from_utf8_lossy(rz.path()));
                shared_cnt += 1;
            }
        }
        assert_eq!(shared_cnt, 3);
    }
}

// GOAT, new zipper API.  "fork_zipper_at_path".  Cheap call to make a new zipper cheaper than descend_to
//   for the current zipper.  The idea is that there is no need to save the intervening node pointers along the path
//<|MERGE_RESOLUTION|>--- conflicted
+++ resolved
@@ -608,11 +608,7 @@
         /// - `OwnedRc(TrieNodeODRc<V>)`
         /// We needed to make a brand new node to represent this position.  This is the worst case
         /// scenario for performance because allocation was necessary
-<<<<<<< HEAD
-        fn get_focus(&self) -> AbstractNodeRef<Self::V, Self::A>;
-=======
-        fn get_focus(&self) -> AbstractNodeRef<'_, Self::V>;
->>>>>>> 38f60f52
+        fn get_focus(&self) -> AbstractNodeRef<'_, Self::V, Self::A>;
 
         /// Attemps to return a node at the zipper's focus.  Returns `None` if the focus is not
         /// on a node.
@@ -734,14 +730,9 @@
 
 impl<V: Clone + Send + Sync, Z, A: Allocator> ZipperPriv for &mut Z where Z: ZipperPriv<V=V, A=A> {
     type V = V;
-<<<<<<< HEAD
     type A = A;
-    fn get_focus(&self) -> AbstractNodeRef<Self::V, Self::A> { (**self).get_focus() }
+    fn get_focus(&self) -> AbstractNodeRef<'_, Self::V, Self::A> { (**self).get_focus() }
     fn try_borrow_focus(&self) -> Option<&dyn TrieNode<Self::V, Self::A>> { (**self).try_borrow_focus() }
-=======
-    fn get_focus(&self) -> AbstractNodeRef<'_, Self::V> { (**self).get_focus() }
-    fn try_borrow_focus(&self) -> Option<&dyn TrieNode<Self::V>> { (**self).try_borrow_focus() }
->>>>>>> 38f60f52
 }
 
 impl<Z> ZipperPathBuffer for &mut Z where Z: ZipperPathBuffer {
@@ -849,15 +840,9 @@
 
 impl<V: Clone + Send + Sync + Unpin, A: Allocator> zipper_priv::ZipperPriv for ReadZipperTracked<'_, '_, V, A> {
     type V = V;
-<<<<<<< HEAD
     type A = A;
-    fn get_focus(&self) -> AbstractNodeRef<Self::V, Self::A> { self.z.get_focus() }
+    fn get_focus(&self) -> AbstractNodeRef<'_, Self::V, Self::A> { self.z.get_focus() }
     fn try_borrow_focus(&self) -> Option<&dyn TrieNode<Self::V, Self::A>> { self.z.try_borrow_focus() }
-=======
-
-    fn get_focus(&self) -> AbstractNodeRef<'_, Self::V> { self.z.get_focus() }
-    fn try_borrow_focus(&self) -> Option<&dyn TrieNode<Self::V>> { self.z.try_borrow_focus() }
->>>>>>> 38f60f52
 }
 
 impl<V: Clone + Send + Sync + Unpin, A: Allocator> ZipperPathBuffer for ReadZipperTracked<'_, '_, V, A> {
@@ -999,15 +984,9 @@
 
 impl<V: Clone + Send + Sync + Unpin, A: Allocator> zipper_priv::ZipperPriv for ReadZipperUntracked<'_, '_, V, A> {
     type V = V;
-<<<<<<< HEAD
     type A = A;
-    fn get_focus(&self) -> AbstractNodeRef<Self::V, Self::A> { self.z.get_focus() }
+    fn get_focus(&self) -> AbstractNodeRef<'_, Self::V, Self::A> { self.z.get_focus() }
     fn try_borrow_focus(&self) -> Option<&dyn TrieNode<Self::V, Self::A>> { self.z.try_borrow_focus() }
-=======
-
-    fn get_focus(&self) -> AbstractNodeRef<'_, Self::V> { self.z.get_focus() }
-    fn try_borrow_focus(&self) -> Option<&dyn TrieNode<Self::V>> { self.z.try_borrow_focus() }
->>>>>>> 38f60f52
 }
 
 impl<V: Clone + Send + Sync + Unpin, A: Allocator> ZipperPathBuffer for ReadZipperUntracked<'_, '_, V, A> {
@@ -1205,15 +1184,9 @@
 
 impl<V: Clone + Send + Sync + Unpin, A: Allocator> zipper_priv::ZipperPriv for ReadZipperOwned<V, A> {
     type V = V;
-<<<<<<< HEAD
     type A = A;
-    fn get_focus(&self) -> AbstractNodeRef<Self::V, Self::A> { self.z.get_focus() }
+    fn get_focus(&self) -> AbstractNodeRef<'_, Self::V, Self::A> { self.z.get_focus() }
     fn try_borrow_focus(&self) -> Option<&dyn TrieNode<Self::V, Self::A>> { self.z.try_borrow_focus() }
-=======
-
-    fn get_focus(&self) -> AbstractNodeRef<'_, Self::V> { self.z.get_focus() }
-    fn try_borrow_focus(&self) -> Option<&dyn TrieNode<Self::V>> { self.z.try_borrow_focus() }
->>>>>>> 38f60f52
 }
 
 impl<V: Clone + Send + Sync + Unpin, A: Allocator> ZipperPathBuffer for ReadZipperOwned<V, A> {
@@ -1690,13 +1663,8 @@
 
     impl<V: Clone + Send + Sync + Unpin, A: Allocator> zipper_priv::ZipperPriv for ReadZipperCore<'_, '_, V, A> {
         type V = V;
-<<<<<<< HEAD
         type A = A;
-        fn get_focus(&self) -> AbstractNodeRef<Self::V, Self::A> {
-=======
-
-        fn get_focus(&self) -> AbstractNodeRef<'_, Self::V> {
->>>>>>> 38f60f52
+        fn get_focus(&self) -> AbstractNodeRef<'_, Self::V, Self::A> {
             self.focus_node.get_node_at_key(self.node_key())
         }
         fn try_borrow_focus(&self) -> Option<&dyn TrieNode<Self::V, Self::A>> {
