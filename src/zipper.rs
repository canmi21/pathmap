--- conflicted
+++ resolved
@@ -133,28 +133,6 @@
     //GOAT! This doesn't belong here.  Should be a function that uses a non-side-effect catamorphism
     fn val_count(&self) -> usize;
 
-<<<<<<< HEAD
-=======
-    /// Moves the zipper's focus to a specific location specified by `path`, relative to the zipper's root
-    ///
-    /// Returns the number of bytes shared between the old and new location
-    fn move_to_path<K: AsRef<[u8]>>(&mut self, path: K) -> usize {
-        let path = path.as_ref();
-        let p = self.path();
-        let overlap = find_prefix_overlap(path, p);
-        let to_ascend = p.len() - overlap;
-        if overlap == 0 {  // This heuristic can be fine-tuned for performance; the behavior of the two branches is equivalent
-            self.reset();
-            self.descend_to(path);
-            overlap
-        } else {
-            self.ascend(to_ascend);
-            self.descend_to(&path[overlap..]);
-            overlap
-        }
-    }
-
->>>>>>> d913ae88
     /// Moves the zipper deeper into the trie, to the `key` specified relative to the current zipper focus
     fn descend_to<K: AsRef<[u8]>>(&mut self, k: K);
 
@@ -250,15 +228,9 @@
                 return None;
             }
         };
-<<<<<<< HEAD
-        let descended = self.descend_to_byte(child_byte);
-        debug_assert!(descended);
-        Some(child_byte)
-=======
         self.descend_to_byte(child_byte);
         debug_assert!(self.path_exists());
-        true
->>>>>>> d913ae88
+        Some(child_byte)
     }
 
     /// A deprecated alias for [ZipperMoving::descend_indexed_byte]
@@ -337,10 +309,9 @@
     ///
     /// This method is equivalent to calling [ZipperMoving::ascend] with `1`, followed by [ZipperMoving::descend_indexed_byte]
     /// where the index passed is 1 more than the index of the current focus position.
-<<<<<<< HEAD
     fn to_next_sibling_byte(&mut self) -> Option<u8>;
     //GOAT, this default impl is incompatible with the blind zippers.  :-(  That argues that perhaps it belongs in another trait, e.g. ZipperIteration
-    //  {
+    // {
     //     let cur_byte = match self.path().last() {
     //         Some(byte) => *byte,
     //         None => return false
@@ -351,8 +322,8 @@
     //     let mask = self.child_mask();
     //     match mask.next_bit(cur_byte) {
     //         Some(byte) => {
-    //             let descended = self.descend_to_byte(byte);
-    //             debug_assert!(descended);
+    //             self.descend_to_byte(byte);
+    //             debug_assert!(self.path_exists());
     //             true
     //         },
     //         None => {
@@ -361,29 +332,6 @@
     //         }
     //     }
     // }
-=======
-    fn to_next_sibling_byte(&mut self) -> bool {
-        let cur_byte = match self.path().last() {
-            Some(byte) => *byte,
-            None => return false
-        };
-        if !self.ascend_byte() {
-            return false
-        }
-        let mask = self.child_mask();
-        match mask.next_bit(cur_byte) {
-            Some(byte) => {
-                self.descend_to_byte(byte);
-                debug_assert!(self.path_exists());
-                true
-            },
-            None => {
-                self.descend_to_byte(cur_byte);
-                false
-            }
-        }
-    }
->>>>>>> d913ae88
 
     /// Moves the zipper's focus to the previous sibling byte with the same parent
     ///
@@ -392,10 +340,9 @@
     ///
     /// This method is equivalent to calling [Self::ascend] with `1`, followed by [Self::descend_indexed_byte]
     /// where the index passed is 1 less than the index of the current focus position.
-<<<<<<< HEAD
     fn to_prev_sibling_byte(&mut self) -> Option<u8>;
     //GOAT, this default impl is incompatible with the blind zippers.  :-(  That argues that perhaps it belongs in another trait, e.g. ZipperIteration
-    //  {
+    // {
     //     let cur_byte = match self.path().last() {
     //         Some(byte) => *byte,
     //         None => return false
@@ -406,41 +353,17 @@
     //     let mask = self.child_mask();
     //     match mask.prev_bit(cur_byte) {
     //         Some(byte) => {
-    //             let descended = self.descend_to_byte(byte);
-    //             debug_assert!(descended);
+    //             self.descend_to_byte(byte);
+    //             debug_assert!(self.path_exists());
     //             true
     //         },
     //         None => {
-    //             let descended = self.descend_to_byte(cur_byte);
-    //             debug_assert!(descended);
+    //             self.descend_to_byte(cur_byte);
+    //             debug_assert!(self.path_exists());
     //             false
     //         }
     //     }
     // }
-=======
-    fn to_prev_sibling_byte(&mut self) -> bool {
-        let cur_byte = match self.path().last() {
-            Some(byte) => *byte,
-            None => return false
-        };
-        if !self.ascend_byte() {
-            return false
-        }
-        let mask = self.child_mask();
-        match mask.prev_bit(cur_byte) {
-            Some(byte) => {
-                self.descend_to_byte(byte);
-                debug_assert!(self.path_exists());
-                true
-            },
-            None => {
-                self.descend_to_byte(cur_byte);
-                debug_assert!(self.path_exists());
-                false
-            }
-        }
-    }
->>>>>>> d913ae88
 
     /// Advances the zipper to visit every existing path within the trie in a depth-first order
     ///
@@ -725,21 +648,23 @@
 pub trait ZipperPath: ZipperMoving {
     /// Returns the path from the zipper's root to the current focus
     fn path(&self) -> &[u8];
+
     /// Moves the zipper's focus to a specific location specified by `path`, relative to the zipper's root
     ///
-    /// Returns the number of bytes shared between the old and new location and whether the new location exists in the trie
-    fn move_to_path<K: AsRef<[u8]>>(&mut self, path: K) -> (usize, bool) {
+    /// Returns the number of bytes shared between the old and new location
+    fn move_to_path<K: AsRef<[u8]>>(&mut self, path: K) -> usize {
         let path = path.as_ref();
         let p = self.path();
         let overlap = find_prefix_overlap(path, p);
         let to_ascend = p.len() - overlap;
         if overlap == 0 {  // This heuristic can be fine-tuned for performance; the behavior of the two branches is equivalent
             self.reset();
-            (overlap, self.descend_to(path))
+            self.descend_to(path);
+            overlap
         } else {
-            let ascended = self.ascend(to_ascend);
-            debug_assert_eq!(ascended, to_ascend);
-            (overlap, self.descend_to(&path[overlap..]))
+            self.ascend(to_ascend);
+            self.descend_to(&path[overlap..]);
+            overlap
         }
     }
 }
@@ -848,20 +773,12 @@
     fn descend_to_check<K: AsRef<[u8]>>(&mut self, k: K) -> bool { (**self).descend_to_check(k) }
     fn descend_to_existing<K: AsRef<[u8]>>(&mut self, k: K) -> usize { (**self).descend_to_existing(k) }
     fn descend_to_val<K: AsRef<[u8]>>(&mut self, k: K) -> usize { (**self).descend_to_val(k) }
-<<<<<<< HEAD
-    fn descend_to_byte(&mut self, k: u8) -> bool { (**self).descend_to_byte(k) }
+    fn descend_to_byte(&mut self, k: u8) { (**self).descend_to_byte(k) }
+    fn descend_to_existing_byte(&mut self, k: u8) -> bool { (**self).descend_to_existing_byte(k) }
     fn descend_indexed_byte(&mut self, idx: usize) -> Option<u8> { (**self).descend_indexed_byte(idx) }
     fn descend_first_byte(&mut self) -> Option<u8> { (**self).descend_first_byte() }
     fn descend_until<W: std::io::Write>(&mut self, desc_bytes: W) -> bool { (**self).descend_until(desc_bytes) }
     fn ascend(&mut self, steps: usize) -> usize { (**self).ascend(steps) }
-=======
-    fn descend_to_byte(&mut self, k: u8) { (**self).descend_to_byte(k) }
-    fn descend_to_existing_byte(&mut self, k: u8) -> bool { (**self).descend_to_existing_byte(k) }
-    fn descend_indexed_byte(&mut self, idx: usize) -> bool { (**self).descend_indexed_byte(idx) }
-    fn descend_first_byte(&mut self) -> bool { (**self).descend_first_byte() }
-    fn descend_until(&mut self) -> bool { (**self).descend_until() }
-    fn ascend(&mut self, steps: usize) -> bool { (**self).ascend(steps) }
->>>>>>> d913ae88
     fn ascend_byte(&mut self) -> bool { (**self).ascend_byte() }
     fn ascend_until(&mut self) -> usize { (**self).ascend_until() }
     fn ascend_until_branch(&mut self) -> usize { (**self).ascend_until_branch() }
@@ -995,24 +912,14 @@
     fn descend_to_check<K: AsRef<[u8]>>(&mut self, k: K) -> bool { self.z.descend_to_check(k) }
     fn descend_to_existing<K: AsRef<[u8]>>(&mut self, k: K) -> usize { self.z.descend_to_existing(k) }
     fn descend_to_val<K: AsRef<[u8]>>(&mut self, k: K) -> usize { self.z.descend_to_val(k) }
-<<<<<<< HEAD
-    fn descend_to_byte(&mut self, k: u8) -> bool { self.z.descend_to_byte(k) }
+    fn descend_to_byte(&mut self, k: u8) { self.z.descend_to_byte(k) }
+    fn descend_to_existing_byte(&mut self, k: u8) -> bool { self.z.descend_to_existing_byte(k) }
     fn descend_indexed_byte(&mut self, child_idx: usize) -> Option<u8> { self.z.descend_indexed_byte(child_idx) }
     fn descend_first_byte(&mut self) -> Option<u8> { self.z.descend_first_byte() }
     fn descend_until<W: std::io::Write>(&mut self, desc_bytes: W) -> bool { self.z.descend_until(desc_bytes) }
     fn to_next_sibling_byte(&mut self) -> Option<u8> { self.z.to_next_sibling_byte() }
     fn to_prev_sibling_byte(&mut self) -> Option<u8> { self.z.to_prev_sibling_byte() }
     fn ascend(&mut self, steps: usize) -> usize { self.z.ascend(steps) }
-=======
-    fn descend_to_byte(&mut self, k: u8) { self.z.descend_to_byte(k) }
-    fn descend_to_existing_byte(&mut self, k: u8) -> bool { self.z.descend_to_existing_byte(k) }
-    fn descend_indexed_byte(&mut self, child_idx: usize) -> bool { self.z.descend_indexed_byte(child_idx) }
-    fn descend_first_byte(&mut self) -> bool { self.z.descend_first_byte() }
-    fn descend_until(&mut self) -> bool { self.z.descend_until() }
-    fn to_next_sibling_byte(&mut self) -> bool { self.z.to_next_sibling_byte() }
-    fn to_prev_sibling_byte(&mut self) -> bool { self.z.to_prev_sibling_byte() }
-    fn ascend(&mut self, steps: usize) -> bool { self.z.ascend(steps) }
->>>>>>> d913ae88
     fn ascend_byte(&mut self) -> bool { self.z.ascend_byte() }
     fn ascend_until(&mut self) -> usize { self.z.ascend_until() }
     fn ascend_until_branch(&mut self) -> usize { self.z.ascend_until_branch() }
@@ -1157,24 +1064,14 @@
     fn descend_to_check<K: AsRef<[u8]>>(&mut self, k: K) -> bool { self.z.descend_to_check(k) }
     fn descend_to_existing<K: AsRef<[u8]>>(&mut self, k: K) -> usize { self.z.descend_to_existing(k) }
     fn descend_to_val<K: AsRef<[u8]>>(&mut self, k: K) -> usize { self.z.descend_to_val(k) }
-<<<<<<< HEAD
-    fn descend_to_byte(&mut self, k: u8) -> bool { self.z.descend_to_byte(k) }
+    fn descend_to_byte(&mut self, k: u8) { self.z.descend_to_byte(k) }
+    fn descend_to_existing_byte(&mut self, k: u8) -> bool { self.z.descend_to_existing_byte(k) }
     fn descend_indexed_byte(&mut self, child_idx: usize) -> Option<u8> { self.z.descend_indexed_byte(child_idx) }
     fn descend_first_byte(&mut self) -> Option<u8> { self.z.descend_first_byte() }
     fn descend_until<W: std::io::Write>(&mut self, desc_bytes: W) -> bool { self.z.descend_until(desc_bytes) }
     fn to_next_sibling_byte(&mut self) -> Option<u8> { self.z.to_next_sibling_byte() }
     fn to_prev_sibling_byte(&mut self) -> Option<u8> { self.z.to_prev_sibling_byte() }
     fn ascend(&mut self, steps: usize) -> usize { self.z.ascend(steps) }
-=======
-    fn descend_to_byte(&mut self, k: u8) { self.z.descend_to_byte(k) }
-    fn descend_to_existing_byte(&mut self, k: u8) -> bool { self.z.descend_to_existing_byte(k) }
-    fn descend_indexed_byte(&mut self, child_idx: usize) -> bool { self.z.descend_indexed_byte(child_idx) }
-    fn descend_first_byte(&mut self) -> bool { self.z.descend_first_byte() }
-    fn descend_until(&mut self) -> bool { self.z.descend_until() }
-    fn to_next_sibling_byte(&mut self) -> bool { self.z.to_next_sibling_byte() }
-    fn to_prev_sibling_byte(&mut self) -> bool { self.z.to_prev_sibling_byte() }
-    fn ascend(&mut self, steps: usize) -> bool { self.z.ascend(steps) }
->>>>>>> d913ae88
     fn ascend_byte(&mut self) -> bool { self.z.ascend_byte() }
     fn ascend_until(&mut self) -> usize { self.z.ascend_until() }
     fn ascend_until_branch(&mut self) -> usize { self.z.ascend_until_branch() }
@@ -1369,24 +1266,14 @@
     fn descend_to_check<K: AsRef<[u8]>>(&mut self, k: K) -> bool { self.z.descend_to_check(k) }
     fn descend_to_existing<K: AsRef<[u8]>>(&mut self, k: K) -> usize { self.z.descend_to_existing(k) }
     fn descend_to_val<K: AsRef<[u8]>>(&mut self, k: K) -> usize { self.z.descend_to_val(k) }
-<<<<<<< HEAD
-    fn descend_to_byte(&mut self, k: u8) -> bool { self.z.descend_to_byte(k) }
+    fn descend_to_byte(&mut self, k: u8) { self.z.descend_to_byte(k) }
+    fn descend_to_existing_byte(&mut self, k: u8) -> bool { self.z.descend_to_existing_byte(k) }
     fn descend_indexed_byte(&mut self, child_idx: usize) -> Option<u8> { self.z.descend_indexed_byte(child_idx) }
     fn descend_first_byte(&mut self) -> Option<u8> { self.z.descend_first_byte() }
     fn descend_until<W: std::io::Write>(&mut self, desc_bytes: W) -> bool { self.z.descend_until(desc_bytes) }
     fn to_next_sibling_byte(&mut self) -> Option<u8> { self.z.to_next_sibling_byte() }
     fn to_prev_sibling_byte(&mut self) -> Option<u8> { self.z.to_prev_sibling_byte() }
     fn ascend(&mut self, steps: usize) -> usize { self.z.ascend(steps) }
-=======
-    fn descend_to_byte(&mut self, k: u8) { self.z.descend_to_byte(k) }
-    fn descend_to_existing_byte(&mut self, k: u8) -> bool { self.z.descend_to_existing_byte(k) }
-    fn descend_indexed_byte(&mut self, child_idx: usize) -> bool { self.z.descend_indexed_byte(child_idx) }
-    fn descend_first_byte(&mut self) -> bool { self.z.descend_first_byte() }
-    fn descend_until(&mut self) -> bool { self.z.descend_until() }
-    fn to_next_sibling_byte(&mut self) -> bool { self.z.to_next_sibling_byte() }
-    fn to_prev_sibling_byte(&mut self) -> bool { self.z.to_prev_sibling_byte() }
-    fn ascend(&mut self, steps: usize) -> bool { self.z.ascend(steps) }
->>>>>>> d913ae88
     fn ascend_byte(&mut self) -> bool { self.z.ascend_byte() }
     fn ascend_until(&mut self) -> usize { self.z.ascend_until() }
     fn ascend_until_branch(&mut self) -> usize { self.z.ascend_until_branch() }
@@ -3284,14 +3171,9 @@
         }
 
         zipper.descend_to(&[b'r']); zipper.descend_to(&[b'o']); zipper.descend_to(&[b'm']); // focus = rom
-<<<<<<< HEAD
-        assert!(zipper.descend_to(&[b'\''])); // focus = rom'  (' is the lowest byte)
-        assert!(zipper.to_next_sibling_byte().is_some()); // focus = roma  (a is the second byte), but we can't actually guarantee whether we land on 'a' or 'u'
-=======
         zipper.descend_to(&[b'\'']);
         assert!(zipper.path_exists()); // focus = rom'  (' is the lowest byte)
-        assert!(zipper.to_next_sibling_byte()); // focus = roma  (a is the second byte), but we can't actually guarantee whether we land on 'a' or 'u'
->>>>>>> d913ae88
+        assert!(zipper.to_next_sibling_byte().is_some()); // focus = roma  (a is the second byte), but we can't actually guarantee whether we land on 'a' or 'u'
         assert_in_list(zipper.path(), &[b"roma", b"romu"]);
         assert_eq!(zipper.child_mask().byte_mask_iter().collect::<Vec<_>>(), vec![b'n']); // both follow-ups romane and romanus have n following a
         assert!(zipper.to_next_sibling_byte().is_some()); // focus = romu  (u is the third byte)
@@ -3473,14 +3355,9 @@
     // Test a 3-way branch, so we definitely don't have a pair node
     pub const ZIPPER_ASCEND_UNTIL_TEST1_KEYS: &[&[u8]] = &[b"AAa", b"AAb", b"AAc"];
 
-<<<<<<< HEAD
     pub fn zipper_ascend_until_test1<Z: ZipperMoving + ZipperPath>(mut zip: Z) {
-        assert!(!zip.descend_to(b"AAaDDd"));
-=======
-    pub fn zipper_ascend_until_test1<Z: ZipperMoving>(mut zip: Z) {
         zip.descend_to(b"AAaDDd");
         assert!(!zip.path_exists());
->>>>>>> d913ae88
         assert_eq!(zip.path(), b"AAaDDd");
         assert_eq!(zip.ascend_until(), 3);
         assert_eq!(zip.path(), b"AAa");
@@ -3494,14 +3371,9 @@
     // Test what's likely to be represented as a pair node
     pub const ZIPPER_ASCEND_UNTIL_TEST2_KEYS: &[&[u8]] = &[b"AAa", b"AAb"];
 
-<<<<<<< HEAD
     pub fn zipper_ascend_until_test2<Z: ZipperMoving + ZipperPath>(mut zip: Z) {
-        assert!(!zip.descend_to(b"AAaDDd"));
-=======
-    pub fn zipper_ascend_until_test2<Z: ZipperMoving>(mut zip: Z) {
         zip.descend_to(b"AAaDDd");
         assert!(!zip.path_exists());
->>>>>>> d913ae88
         assert_eq!(zip.path(), b"AAaDDd");
         assert_eq!(zip.ascend_until(), 3);
         assert_eq!(zip.path(), b"AAa");
@@ -3518,14 +3390,9 @@
     pub fn zipper_ascend_until_test3<Z: ZipperMoving + ZipperPath>(mut zip: Z) {
 
         //First test that ascend_until stops when transitioning from non-existent path
-<<<<<<< HEAD
-        assert_eq!(zip.descend_to(b"123456"), false);
-        assert_eq!(zip.ascend_until(), 1);
-=======
         zip.descend_to(b"123456");
         assert_eq!(zip.path_exists(), false);
-        assert!(zip.ascend_until());
->>>>>>> d913ae88
+        assert_eq!(zip.ascend_until(), 1);
         assert_eq!(zip.path(), b"12345");
 
         //Test that ascend_until stops at each value
@@ -3578,14 +3445,9 @@
         assert!(zip.at_root());
 
         //Test that ascend_until_branch skips over all the values
-<<<<<<< HEAD
-        assert!(zip.descend_to(b"12345"));
-        assert_eq!(zip.ascend_until_branch(), 1);
-=======
         zip.descend_to(b"12345");
         assert!(zip.path_exists());
-        assert!(zip.ascend_until_branch());
->>>>>>> d913ae88
+        assert_eq!(zip.ascend_until_branch(), 1);
         assert_eq!(zip.path(), b"1234");
         assert_eq!(zip.ascend_until_branch(), 3);
         assert_eq!(zip.path(), b"1");
@@ -3623,14 +3485,9 @@
         assert!(zip.at_root());
 
         //Test that ascend_until_branch skips over all the values
-<<<<<<< HEAD
-        assert!(zip.descend_to(b"12345"));
-        assert_eq!(zip.ascend_until_branch(), 1);
-=======
         zip.descend_to(b"12345");
         assert!(zip.path_exists());
-        assert!(zip.ascend_until_branch());
->>>>>>> d913ae88
+        assert_eq!(zip.ascend_until_branch(), 1);
         assert_eq!(zip.path(), b"1234");
         assert_eq!(zip.ascend_until_branch(), 3);
         assert_eq!(zip.path(), b"1");
@@ -3646,14 +3503,9 @@
     pub fn zipper_ascend_until_test5<Z: ZipperMoving + ZipperPath>(mut zip: Z) {
 
         //Test that ascend_until stops when transitioning from non-existent path
-<<<<<<< HEAD
-        assert_eq!(zip.descend_to(b"AAAAAAAAAAAAAAAAAAAAAAAAAAAAAAAAAAAAAAAAAAAAAAAAAAAAAAAAAAAAAAAAAAAAAAAAAAAAAAAAAAAAAAAAAAAAAAAAAAAAAAAAAAAAAAAAAAAAAAAAAAAAAAAB"), false);
-        assert_eq!(zip.ascend_until(), 1);
-=======
         zip.descend_to(b"AAAAAAAAAAAAAAAAAAAAAAAAAAAAAAAAAAAAAAAAAAAAAAAAAAAAAAAAAAAAAAAAAAAAAAAAAAAAAAAAAAAAAAAAAAAAAAAAAAAAAAAAAAAAAAAAAAAAAAAAAAAAAAAB");
         assert_eq!(zip.path_exists(), false);
-        assert!(zip.ascend_until());
->>>>>>> d913ae88
+        assert_eq!(zip.ascend_until(), 1);
         assert_eq!(zip.path(), b"AAAAAAAAAAAAAAAAAAAAAAAAAAAAAAAAAAAAAAAAAAAAAAAAAAAAAAAAAAAAAAAAAAAAAAAAAAAAAAAAAAAAAAAAAAAAAAAAAAAAAAAAAAAAAAAAAAAAAAAAAAAAAAA");
 
         //Test that jump all the way back to where we want to be
@@ -3853,14 +3705,9 @@
 
     pub fn zipper_byte_iter_test1<Z: ZipperMoving + ZipperPath>(mut zipper: Z) {
 
-<<<<<<< HEAD
-        assert_eq!(zipper.descend_to_byte(b'A'), true);
-        assert_eq!(zipper.descend_first_byte(), Some(b'B'));
-=======
         zipper.descend_to_byte(b'A');
         assert_eq!(zipper.path_exists(), true);
-        assert_eq!(zipper.descend_first_byte(), true);
->>>>>>> d913ae88
+        assert_eq!(zipper.descend_first_byte(), Some(b'B'));
         assert_eq!(zipper.path(), b"AB");
         assert_eq!(zipper.to_next_sibling_byte(), None);
         assert_eq!(zipper.path(), b"AB");
@@ -4163,13 +4010,9 @@
 
         //Scan over the nested second symbols in the path (upper case letters)
         zipper.reset();
-<<<<<<< HEAD
-        assert!(zipper.descend_to(b"1a1"));
-        assert_eq!(zipper.path(), b"1a1");
-=======
         zipper.descend_to(b"1a1");
         assert!(zipper.path_exists());
->>>>>>> d913ae88
+        assert_eq!(zipper.path(), b"1a1");
         assert_eq!(zipper.descend_first_k_path(1), true);
         assert_eq!(zipper.path(), b"1a1A");
         assert_eq!(zipper.to_next_k_path(1), true);
@@ -4356,16 +4199,11 @@
 
         //Try with a `descend_to` & `ascend`
         test_loop(&mut zipper,
-<<<<<<< HEAD
-            |zipper, path| assert!(zipper.descend_to(path)),
-            |zipper, steps| assert_eq!(zipper.ascend(steps), steps),
-=======
             |zipper, path| {
                 zipper.descend_to(path);
                 assert!(zipper.path_exists());
             },
-            |zipper, steps| assert!(zipper.ascend(steps)),
->>>>>>> d913ae88
+            |zipper, steps| assert_eq!(zipper.ascend(steps), steps),
         );
 
         //Try with a `descend_to_byte` & `ascend_byte`
