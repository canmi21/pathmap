--- conflicted
+++ resolved
@@ -1,10 +1,6 @@
 use std::fmt::{Debug, Formatter};
-<<<<<<< HEAD
 use std::rc::Rc;
-=======
 use std::ptr::slice_from_raw_parts;
-
->>>>>>> a9895b8e
 
 #[derive(Clone)]
 pub struct ByteTrieNode<V> {
@@ -74,11 +70,12 @@
     }
 }
 
-<<<<<<< HEAD
 #[derive(Debug, Default, Clone)]
 pub(crate) struct CoFree<V> {
     pub(crate) rec: Option<Rc<ByteTrieNode<CoFree<V>>>>,
-=======
+    pub(crate) value: Option<V>
+}
+
 pub struct BytesTrieMapCursor<'a, V> where V : Clone {
     prefix: Vec<u8>,
     btnis: Vec<ByteTrieNodeIter<'a, CoFree<V>>>,
@@ -128,7 +125,7 @@
                             match &cf.value {
                                 None => {}
                                 Some(v) => {
-                                    return Some((unsafe { mem::transmute::<&[u8], &'b [u8]>(&self.prefix) }, v))
+                                    return Some((unsafe { core::mem::transmute::<&[u8], &'b [u8]>(&self.prefix) }, v))
                                 }
                             }
                         }
@@ -137,13 +134,6 @@
             }
         }
     }
-}
-
-#[derive(Debug, Clone, Copy)]
-pub(crate) struct CoFree<V> where V : Clone {
-    pub(crate) rec: *mut ByteTrieNode<CoFree<V>>,
->>>>>>> a9895b8e
-    pub(crate) value: Option<V>
 }
 
 /// A map type that uses byte slices `&[u8]` as keys
@@ -163,11 +153,7 @@
 /// ```
 #[repr(transparent)]
 #[derive(Clone)]
-<<<<<<< HEAD
 pub struct BytesTrieMap<V> {
-=======
-pub struct BytesTrieMap<V> where V : Clone {
->>>>>>> a9895b8e
     pub(crate) root: ByteTrieNode<CoFree<V>>
 }
 
@@ -357,13 +343,8 @@
     }
 
     pub fn items<'a>(&'a self) -> impl Iterator<Item=(u16, &'a V)> + 'a {
-<<<<<<< HEAD
         self.root.items().flat_map(|(k1, l1)| {
             l1.as_ref().unwrap().items().map(move |(k2, v)| ((k1 as u16) | ((k2 as u16) << 8), v))
-=======
-        self.root.items().flat_map(move |(k1, l1)| unsafe {
-            unsafe { &**l1 }.items().map(move |(k2, v)| ((k1 as u16) | ((k2 as u16) << 8), v))
->>>>>>> a9895b8e
         })
     }
 
@@ -409,15 +390,9 @@
         }
     }
 
-<<<<<<< HEAD
-    pub fn deepcopy(&self) -> Self {
-        return self.items().map(|(a, b)| (a, b.clone())).collect();
-    }
-=======
     // pub fn deepcopy(&self) -> Self {
     //     return self.items().collect();
     // }
->>>>>>> a9895b8e
 
     pub fn get(&self, k: u16) -> Option<&V> {
         let k1 = k as u8;
