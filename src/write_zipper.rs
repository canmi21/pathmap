use mutcursor::MutCursorRootedVec;

<<<<<<< HEAD
use crate::dense_byte_node::DenseByteNode;
use crate::empty_node::EmptyNode;
#[cfg(not(feature = "all_dense_nodes"))]
use crate::line_list_node::LineListNode;
use crate::ring::{Lattice, PartialDistributiveLattice};
use crate::trie_map::BytesTrieMap;
use crate::trie_node::{
    make_dense, node_along_path_mut, val_count_below_root, AbstractNodeRef, TrieNode, TrieNodeODRc,
};
use crate::zipper::zipper_priv::*;
use crate::zipper::*;
use crate::zipper_tracking::*;

/// Implemented on [Zipper] types that allow modification of the trie
pub trait WriteZipper<V>: Zipper {
=======
use crate::trie_node::*;
use crate::trie_map::BytesTrieMap;
use crate::empty_node::EmptyNode;
use crate::zipper::*;
use crate::zipper::zipper_priv::*;
use crate::zipper_tracking::*;
use crate::ring::{Lattice, PartialDistributiveLattice};

/// Implemented on [Zipper] types that allow modification of the trie
pub trait WriteZipper<V>: Zipper {
    /// A [ZipperHead] that can be created from this zipper
    type ZipperHead<'z> where Self: 'z;

>>>>>>> a5334ecf
    /// Returns a refernce to the value at the zipper's focus, or `None` if there is no value
    ///
    /// NOTE: This method differs from [ReadOnlyZipper::get_value] in the lifetime of the return
    /// value.  A `WriteZipper` must return a value with a shorter lifetime because the zipper may
    /// modify or remove the value.
    fn get_value(&self) -> Option<&V>;

    /// Returns a mutable reference to a value at the zipper's focus, or None if no value exists
    fn get_value_mut(&mut self) -> Option<&mut V>;

    /// Returns a mutable reference to the value at the zipper's focus, inserting `default` if no
    /// value exists
    fn get_value_or_insert(&mut self, default: V) -> &mut V;

    /// Returns a mutable reference to the value at the zipper's focus, inserting the result of `func`
    /// if no value exists
    fn get_value_or_insert_with<F>(&mut self, func: F) -> &mut V where F: FnOnce() -> V;

    /// Sets the value at the zipper's focus
    ///
    /// Returns `Some(replaced_val)` if an existing value was replaced, otherwise returns `None` if
    /// the value was added without replacing anything.
    ///
    /// Panics if the zipper's focus is unable to hold a value
    fn set_value(&mut self, val: V) -> Option<V>;

    /// Removes the value at the zipper's focus.  Does not affect any onward branches.  Returns `Some(val)`
    /// with the value that was removed, otherwise returns `None`
    ///
    /// WARNING: This method may cause the trie to be pruned above the zipper's focus, and may result in
    /// [Self::path_exists] returning `false`, where it previously returned `true`
    fn remove_value(&mut self) -> Option<V>;

    /// Creates a [ZipperHead] at the zipper's current focus
    fn zipper_head<'z>(&'z mut self) -> Self::ZipperHead<'z>;

    /// Replaces the trie below the zipper's focus with the subtrie downstream from the focus of `read_zipper`
    ///
    /// If there is a value at the zipper's focus, it will not be affected.
    ///
    /// WARNING: If the `read_zipper` is not on an existing path (according to [Zipper::path_exists]) then the
    /// effect will be the same as [Self::remove_branch] causing the trie to be pruned below the graft location.
    /// Since dangling paths aren't allowed, This method may cause the trie to be pruned above the zipper's focus,
    /// and may lead to [Self::path_exists] returning `false`, where it previously returned `true`
    fn graft<Z: Zipper<V=V>>(&mut self, read_zipper: &Z);

    /// Replaces the trie below the zipper's focus with the contents of a [BytesTrieMap], consuming the map
    ///
    /// If there is a value at the zipper's focus, it will not be affected.
    ///
    /// WARNING: If the `map` is empty then the effect will be the same as [Self::remove_branch] causing the
    /// trie to be pruned below the graft location.  Since dangling paths aren't allowed, This method may cause
    /// the trie to be pruned above the zipper's focus, and may lead to [Self::path_exists] returning `false`,
    /// where it previously returned `true`
    fn graft_map(&mut self, map: BytesTrieMap<V>);

    /// Joins (union of) the subtrie below the zipper's focus with the subtrie downstream from the focus of
    /// `read_zipper`
    ///
    /// Returns `true` if the join was sucessful, or `false` if `read_zipper` was at a nonexistent path.
    ///
    /// If the &self zipper is at a path that does not exist, this method behaves like graft.
    fn join<Z: Zipper<V=V>>(&mut self, read_zipper: &Z) -> bool where V: Lattice;

    /// Joins (union of) the trie below the zipper's focus with the contents of a [BytesTrieMap],
    /// consuming the map
    ///
    /// Returns `true` if the join was sucessful, or `false` if `map` was empty.
    fn join_map(&mut self, map: BytesTrieMap<V>) -> bool where V: Lattice;

    /// GOAT!! This method needs to take a WriteZipper.  Taking a ReadZipper should not be allowed...
    /// The ReadZipper should not have the ability to modify the paths its reading from.
    /// This ends up being safe in a Rust sense (memory integrity is preserved), because exclusivity on
    /// the node is checked at runtime, but I think it violates the expectation that ReadZippers don't
    /// modify the trie, and also it could lead to a panic if one ReadZipper ends up editing a tree that
    /// another ReadZipper is traversing.
    fn join_into<Z: Zipper<V=V>>(&mut self, read_zipper: &Z) -> bool where V: Lattice;

    /// Collapses all the paths below the zipper's focus by removing the leading `byte_cnt` bytes from
    /// each path and joining together all of the downstream sub-paths
    ///
    /// Returns `true` if the focus has at least one downstream continuation, otherwise returns `false`.
    ///
    /// NOTE: This method may prune the path upstream of the focus of the operation resulted in removing all
    /// downstream paths.  This means that [Zipper::path_exists] may return `false` after this operation.
    fn drop_head(&mut self, byte_cnt: usize) -> bool where V: Lattice;

    // GOAT, should we rename `drop_head` to `drop_prefix`?  Or rename `insert_prefix` to `insert_head`?
    // GOAT QUESTION: Do we want to change the behavior to move the value as well?  Or do we want a variant
    //  of this method that moves the value?  The main guiding idea behind not shifting the value was the desire
    //  to preserve the property of being the inverse of drop_head.
    /// Inserts `prefix` in front of every downstream path at the focus
    ///
    /// This method does not affect a value at the focus, nor does it move the zipper's focus.
    ///
    /// NOTE: This is the inverse of [Self::drop_head], although it cannot perfectly undo `drop_head` because
    /// `drop_head` loses information about the prior nested structure.  However, `drop_head` will undo this
    /// operation.
    fn insert_prefix<K: AsRef<[u8]>>(&mut self, prefix: K) -> bool;

    /// Deleted the `n` bytes from the path above the zipper's focus, including any subtries that descend
    /// from the deleted branches
    ///
    /// Returns `true` if n upstream bytes were removed from the path, otherwise returns `false`.
    //
    // GOAT: TODO, make a diagram illustrating the behavior
    fn remove_prefix(&mut self, n: usize) -> bool;

    /// Meets (retains the intersection of) the subtrie below the zipper's focus with the subtrie downstream
    /// from the focus of `read_zipper`
    ///
    /// Returns `true` if the meet was sucessful, or `false` if either `self` of `read_zipper` is at a
    /// nonexistent path.
    fn meet<Z: Zipper<V=V>>(&mut self, read_zipper: &Z) -> bool where V: Lattice;

    /// Experiment.  GOAT, document this
    fn meet_2<'z, ZA: Zipper<V=V>, ZB: Zipper<V=V>>(&mut self, rz_a: &ZA, rz_b: &ZB) -> bool where V: Lattice;

    /// Subtracts the subtrie downstream of the focus of `read_zipper` from the subtrie below the zipper's
    /// focus
    ///
    /// Returns `true` if the subtraction was sucessful, or `false` if either `self` of `read_zipper` is at a
    /// nonexistent path.
    fn subtract<Z: Zipper<V=V>>(&mut self, read_zipper: &Z) -> bool where V: PartialDistributiveLattice;

    /// Restricts paths in the subtrie downstream of the `self` focus to paths prefixed by a path to a value in
    /// `read_zipper`
    ///
    /// Returns `true` if the restriction was sucessful, or `false` if either `self` or `read_zipper` is at a
    /// nonexistent path.
    fn restrict<Z: Zipper<V=V>>(&mut self, read_zipper: &Z) -> bool;

    /// Populates the "stem" paths in `self` with the corresponding subtries in `read_zipper`
    ///
    /// NOTE: Any stem path without a corresponding path in `read_zipper` will be removed from `self`.
    ///
    /// GOAT, I feel like `restricting` might not be a very evocative name here.  The way I think of this
    /// operation is as a bunch of "stems" in the WriteZipper, that get their downstream contents populated
    /// by the corresponding paths in the ReadZipper.  Ideas for names are: "blossom", "fill_in", "expound",
    /// "populate", etc.  I avoided "bloom" and "expand" because those both have other connotations.
    fn restricting<Z: Zipper<V=V>>(&mut self, read_zipper: &Z) -> bool;

    /// Removes the branch below the zipper's focus.  Does not affect the value if there is one.  Returns `true`
    /// if a branch was removed, otherwise returns `false`
    ///
    /// WARNING: This method may cause the trie to be pruned above the zipper's focus, and may result in
    /// [Self::path_exists] returning `false`, where it previously returned `true`
    fn remove_branch(&mut self) -> bool;

    /// Creates a new [BytesTrieMap] from the zipper's focus, removing all downstream branches from the zipper
    fn take_map(&mut self) -> Option<BytesTrieMap<V>>;

    /// Uses a 256-bit mask to remove multiple branches below the zipper's focus
    ///
    /// Key bytes for which the corresponding `mask` bit is `0` will be removed.
    ///
    /// WARNING: This method may cause the trie to be pruned above the zipper's focus, and may result in
    /// [Self::path_exists] returning `false`, where it previously returned `true`
    fn remove_unmasked_branches(&mut self, mask: [u64; 4]);
}

// ***---***---***---***---***---***---***---***---***---***---***---***---***---***---***---***---***---***---
// WriteZipperTracked
// ***---***---***---***---***---***---***---***---***---***---***---***---***---***---***---***---***---***---

/// A [WriteZipper] for editing and adding paths and values in the trie
<<<<<<< HEAD
pub struct WriteZipperTracked<'a, 'k, V> {
    z: WriteZipperCore<'a, 'k, V>,
    _tracker: ZipperTracker<TrackingWrite>,
=======
pub struct WriteZipperTracked<'a, 'path, V> {
    z: WriteZipperCore<'a, 'path, V>,
    _tracker: ZipperTracker,
>>>>>>> a5334ecf
}

//The Drop impl ensures the tracker gets dropped at the right time
impl<V> Drop for WriteZipperTracked<'_, '_, V> {
    fn drop(&mut self) { }
}

impl<V: Clone + Send + Sync> Zipper for WriteZipperTracked<'_, '_, V> {
    type ReadZipperT<'a> = ReadZipperUntracked<'a, 'a, V> where Self: 'a;

    fn at_root(&self) -> bool { self.z.at_root() }
    fn reset(&mut self) { self.z.reset() }
    fn path(&self) -> &[u8] { self.z.path() }
    fn path_exists(&self) -> bool { self.z.path_exists() }
    fn is_value(&self) -> bool { self.z.is_value() }
    fn val_count(&self) -> usize { self.z.val_count() }
    fn child_count(&self) -> usize { self.z.child_count() }
    fn child_mask(&self) -> [u64; 4] { self.z.child_mask() }
    fn descend_to<K: AsRef<[u8]>>(&mut self, k: K) -> bool { self.z.descend_to(k) }
    fn descend_to_byte(&mut self, k: u8) -> bool { self.z.descend_to_byte(k) }
    fn descend_indexed_branch(&mut self, child_idx: usize) -> bool { self.z.descend_indexed_branch(child_idx) }
    fn descend_first_byte(&mut self) -> bool { self.z.descend_first_byte() }
    fn descend_until(&mut self) -> bool { self.z.descend_until() }
    fn to_sibling(&mut self, next: bool) -> bool { self.z.to_sibling(next) }
    fn to_next_sibling_byte(&mut self) -> bool { self.z.to_next_sibling_byte() }
    fn to_prev_sibling_byte(&mut self) -> bool { self.z.to_prev_sibling_byte() }
    fn ascend(&mut self, steps: usize) -> bool { self.z.ascend(steps) }
    fn ascend_byte(&mut self) -> bool { self.z.ascend_byte() }
    fn ascend_until(&mut self) -> bool { self.z.ascend_until() }
    fn fork_read_zipper<'a>(&'a self) -> Self::ReadZipperT<'a> {
        let new_root_val = self.get_value();
        let rz_core = ReadZipperCore::new_with_node_and_path_internal(self.z.focus_stack.top().unwrap().as_tagged(), &self.z.key.node_key(), None, new_root_val);
        Self::ReadZipperT::new_forked_with_inner_zipper(rz_core)
    }
    fn make_map(&self) -> Option<BytesTrieMap<Self::V>> { self.z.make_map() }
}

impl<'a, 'path, V : Clone> zipper_priv::ZipperPriv for WriteZipperTracked<'a, 'path, V> {
    type V = V;
    fn get_focus(&self) -> AbstractNodeRef<Self::V> { self.z.get_focus() }
    fn try_borrow_focus(&self) -> Option<&dyn TrieNode<Self::V>> { self.z.try_borrow_focus() }
}

impl<'a, 'path, V: Clone + Send + Sync> WriteZipperTracked<'a, 'path, V> {
    //GOAT, this method currently isn't called
    // /// Creates a new zipper, with a path relative to a node
    // pub(crate) fn new_with_node_and_path(root_node: &'a mut TrieNodeODRc<V>, path: &'k [u8], tracker: ZipperTracker) -> Self {
    //     let core = WriteZipperCore::<'a, 'k, V>::new_with_node_and_path(root_node, path);
    //     Self { z: core, tracker, }
    // }
    /// Creates a new zipper, with a path relative to a node, assuming the path is fully-contained within
    /// the node
    ///
    /// NOTE: This method currently doesn't descend subnodes.  Use [Self::new_with_node_and_path] if you can't
    /// guarantee the path is within the supplied node.
<<<<<<< HEAD
    pub(crate) fn new_with_node_and_path_internal(
        root_node: &'a mut TrieNodeODRc<V>,
        path: &'k [u8],
        rooted: bool,
        tracker: ZipperTracker<TrackingWrite>,
    ) -> Self {
        let core =
            WriteZipperCore::<'a, 'k, V>::new_with_node_and_path_internal(root_node, path, rooted);
        Self {
            z: core,
            _tracker: tracker,
        }
=======
    pub(crate) fn new_with_node_and_path_internal(root_node: &'a mut TrieNodeODRc<V>, root_val: Option<&'a mut Option<V>>, path: &'path [u8], tracker: ZipperTracker) -> Self {
        let core = WriteZipperCore::<'a, 'path, V>::new_with_node_and_path_internal(root_node, root_val, path);
        Self { z: core, _tracker: tracker, }
>>>>>>> a5334ecf
    }
}

impl<'a, V: Clone + Send + Sync> WriteZipper<V> for WriteZipperTracked<'a, '_, V> {
    type ZipperHead<'z> = ZipperHead<'z, 'a, V> where Self: 'z;
    fn get_value(&self) -> Option<&V> { self.z.get_value() }
    fn get_value_mut(&mut self) -> Option<&mut V> { self.z.get_value_mut() }
    fn get_value_or_insert(&mut self, default: V) -> &mut V { self.z.get_value_or_insert(default) }
    fn get_value_or_insert_with<F>(&mut self, func: F) -> &mut V where F: FnOnce() -> V { self.z.get_value_or_insert_with(func) }
    fn set_value(&mut self, val: V) -> Option<V> { self.z.set_value(val) }
    fn remove_value(&mut self) -> Option<V> { self.z.remove_value() }
    fn zipper_head<'z>(&'z mut self) -> Self::ZipperHead<'z> { self.z.zipper_head() }
    fn graft<Z: Zipper<V=V>>(&mut self, read_zipper: &Z) { self.z.graft(read_zipper) }
    fn graft_map(&mut self, map: BytesTrieMap<V>) { self.z.graft_map(map) }
    fn join<Z: Zipper<V=V>>(&mut self, read_zipper: &Z) -> bool where V: Lattice { self.z.join(read_zipper) }
    fn join_map(&mut self, map: BytesTrieMap<V>) -> bool where V: Lattice { self.z.join_map(map) }
    fn join_into<Z: Zipper<V=V>>(&mut self, read_zipper: &Z) -> bool where V: Lattice { self.z.join_into(read_zipper) }
    fn drop_head(&mut self, byte_cnt: usize) -> bool where V: Lattice { self.z.drop_head(byte_cnt) }
    fn insert_prefix<K: AsRef<[u8]>>(&mut self, prefix: K) -> bool { self.z.insert_prefix(prefix) }
    fn remove_prefix(&mut self, n: usize) -> bool { self.z.remove_prefix(n) }
    fn meet<Z: Zipper<V=V>>(&mut self, read_zipper: &Z) -> bool where V: Lattice { self.z.meet(read_zipper) }
    fn meet_2<ZA: Zipper<V=V>, ZB: Zipper<V=V>>(&mut self, rz_a: &ZA, rz_b: &ZB) -> bool where V: Lattice { self.z.meet_2(rz_a, rz_b) }
    fn subtract<Z: Zipper<V=V>>(&mut self, read_zipper: &Z) -> bool where V: PartialDistributiveLattice { self.z.subtract(read_zipper) }
    fn restrict<Z: Zipper<V=V>>(&mut self, read_zipper: &Z) -> bool { self.z.restrict(read_zipper) }
    fn restricting<Z: Zipper<V=V>>(&mut self, read_zipper: &Z) -> bool { self.z.restricting(read_zipper) }
    fn remove_branch(&mut self) -> bool { self.z.remove_branch() }
    fn take_map(&mut self) -> Option<BytesTrieMap<V>> { self.z.take_map() }
    fn remove_unmasked_branches(&mut self, mask: [u64; 4]) { self.z.remove_unmasked_branches(mask) }
}

// ***---***---***---***---***---***---***---***---***---***---***---***---***---***---***---***---***---***---
// WriteZipperUntracked
// ***---***---***---***---***---***---***---***---***---***---***---***---***---***---***---***---***---***---

/// A [Zipper] for editing and adding paths and values in the trie, used when it is possible to statically
/// guarantee non-interference between zippers
pub struct WriteZipperUntracked<'a, 'k, V> {
    z: WriteZipperCore<'a, 'k, V>,
    /// We will still track the zipper in debug mode, because unsafe isn't permission to break the rules
    #[cfg(debug_assertions)]
    _tracker: Option<ZipperTracker<TrackingWrite>>,
}

//We only want a custom drop when we have a tracker
#[cfg(debug_assertions)]
impl<V> Drop for WriteZipperUntracked<'_, '_, V> {
    fn drop(&mut self) { }
}

impl<V: Clone + Send + Sync> Zipper for WriteZipperUntracked<'_, '_, V> {
    type ReadZipperT<'a> = ReadZipperUntracked<'a, 'a, V> where Self: 'a;

    fn at_root(&self) -> bool { self.z.at_root() }
    fn reset(&mut self) { self.z.reset() }
    fn path(&self) -> &[u8] { self.z.path() }
    fn path_exists(&self) -> bool { self.z.path_exists() }
    fn is_value(&self) -> bool { self.z.is_value() }
    fn val_count(&self) -> usize { self.z.val_count() }
    fn child_count(&self) -> usize { self.z.child_count() }
    fn child_mask(&self) -> [u64; 4] { self.z.child_mask() }
    fn descend_to<K: AsRef<[u8]>>(&mut self, k: K) -> bool { self.z.descend_to(k) }
    fn descend_to_byte(&mut self, k: u8) -> bool { self.z.descend_to_byte(k) }
    fn descend_indexed_branch(&mut self, child_idx: usize) -> bool { self.z.descend_indexed_branch(child_idx) }
    fn descend_first_byte(&mut self) -> bool { self.z.descend_first_byte() }
    fn descend_until(&mut self) -> bool { self.z.descend_until() }
    fn to_sibling(&mut self, next: bool) -> bool { self.z.to_sibling(next) }
    fn to_next_sibling_byte(&mut self) -> bool { self.z.to_next_sibling_byte() }
    fn to_prev_sibling_byte(&mut self) -> bool { self.z.to_prev_sibling_byte() }
    fn ascend(&mut self, steps: usize) -> bool { self.z.ascend(steps) }
    fn ascend_byte(&mut self) -> bool { self.z.ascend_byte() }
    fn ascend_until(&mut self) -> bool { self.z.ascend_until() }
    fn fork_read_zipper<'a>(&'a self) -> Self::ReadZipperT<'a> {
        let new_root_val = self.get_value();
        let rz_core = ReadZipperCore::new_with_node_and_path_internal(self.z.focus_stack.top().unwrap().as_tagged(), &self.z.key.node_key(), None, new_root_val);
        Self::ReadZipperT::new_forked_with_inner_zipper(rz_core)
    }
    fn make_map(&self) -> Option<BytesTrieMap<Self::V>> { self.z.make_map() }
}

impl<'a, 'k, V : Clone> zipper_priv::ZipperPriv for WriteZipperUntracked<'a, 'k, V> {
    type V = V;
    fn get_focus(&self) -> AbstractNodeRef<Self::V> { self.z.get_focus() }
    fn try_borrow_focus(&self) -> Option<&dyn TrieNode<Self::V>> { self.z.try_borrow_focus() }
}

impl <'a, 'k, V: Clone + Send + Sync> WriteZipperUntracked<'a, 'k, V> {
    /// Creates a new zipper, with a path relative to a node
    #[cfg(debug_assertions)]
    pub(crate) fn new_with_node_and_path(
        root_node: &'a mut TrieNodeODRc<V>,
        path: &'k [u8],
        tracker: Option<ZipperTracker<TrackingWrite>>,
    ) -> Self {
        let core = WriteZipperCore::<'a, 'k, V>::new_with_node_and_path(root_node, path);
        Self {
            z: core,
            _tracker: tracker,
        }
    }
    #[cfg(not(debug_assertions))]
    pub(crate) fn new_with_node_and_path(root_node: &'a mut TrieNodeODRc<V>, path: &'k [u8]) -> Self {
        let core = WriteZipperCore::<'a, 'k, V>::new_with_node_and_path(root_node, path);
        Self { z: core }
    }
    /// See [WriteZipper::new_with_node_and_path_internal]
    #[cfg(debug_assertions)]
<<<<<<< HEAD
    pub(crate) fn new_with_node_and_path_internal(
        root_node: &'a mut TrieNodeODRc<V>,
        path: &'k [u8],
        rooted: bool,
        tracker: Option<ZipperTracker<TrackingWrite>>,
    ) -> Self {
        let core =
            WriteZipperCore::<'a, 'k, V>::new_with_node_and_path_internal(root_node, path, rooted);
        Self {
            z: core,
            _tracker: tracker,
        }
=======
    pub(crate) fn new_with_node_and_path_internal(root_node: &'a mut TrieNodeODRc<V>, root_val: Option<&'a mut Option<V>>, path: &'k [u8], tracker: Option<ZipperTracker>) -> Self {
        let core = WriteZipperCore::<'a, 'k, V>::new_with_node_and_path_internal(root_node, root_val, path);
        Self { z: core, _tracker: tracker }
>>>>>>> a5334ecf
    }
    #[cfg(not(debug_assertions))]
    pub(crate) fn new_with_node_and_path_internal(root_node: &'a mut TrieNodeODRc<V>, root_val: Option<&'a mut Option<V>>, path: &'k [u8]) -> Self {
        let core = WriteZipperCore::<'a, 'k, V>::new_with_node_and_path_internal(root_node, root_val, path);
        Self { z: core }
    }
}

impl<'a, V: Clone + Send + Sync> WriteZipper<V> for WriteZipperUntracked<'a, '_, V> {
    type ZipperHead<'z> = ZipperHead<'z, 'a, V> where Self: 'z;
    fn get_value(&self) -> Option<&V> { self.z.get_value() }
    fn get_value_mut(&mut self) -> Option<&mut V> { self.z.get_value_mut() }
    fn get_value_or_insert(&mut self, default: V) -> &mut V { self.z.get_value_or_insert(default) }
    fn get_value_or_insert_with<F>(&mut self, func: F) -> &mut V where F: FnOnce() -> V { self.z.get_value_or_insert_with(func) }
    fn set_value(&mut self, val: V) -> Option<V> { self.z.set_value(val) }
    fn remove_value(&mut self) -> Option<V> { self.z.remove_value() }
    fn zipper_head<'z>(&'z mut self) -> Self::ZipperHead<'z> { self.z.zipper_head() }
    fn graft<Z: Zipper<V=V>>(&mut self, read_zipper: &Z) { self.z.graft(read_zipper) }
    fn graft_map(&mut self, map: BytesTrieMap<V>) { self.z.graft_map(map) }
    fn join<Z: Zipper<V=V>>(&mut self, read_zipper: &Z) -> bool where V: Lattice { self.z.join(read_zipper) }
    fn join_map(&mut self, map: BytesTrieMap<V>) -> bool where V: Lattice { self.z.join_map(map) }
    fn join_into<Z: Zipper<V=V>>(&mut self, read_zipper: &Z) -> bool where V: Lattice { self.z.join_into(read_zipper) }
    fn drop_head(&mut self, byte_cnt: usize) -> bool where V: Lattice { self.z.drop_head(byte_cnt) }
    fn insert_prefix<K: AsRef<[u8]>>(&mut self, prefix: K) -> bool { self.z.insert_prefix(prefix) }
    fn remove_prefix(&mut self, n: usize) -> bool { self.z.remove_prefix(n) }
    fn meet<Z: Zipper<V=V>>(&mut self, read_zipper: &Z) -> bool where V: Lattice { self.z.meet(read_zipper) }
    fn meet_2<ZA: Zipper<V=V>, ZB: Zipper<V=V>>(&mut self, rz_a: &ZA, rz_b: &ZB) -> bool where V: Lattice { self.z.meet_2(rz_a, rz_b) }
    fn subtract<Z: Zipper<V=V>>(&mut self, read_zipper: &Z) -> bool where V: PartialDistributiveLattice { self.z.subtract(read_zipper) }
    fn restrict<Z: Zipper<V=V>>(&mut self, read_zipper: &Z) -> bool { self.z.restrict(read_zipper) }
    fn restricting<Z: Zipper<V=V>>(&mut self, read_zipper: &Z) -> bool { self.z.restricting(read_zipper) }
    fn remove_branch(&mut self) -> bool { self.z.remove_branch() }
    fn take_map(&mut self) -> Option<BytesTrieMap<V>> { self.z.take_map() }
    fn remove_unmasked_branches(&mut self, mask: [u64; 4]) { self.z.remove_unmasked_branches(mask) }
}

// ***---***---***---***---***---***---***---***---***---***---***---***---***---***---***---***---***---***---
// WriteZipperCore (the actual implementation)
// ***---***---***---***---***---***---***---***---***---***---***---***---***---***---***---***---***---***---

//GOAT: Discussion on whether to keep rooted zippers, or streamline the WriteZipper code
//UPDATE: this discussion is moot if we decide all WriteZippers can update their roots
//RESOLVED: WriteZippers are able to manipulate root values.  There is also now a root value on the map itself
//
// * Arguments for keeping rooted WriteZippers
//  - A. An API that allows `let mut z = map.write_zipper_at_path()` folowed by `z.set_value` is convenient and
//    easy to explain.  Non-rooted zippers can't set values at their root.
//
//  - B. A non-rooted WriteZipper cannot modify its parent node, which means it cannot upgrade its root node
//    which means the root node needs to be able to accomodate any onward path, which means it needs to be
//    a DenseNode or similar.  This may mean unnuecessary node upgrading, for example at the root of a map;
//    ultimately this eats into the utility of light-weight maps.
//
//  - C. We'd need to reimplement the `PathMap::some_write_method` write methods to operate directly on the map nodes, rather
//    than do it via a temporarily-created WriteZipper
//
// * Arguments for streamlining
//  - A'. The convenient API isn't possible much of the time anyway, because a WriteZipper at the PathMap's
//    root, or a WriteZipper created via `write_zipper_at_exclusive_path` can never be rooted.  And therefore
//    it may be better to just say "WriteZippers cannot modify values at their root", instead of saying:
//    "WriteZipper created with... modify values at their root".
//
//  - B'. Obviously cutting branches and streamlining the WriteZipper code
//
//  - C'. The code that fixes up a zipper (WriteZipper::mend_root) is pure waste if the zipper is temporary;
//    e.g. just part of the implementation of `PathMap::some_write_method`
//

/// The core implementation of WriteZipper
pub(crate) struct WriteZipperCore<'a, 'k, V> {
    pub(crate) key: KeyFields<'k>,

    pub(crate) root_val: Option<&'a mut Option<V>>,

    /// The stack of node references.  We need a "rooted" Vec in case we need to upgrade the node at the root of the zipper
    pub(crate) focus_stack: MutCursorRootedVec<&'a mut TrieNodeODRc<V>, dyn TrieNode<V> + 'static>,
}

/// The part of the [WriteZipper] that contains the key-related fields.  So it can be borrowed separately
pub(crate) struct KeyFields<'path> {
    /// A reference to the part of the key within the root node that represents the zipper root
    root_key: SliceOrLen<'path>,
    /// Stores the entire path from the root node, including the bytes from root_key
    pub(crate) prefix_buf: Vec<u8>,
    /// Stores the lengths for each successive node's key
    pub(crate) prefix_idx: Vec<usize>,
}

impl<V: Clone + Send + Sync> Zipper for WriteZipperCore<'_, '_, V> {
    type ReadZipperT<'a> = () where Self: 'a;

    #[inline]
    fn at_root(&self) -> bool {
        self.key.prefix_buf.len() <= self.key.root_key.len()
    }

    fn reset(&mut self) {
        self.focus_stack.to_bottom();
        self.key.prefix_buf.truncate(self.key.root_key.len());
        self.key.prefix_idx.clear();
    }

    fn path(&self) -> &[u8] {
        if self.key.prefix_buf.len() > 0 {
            &self.key.prefix_buf[self.key.root_key.len()..]
        } else {
            &[]
        }
    }

    fn path_exists(&self) -> bool {
        let key = self.key.node_key();
        if key.len() > 0 {
            self.focus_stack.top().unwrap().node_contains_partial_key(key)
        } else {
            true
        }
    }

    fn is_value(&self) -> bool {
        self.focus_stack.top().unwrap().node_contains_val(self.key.node_key())
    }

    fn val_count(&self) -> usize {
        let focus = self.get_focus();
        if focus.is_none() {
            0
        } else {
            val_count_below_root(focus.borrow()) + (self.is_value() as usize)
        }
    }

    fn child_count(&self) -> usize {
        let focus_node = self.focus_stack.top().unwrap();
        let node_key = self.key.node_key();
        if node_key.len() == 0 {
            return focus_node.count_branches(b"");
        }
        match focus_node.node_get_child(node_key) {
            Some((consumed_bytes, child_node)) => {
                if node_key.len() >= consumed_bytes {
                    child_node.count_branches(&node_key[consumed_bytes..])
                } else {
                    0
                }
            },
            None => focus_node.count_branches(node_key)
        }
    }

    fn child_mask(&self) -> [u64; 4] {
        let focus_node = self.focus_stack.top().unwrap();
        let node_key = self.key.node_key();
        if node_key.len() == 0 {
            return focus_node.node_branches_mask(b"")
        }
        match focus_node.node_get_child(node_key) {
            Some((consumed_bytes, child_node)) => {
                if node_key.len() >= consumed_bytes {
                    child_node.node_branches_mask(&node_key[consumed_bytes..])
                } else {
                    [0; 4]
                }
            },
            None => focus_node.node_branches_mask(node_key)
        }
    }

    fn descend_to<K: AsRef<[u8]>>(&mut self, k: K) -> bool {
        let key = k.as_ref();
        self.key.prepare_buffers();
        self.key.prefix_buf.extend(key);
        self.descend_to_internal();
        let node_key = self.key.node_key();
        if node_key.len() > 0 {
            self.focus_stack.top().unwrap().node_contains_partial_key(node_key)
        } else {
            true
        }
    }

    fn descend_to_byte(&mut self, k: u8) -> bool {
        self.descend_to(&[k])
    }

    fn descend_indexed_branch(&mut self, child_idx: usize) -> bool {
        panic!()
    }

    fn descend_first_byte(&mut self) -> bool {
        panic!()
    }

    fn descend_until(&mut self) -> bool {
        panic!()
    }

    fn to_sibling(&mut self, next: bool) -> bool {
        panic!()
    }

    fn to_next_sibling_byte(&mut self) -> bool {
        panic!()
    }

    fn to_prev_sibling_byte(&mut self) -> bool {
        panic!()
    }

    fn ascend(&mut self, mut steps: usize) -> bool {
        loop {
            if self.key.node_key().len() == 0 {
                self.ascend_across_nodes();
            }
            if steps == 0 {
                return true
            }
            if self.at_root() {
                return false
            }
            debug_assert!(self.key.node_key().len() > 0);
            let cur_jump = steps.min(self.key.excess_key_len());
            self.key.prefix_buf.truncate(self.key.prefix_buf.len() - cur_jump);
            steps -= cur_jump;
        }
    }

    fn ascend_byte(&mut self) -> bool {
        self.ascend(1)
    }

    fn ascend_until(&mut self) -> bool {
        if self.at_root() {
            return false;
        }
        loop {
            self.ascend_within_node();
            if self.at_root() {
                return true;
            }
            if self.key.node_key().len() == 0 {
                self.ascend_across_nodes();
            }
            if self.child_count() > 1 {
                break;
            }
        }
        debug_assert!(self.key.node_key().len() > 0); //We should never finish with a zero-length node-key
        true
    }

    fn fork_read_zipper<'a>(&'a self) -> Self::ReadZipperT<'a> {
        panic!() //Don't fork the WriteZipperCore, fork the WriteZipperTracker or WriteZipperUntracked
    }

    fn make_map(&self) -> Option<BytesTrieMap<Self::V>> {
        self.get_focus().into_option().map(|node| BytesTrieMap::new_with_root(node))
    }
}

impl<'a, 'k, V : Clone> zipper_priv::ZipperPriv for WriteZipperCore<'a, 'k, V> {
    type V = V;

    fn get_focus(&self) -> AbstractNodeRef<Self::V> {
        self.focus_stack.top().unwrap().get_node_at_key(self.key.node_key())
    }
    fn try_borrow_focus(&self) -> Option<&dyn TrieNode<Self::V>> {
        let node_key = self.key.node_key();
        if node_key.len() == 0 {
            Some(self.focus_stack.top().unwrap())
        } else {
            match self.focus_stack.top().unwrap().node_get_child(node_key) {
                Some((consumed_bytes, child_node)) => {
                    debug_assert_eq!(consumed_bytes, node_key.len());
                    Some(child_node)
                },
                None => None
            }
        }
    }
}

impl <'a, 'path, V: Clone + Send + Sync> WriteZipperCore<'a, 'path, V> {
    /// Creates a new zipper, with a path relative to a node
    pub(crate) fn new_with_node_and_path(root_node: &'a mut TrieNodeODRc<V>, path: &'path [u8]) -> Self {
        let (key, node) = node_along_path_mut(root_node, path, true);
        Self::new_with_node_and_path_internal(node, None, key)
    }
    /// See [WriteZipper::new_with_node_and_path_internal]
    pub(crate) fn new_with_node_and_path_internal(root_node: &'a mut TrieNodeODRc<V>, root_val: Option<&'a mut Option<V>>, path: &'path [u8]) -> Self {
        let mut focus_stack = MutCursorRootedVec::new(root_node);
        focus_stack.advance_from_root(|root| Some(root.make_mut()));
        debug_assert!((path.len() == 0) != (root_val.is_none())); //We must have either a path or a root_val, but never both
        Self {
            key: KeyFields::new(path),
            root_val,
            focus_stack,
        }
    }

    /// Internal method to borrow the node at the zipper's focus, splitting the node if necessary
    pub(crate) fn splitting_borrow_focus(&mut self) -> &dyn TrieNode<V> {
        let self_ptr: *mut Self = self;
        match self.try_borrow_focus() {
            Some(root_node) => { return root_node },
            None => { },
        };
        //SAFETY: This is another "We need Polonius" case.  We're finished with the borrow if we get here.
        let self_ref = unsafe{ &mut *self_ptr };
        let sub_branch_added = self_ref.in_zipper_mut_static_result(
            |node, key| {
                let new_node = if let Some(remaining) = node.take_node_at_key(key) {
                    remaining
                } else {
                    #[cfg(not(feature = "all_dense_nodes"))]
                    {
                        TrieNodeODRc::new(crate::line_list_node::LineListNode::new())
                    }
                    #[cfg(feature = "all_dense_nodes")]
                    {
                        TrieNodeODRc::new(crate::dense_byte_node::DenseByteNode::new())
                    }
                };
                node.node_set_branch(key, new_node)
            },
            |_, _| true);
        if sub_branch_added {
            self_ref.descend_to_internal();
        }
        return self_ref.try_borrow_focus().unwrap()
    }

    /// Internal method to re-borrow a WriteZipperCore without the `'path` lifetime
    fn as_static_path_zipper(&mut self) -> &mut WriteZipperCore<'a, 'static, V> {
        assert!(!self.key.root_key.is_slice());
        unsafe{ &mut *(self as *mut WriteZipperCore<V>).cast() }
    }

    //GOAT, the concept of a regularized zipper might be very useful for WriteZippers, so I may be able to delete this code
    // /// Ensures the zipper is in its regularized form
    // ///
    // /// Unlike a ReadZipper, a WriteZipper's regularized form is holding the parent node at the top of the
    // /// `focus_stack`, where `node_key()` contains the key necesary to access the zipper's focus.  The
    // /// reason is because the most common and expensive operations in a ReadZipper are moves and iteration,
    // /// while the most common operations in a WriteZipper are sets and grafts.  Therefore the regularized
    // /// form is the closest to what's needed to perform those ops
    // ///
    // /// Therefore, `node_key().len() == 0` is usually deregularized.
    // ///
    // /// There is a special case, however, when the `focus_stack.top()` is the zipper's root node.  A
    // /// "thread-safe" WriteZipper must be able to function without accessing the parent node, because
    // /// the parent node may be shared among multiple zippers.
    // #[inline]
    // fn is_regularized(&self) -> bool {
    //     let key_start = self.key.node_key_start();
    //     self.key.prefix_buf.len() > key_start || self.at_root()
    // }

    /// See [WriteZipper::get_value]
    pub fn get_value(&self) -> Option<&V> {
        self.focus_stack.top().unwrap().node_get_val(self.key.node_key())
    }
    /// See [WriteZipper::get_value_mut]
    pub fn get_value_mut(&mut self) -> Option<&mut V> {
        self.focus_stack.top_mut().unwrap().node_get_val_mut(self.key.node_key())
    }
    /// See [WriteZipper::get_value_or_insert]
    pub fn get_value_or_insert(&mut self, default: V) -> &mut V {
        let created_subnode = self.in_zipper_mut_static_result(
            |node, key| {
                if !node.node_contains_val(key) {
                    node.node_set_val(key, default).map(|(_old_val, created_subnode)| created_subnode)
                } else {
                    Ok(false)
                }
            },
            |_, _| true);
        if created_subnode {
            self.mend_root();
            self.descend_to_internal();
        }
        self.get_value_mut().unwrap()
    }
    /// See [WriteZipper::get_value_or_insert_with]
    pub fn get_value_or_insert_with<F>(&mut self, func: F) -> &mut V
        where F: FnOnce() -> V
    {
        let created_subnode = self.in_zipper_mut_static_result(
            |node, key| {
                if !node.node_contains_val(key) {
                    node.node_set_val(key, func()).map(|(_old_val, created_subnode)| created_subnode)
                } else {
                    Ok(false)
                }
            },
            |_, _| true);
        if created_subnode {
            self.mend_root();
            self.descend_to_internal();
        }
        self.get_value_mut().unwrap()
    }
    /// See [WriteZipper::set_value]
    pub fn set_value(&mut self, val: V) -> Option<V> {
        if self.key.node_key().len() == 0 {
            debug_assert!(self.at_root());
            let root_val_ref = self.root_val.as_mut().unwrap();
            let mut temp_val = Some(val);
            core::mem::swap(*root_val_ref, &mut temp_val);
            return temp_val
        }
        let (old_val, created_subnode) = self.in_zipper_mut_static_result(
            |node, remaining_key| node.node_set_val(remaining_key, val),
            |_new_leaf_node, _remaining_key| (None, false));
        if created_subnode {
            self.mend_root();
            self.descend_to_internal();
        }
        old_val
    }
    /// See [WriteZipper::remove_value]
    pub fn remove_value(&mut self) -> Option<V> {
        debug_assert!(self.key.node_key().len() > 0);
        if self.key.node_key().len() == 0 {
            debug_assert!(self.at_root());
            let root_val_ref = self.root_val.as_mut().unwrap();
            return core::mem::take(*root_val_ref)
        }
        let focus_node = self.focus_stack.top_mut().unwrap();
        if let Some(result) = focus_node.node_remove_val(self.key.node_key()) {
            if focus_node.node_is_empty() {
                self.prune_path();
            }
            Some(result)
        } else {
            None
        }
    }
    /// See [WriteZipper::zipper_head]
    pub fn zipper_head<'z>(&'z mut self) -> ZipperHead<'z, 'a, V> {
        self.key.prepare_buffers();
        ZipperHead::new_borrowed(self.as_static_path_zipper())
    }
    /// Consumes the WriteZipper, returning a ZipperHead
    ///
    /// NOTE: Currently this is an internal-only method to enable the [PathMap::zipper_head] method,
    /// although it might be convenient to expose it publicly.  We'd need to make sure the ZipperHead could
    /// carry along the tracker
    pub(crate) fn into_zipper_head(self) -> ZipperHead<'a, 'a, V> where 'path: 'static {
        ZipperHead::new_owned(self)
    }
    /// See [WriteZipper::graft]
    pub fn graft<Z: Zipper<V=V>>(&mut self, read_zipper: &Z) {
        self.graft_internal(read_zipper.get_focus().into_option())
    }
    /// See [WriteZipper::graft_map]
    pub fn graft_map(&mut self, map: BytesTrieMap<V>) {
        self.graft_internal(map.into_root());
    }
    /// See [WriteZipper::join]
    pub fn join<Z: Zipper<V=V>>(&mut self, read_zipper: &Z) -> bool where V: Lattice {
        let src = read_zipper.get_focus();
        if src.is_none() {
            return false
        }
        match self.get_focus().try_borrow() {
            Some(self_node) => {
                let joined = self_node.join_dyn(src.borrow());
                self.graft_internal(Some(joined));
                true
            },
            None => { self.graft_internal(src.into_option()); true }
        }
    }
    /// See [WriteZipper::join_map]
    pub fn join_map(&mut self, map: BytesTrieMap<V>) -> bool where V: Lattice {
        let src = match map.into_root() {
            Some(src) => src,
            None => return false
        };
        match self.get_focus().try_borrow() {
            Some(self_node) => {
                let joined = self_node.join_dyn(src.borrow());
                self.graft_internal(Some(joined));
                true
            },
            None => { self.graft_internal(Some(src)); true }
        }
    }
    /// See [WriteZipper::join_into]
    pub fn join_into<Z: Zipper<V=V>>(&mut self, read_zipper: &Z) -> bool where V: Lattice {
        let src = read_zipper.get_focus();
        if src.is_none() {
            return false
        }
        match self.get_focus().into_option() {
            Some(mut self_node) => {
                self_node.make_mut().join_into_dyn(src.into_option().unwrap());
                true
            },
            None => { self.graft_internal(src.into_option()); true }
        }
        //GOAT!!!!!  We should prune the path at the source zipper, since we're effectively leaving behind an empty node
    }
    /// See [WriteZipper::drop_head]
    pub fn drop_head(&mut self, byte_cnt: usize) -> bool where V: Lattice {
        match self.get_focus().into_option() {
            Some(mut self_node) => {
                match self_node.make_mut().drop_head_dyn(byte_cnt) {
                Some(new_node) => {
                    self.graft_internal(Some(new_node));
                    true
                    },
                    None => { false }
                }
            },
            None => { false }
        }
        //GOAT!!!!!  We should prune the path upstream, if we ended up removing all downstream paths
    }
    /// See [WriteZipper::insert_prefix]
    pub fn insert_prefix<K: AsRef<[u8]>>(&mut self, prefix: K) -> bool {
        let prefix = prefix.as_ref();
        match self.get_focus().into_option() {
            Some(mut focus_node) => {
                let focus_node = core::mem::take(&mut focus_node);
                let prefixed = make_parents(prefix, focus_node);
                self.graft_internal(Some(prefixed));
                true
            },
            None => { false }
        }
    }
    /// See [WriteZipper::remove_prefix]
    pub fn remove_prefix(&mut self, n: usize) -> bool {

        let downstream_node = self.get_focus().into_option()
            .map(|mut focus_node| core::mem::take(&mut focus_node));

        let fully_ascended = self.ascend(n);

        self.graft_internal(downstream_node);
        fully_ascended
    }
    /// See [WriteZipper::meet]
    pub fn meet<Z: Zipper<V=V>>(&mut self, read_zipper: &Z) -> bool where V: Lattice {
        let src = read_zipper.get_focus();
        if src.is_none() {
            return false
        }
        match self.get_focus().try_borrow() {
            Some(self_node) => {
                let joined = self_node.meet_dyn(src.borrow());
                self.graft_internal(joined);
                true
            },
            None => false
        }
    }
    /// See [WriteZipper::meet_2]
    pub fn meet_2<ZA: Zipper<V=V>, ZB: Zipper<V=V>>(&mut self, rz_a: &ZA, rz_b: &ZB) -> bool where V: Lattice {
        let a_focus = rz_a.get_focus();
        let a = match a_focus.try_borrow() {
            Some(src) => src,
            None => return false
        };
        let b_focus = rz_b.get_focus();
        let b = match b_focus.try_borrow() {
            Some(src) => src,
            None => return false
        };
        let joined = a.meet_dyn(b);
        self.graft_internal(joined);
        true
    }
    /// See [WriteZipper::subtract]
    pub fn subtract<Z: Zipper<V=V>>(&mut self, read_zipper: &Z) -> bool where V: PartialDistributiveLattice {
        let src = read_zipper.get_focus();
        if src.is_none() {
            return false
        }
        match self.get_focus().try_borrow() {
            Some(self_node) => {
                match self_node.psubtract_dyn(src.borrow()) {
                    (false, joined) => self.graft_internal(joined),
                    (true, _) => {}, //nothing to do
                }
                true
            },
            None => false
        }
    }
    /// See [WriteZipper::restrict]
    pub fn restrict<Z: Zipper<V=V>>(&mut self, read_zipper: &Z) -> bool {
        let src = read_zipper.get_focus();
        if src.is_none() {
            return false
        }
        match self.get_focus().try_borrow() {
            Some(self_node) => {
                let restricted = self_node.prestrict_dyn(src.borrow());
                self.graft_internal(restricted);
                true
            },
            None => false
        }
    }
    /// See [WriteZipper::restricting]
    pub fn restricting<Z: Zipper<V=V>>(&mut self, read_zipper: &Z) -> bool {
        let src = read_zipper.get_focus();
        if src.is_none() {
            return false
        }
        match self.get_focus().try_borrow() {
            Some(self_node) => {
                let restricted = src.borrow().prestrict_dyn(self_node);
                self.graft_internal(restricted);
                true
            },
            None => false
        }
    }
    /// See [WriteZipper::remove_branch]
    pub fn remove_branch(&mut self) -> bool {
        let focus_node = self.focus_stack.top_mut().unwrap();
        if focus_node.node_remove_all_branches(self.key.node_key()) {
            if focus_node.node_is_empty() {
                self.prune_path();
            }
            true
        } else {
            false
        }
    }
    /// See [WriteZipper::take_map]
    pub fn take_map(&mut self) -> Option<BytesTrieMap<V>> {
        self.take_focus().map(|node| BytesTrieMap::new_with_root(node))
    }
    /// See [WriteZipper::remove_unmasked_branches]
    pub fn remove_unmasked_branches(&mut self, mask: [u64; 4]) {
        let focus_node = self.focus_stack.top_mut().unwrap();
        let node_key = self.key.node_key();
        if node_key.len() > 0 {
            match focus_node.node_get_child_mut(node_key) {
                Some((consumed_bytes, child_node)) => {
                    if node_key.len() >= consumed_bytes {
                        child_node.make_mut().node_remove_unmasked_branches(&node_key[consumed_bytes..], mask);
                        if child_node.borrow().node_is_empty() {
                            focus_node.node_remove_all_branches(&node_key[..consumed_bytes]);
                        }
                    } else {
                        //Zipper is positioned at non-existent node.  Removing anything from nothing is nothing
                    }
                },
                None => {
                    focus_node.node_remove_unmasked_branches(node_key, mask);
                }
            }
        } else {
            focus_node.node_remove_unmasked_branches(node_key, mask);
        }
        if focus_node.node_is_empty() {
            self.prune_path();
        }
    }

    /// Internal method, Removes and returns the node at the zipper's focus
    #[inline]
    fn take_focus(&mut self) -> Option<TrieNodeODRc<V>> {
        let focus_node = self.focus_stack.top_mut().unwrap();
        let node_key = self.key.node_key();
        if node_key.len() == 0 {
            debug_assert!(self.at_root());
            let mut replacement_node = TrieNodeODRc::new(EmptyNode::new());
            self.focus_stack.backtrack();
            let stack_root = self.focus_stack.root_mut().unwrap();
            core::mem::swap(*stack_root, &mut replacement_node);
            self.focus_stack.advance_from_root(|root| Some(root.make_mut()));
            if !replacement_node.borrow().node_is_empty() {
                Some(replacement_node)
            } else {
                None
            }
        } else {
            if let Some(new_node) = focus_node.take_node_at_key(node_key) {
                if focus_node.node_is_empty() {
                    self.prune_path();
                }
                Some(new_node)
            } else {
                None
            }
        }
    }

    /// Internal implementation of graft, and other methods that do the same thing
    #[inline]
    fn graft_internal(&mut self, src: Option<TrieNodeODRc<V>>) {
        match src {
            Some(src) => {
                debug_assert!(!src.borrow().node_is_empty());
                if self.key.node_key().len() > 0 {
                    //The focus_stack.top() is the parent node of the focus, so we'll replace its child
                    let sub_branch_added = self.in_zipper_mut_static_result(
                        |node, key| {
                            node.node_set_branch(key, src)
                        },
                        |_, _| true);
                    if sub_branch_added {
                        self.mend_root();
                        self.descend_to_internal();
                    }
                } else {
                    //The zipper is at the root, so we need to replace the root node
                    debug_assert!(self.at_root());
                    debug_assert_eq!(self.key.prefix_idx.len(), 0);
                    debug_assert_eq!(self.key.prefix_buf.len(), self.key.root_key.len());
                    debug_assert_eq!(self.focus_stack.depth(), 1);
                    self.focus_stack.to_root();
                    let stack_root = self.focus_stack.root_mut().unwrap();
                    **stack_root = src;
                    self.focus_stack.advance_from_root(|root| Some(root.make_mut()));
                }
            },
            None => { self.remove_branch(); }
        }
    }

    /// An internal function to attempt a mutable operation on a node, and replace the node if the node needed
    /// to be upgraded
    #[inline]
<<<<<<< HEAD
    fn in_zipper_mut_static_result<NodeF, RetryF, R>(&mut self, node_f: NodeF, retry_f: RetryF) -> R
    where
=======
    pub(crate) fn in_zipper_mut_static_result<NodeF, RetryF, R>(&mut self, node_f: NodeF, retry_f: RetryF) -> R
        where
>>>>>>> a5334ecf
        NodeF: FnOnce(&mut dyn TrieNode<V>, &[u8]) -> Result<R, TrieNodeODRc<V>>,
        RetryF: FnOnce(&mut dyn TrieNode<V>, &[u8]) -> R,
    {
        let key = self.key.node_key();
        match node_f(self.focus_stack.top_mut().unwrap(), key) {
            Ok(result) => result,
            Err(replacement_node) => {
                replace_top_node(&mut self.focus_stack, &self.key, replacement_node);
                retry_f(self.focus_stack.top_mut().unwrap(), key)
            },
        }
    }

    /// Internal method to recursively prune empty nodes from the trie, starting at the focus, and working
    /// upward until a value or branch is encountered.
    ///
    /// This method does not move the zipper, but may cause [Self::path_exists] to return `false`
    ///
    /// WARNING: this is one of the few zipper methods that allocs a temp buffer and doesn't try and uphold
    /// the "constant-time" property, but it should still be cheaper, on average, compared with other methods
    /// to do the same thing.
    #[inline]
    fn prune_path(&mut self) {
        debug_assert!(self.focus_stack.top().unwrap().node_is_empty());
        if self.at_root() {
            return
        }

        let old_path = self.key.prefix_buf.clone();
        self.ascend_until();

        let onward_path = &old_path[self.key.prefix_buf.len()..];
        self.descend_to(&onward_path[0..1]);
        self.remove_branch();

        //Move back to the original location, although it will now be non-existent
        self.key.prefix_buf = old_path;
    }

    /// Internal method that regularizes the `focus_stack` if nodes were created above the root
    #[inline]
    pub(crate) fn mend_root(&mut self) {
        if self.key.prefix_idx.len() == 0 && self.key.root_key.len() > 1 {
            debug_assert_eq!(self.focus_stack.depth(), 1);
            let root_ref = self.focus_stack.take_root().unwrap();
            let node = if self.key.root_key.is_slice() {
                let (key, node) = node_along_path_mut(root_ref, &self.key.root_key.as_slice(), true);
                self.key.root_key.set_slice(key);
                node
            } else {
                debug_assert_eq!(self.key.prefix_buf.len(), self.key.root_key.len());
                let (key, node) = node_along_path_mut(root_ref, &self.key.prefix_buf[..], true);
                let new_len = key.len();
                let bytes_to_remove = self.key.prefix_buf.len() - new_len;
                //TODO.  I can speed this up with unsafe.  This should be in stdlib!!
                for _ in 0..bytes_to_remove {
                    self.key.prefix_buf.remove(0);
                }
                self.key.root_key.set_len(new_len);
                node
            };
            self.focus_stack.replace_root(node);
            self.focus_stack.advance_from_root(|root| Some(root.make_mut()));
        }
    }

    /// Internal method to perform the part of `descend_to` that moves the focus node
<<<<<<< HEAD
    fn descend_to_internal(&mut self) {
=======
    pub(crate) fn descend_to_internal(&mut self) {

>>>>>>> a5334ecf
        let mut key_start = self.key.node_key_start();
        //NOTE: this is a copy of the self.key.node_key() function, but we can't borrow the whole key structure in this code
        let mut key = if self.key.prefix_buf.len() > 0 {
            &self.key.prefix_buf[key_start..]
        } else {
            self.key.root_key.try_as_slice().unwrap_or(&[])
        };
        //Explanation: This 2 is based on the fact that a WriteZipper's focus_stack holds the parent node
        // to the focus, so we must have a `node_key` unless the zipper is at the root, and the minimum
        // `node_key` length is 1 byte
        if key.len() < 2 {
            return;
        }

        //Step until we get to the end of the key or find a leaf node
        self.focus_stack.advance_if_empty(|root| root.make_mut());
        while self.focus_stack.advance(|node| {
            if let Some((consumed_byte_cnt, next_node)) = node.node_get_child_mut(key) {
                if consumed_byte_cnt < key.len() {
                    key_start += consumed_byte_cnt;
                    self.key.prefix_idx.push(key_start);
                    key = &key[consumed_byte_cnt..];
                    Some(next_node.make_mut())
                } else {
                    None
                }
            } else {
                None
            }
        }) { }
    }
    /// Internal method which doesn't actually move the zipper, but ensures `self.node_key().len() > 0`
    /// WARNING, must never be called if `self.node_key().len() != 0`
    #[inline]
    fn ascend_across_nodes(&mut self) {
        debug_assert!(self.key.node_key().len() == 0);
        self.focus_stack.try_backtrack_node();
        self.key.prefix_idx.pop();
    }
    /// Internal method used to impement `ascend_until` when ascending within a node
    #[inline]
    fn ascend_within_node(&mut self) {
        let branch_key = self.focus_stack.top().unwrap().prior_branch_key(self.key.node_key());
        let new_len = self.key.root_key.len().max(self.key.node_key_start() + branch_key.len());
        self.key.prefix_buf.truncate(new_len);
    }
}

/// An internal function to replace the node at a the top of the focus stack
#[inline]
pub(crate) fn replace_top_node<V>(focus_stack: &mut MutCursorRootedVec<&mut TrieNodeODRc<V>, dyn TrieNode<V>>,
    key: &KeyFields, replacement_node: TrieNodeODRc<V>)
{
    focus_stack.backtrack();
    match focus_stack.top_mut() {
        Some(parent_node) => {
            let parent_key = key.parent_key();
            parent_node.node_replace_child(parent_key, replacement_node);
            focus_stack.advance(|node| node.node_get_child_mut(parent_key).map(|(_, child_node)| child_node.make_mut()));
        },
        None => {
            let stack_root = focus_stack.root_mut().unwrap();
            **stack_root = replacement_node;
            focus_stack.advance_from_root(|root| Some(root.make_mut()));
        }
    }
}

/// An internal function to replace the node at a the top of the focus stack
#[inline]
pub(crate) fn swap_top_node<V: Clone + Send + Sync, F>(focus_stack: &mut MutCursorRootedVec<&mut TrieNodeODRc<V>, dyn TrieNode<V>>,
    key: &KeyFields, func: F)
    where F: FnOnce(TrieNodeODRc<V>) -> Option<TrieNodeODRc<V>>
{
    focus_stack.backtrack();
    match focus_stack.top_mut() {
        Some(parent_node) => {
            let parent_key = key.parent_key();
            let existing_node = parent_node.take_node_at_key(parent_key).unwrap();
            match func(existing_node) {
                Some(replacement_node) => { parent_node.node_set_branch(parent_key, replacement_node).unwrap(); },
                None => {},
            }
            focus_stack.advance(|node| node.node_get_child_mut(parent_key).map(|(_, child_node)| child_node.make_mut()));
        },
        None => {
            let stack_root = focus_stack.root_mut().unwrap();
            let mut temp_node = TrieNodeODRc::new(EmptyNode::new());
            core::mem::swap(&mut temp_node, *stack_root);
            match func(temp_node) {
                Some(replacement_node) => { **stack_root = replacement_node; },
                None => { },
            }
            focus_stack.advance_from_root(|root| Some(root.make_mut()));
        }
    }
}

/// Internal function to create a parent path leading up to the supplied `child_node`
#[inline]
fn make_parents<V: Clone + Send + Sync>(path: &[u8], child_node: TrieNodeODRc<V>) -> TrieNodeODRc<V> {

    #[cfg(not(feature = "all_dense_nodes"))]
    {
        let mut new_node = crate::line_list_node::LineListNode::new();
        new_node.node_set_branch(path, child_node).unwrap_or_else(|_| panic!());
        TrieNodeODRc::new(new_node)
    }

    #[cfg(feature = "all_dense_nodes")]
    {
        let mut end = child_node;
        for i in (0..path.len()).rev() {
            let mut new_node = crate::dense_byte_node::DenseByteNode::new();
            new_node.set_child(path[i], end);
            end = TrieNodeODRc::new(new_node);
        }
        end
    }
}

impl<'k> KeyFields<'k> {
    #[inline]
    fn new(path: &'k [u8]) -> Self {
        Self {
            root_key: path.into(),
            prefix_buf: vec![],
            prefix_idx: vec![],
        }
    }
    /// Internal method to ensure buffers to facilitate movement of zipper are allocated and initialized
    #[inline]
    fn prepare_buffers(&mut self) {
        if self.prefix_buf.capacity() == 0 {
            self.prefix_buf = Vec::with_capacity(EXPECTED_PATH_LEN);
            self.prefix_idx = Vec::with_capacity(EXPECTED_DEPTH);
            self.prefix_buf.extend(self.root_key.as_slice());
            self.root_key.make_len();
        }
    }
    /// Internal method returning the index to the key char beyond the path to the `self.focus_node`
    #[inline]
    pub(crate) fn node_key_start(&self) -> usize {
        self.prefix_idx.last().map(|i| *i).unwrap_or(0)
    }
    /// Internal method returning the key within the focus node
    #[inline]
    pub(crate) fn node_key(&self) -> &[u8] {
        if self.prefix_buf.len() > 0 {
            let key_start = self.node_key_start();
            &self.prefix_buf[key_start..]
        } else {
            self.root_key.try_as_slice().unwrap_or(&[])
        }
    }
    /// Internal method similar to `self.node_key().len()`, but returns the number of chars that can be
    /// legally ascended within the node, taking into account the root_key
    #[inline]
    fn excess_key_len(&self) -> usize {
        self.prefix_buf.len() - self.prefix_idx.last().map(|i| *i).unwrap_or(self.root_key.len())
    }
    /// Internal method returning the key that leads to `self.focus_node` within the parent
    #[inline]
    pub(crate) fn parent_key(&self) -> &[u8] {
        if self.prefix_buf.len() > 0 {
            let key_start = if self.prefix_idx.len() > 1 {
                unsafe{ *self.prefix_idx.get_unchecked(self.prefix_idx.len()-2) }
            } else {
                0
            };
            &self.prefix_buf[key_start..self.node_key_start()]
        } else {
            unreachable!()
        }
    }
}

#[cfg(test)]
mod tests {
    use crate::trie_map::*;
    use crate::zipper::*;

    #[test]
    fn write_zipper_get_or_insert_value_test() {
        let mut map = BytesTrieMap::<u64>::new();
        map.write_zipper_at_path(b"Drenths").get_value_or_insert(42);
        assert_eq!(map.get(b"Drenths"), Some(&42));

        *map.write_zipper_at_path(b"Drenths").get_value_or_insert(42) = 24;
        assert_eq!(map.get(b"Drenths"), Some(&24));

        let mut zipper = map.write_zipper_at_path(b"Drenths");
        *zipper.get_value_or_insert(42) = 0;
        assert_eq!(zipper.get_value(), Some(&0))
    }

    #[test]
    fn write_zipper_graft_test() {
        let a_keys = ["arrow", "bow", "cannon", "roman", "romane", "romanus", "romulus", "rubens", "ruber", "rubicon", "rubicundus", "rom'i"];
        let mut a: BytesTrieMap<i32> = a_keys.iter().enumerate().map(|(i, k)| (k, i as i32)).collect();

        let b_keys = ["ad", "d", "ll", "of", "om", "ot", "ugh", "und"];
        let b: BytesTrieMap<i32> = b_keys.iter().enumerate().map(|(i, k)| (k, (i + 1000) as i32)).collect();

        let mut wz = a.write_zipper_at_path(b"ro");
        let rz = b.read_zipper();
        wz.graft(&rz);
        drop(wz);

        //Test that the original keys were left alone, above the graft point
        assert_eq!(a.get(b"arrow").unwrap(), &0);
        assert_eq!(a.get(b"bow").unwrap(), &1);
        assert_eq!(a.get(b"cannon").unwrap(), &2);

        //Test that the pruned keys are gone
        assert_eq!(a.get(b"roman"), None);
        assert_eq!(a.get(b"romulus"), None);
        assert_eq!(a.get(b"rom'i"), None);

        //More keys after but above the graft point weren't harmed
        assert_eq!(a.get(b"rubens").unwrap(), &7);
        assert_eq!(a.get(b"ruber").unwrap(), &8);
        assert_eq!(a.get(b"rubicundus").unwrap(), &10);

        //And test that the new keys were grafted into place
        assert_eq!(a.get(b"road").unwrap(), &1000);
        assert_eq!(a.get(b"rod").unwrap(), &1001);
        assert_eq!(a.get(b"roll").unwrap(), &1002);
        assert_eq!(a.get(b"roof").unwrap(), &1003);
        assert_eq!(a.get(b"room").unwrap(), &1004);
        assert_eq!(a.get(b"root").unwrap(), &1005);
        assert_eq!(a.get(b"rough").unwrap(), &1006);
        assert_eq!(a.get(b"round").unwrap(), &1007);
    }

    #[test]
    fn write_zipper_join_test() {
        let a_keys = ["arrow", "bow", "cannon", "roman", "romane", "romanus", "romulus", "rubens", "ruber", "rubicon", "rubicundus", "rom'i"];
        let mut a: BytesTrieMap<u64> = a_keys.iter().enumerate().map(|(i, k)| (k, i as u64)).collect();
        assert_eq!(a.val_count(), 12);

        let b_keys = ["road", "rod", "roll", "roof", "room", "root", "rough", "round"];
        let b: BytesTrieMap<u64> = b_keys.iter().enumerate().map(|(i, k)| (k, (i + 1000) as u64)).collect();
        assert_eq!(b.val_count(), 8);

        let mut wz = a.write_zipper_at_path(b"ro");
        let mut rz = b.read_zipper();
        rz.descend_to(b"ro");
        wz.join(&rz);
        drop(wz);

        //Test that the original keys were left alone, above the graft point
        assert_eq!(a.val_count(), 20);
        assert_eq!(a.get(b"arrow").unwrap(), &0);
        assert_eq!(a.get(b"bow").unwrap(), &1);
        assert_eq!(a.get(b"cannon").unwrap(), &2);

        //Test that the blended downstream keys are still there
        assert_eq!(a.get(b"roman").unwrap(), &3);
        assert_eq!(a.get(b"romulus").unwrap(), &6);
        assert_eq!(a.get(b"rom'i").unwrap(), &11);

        //More keys after but above the graft point weren't harmed
        assert_eq!(a.get(b"rubens").unwrap(), &7);
        assert_eq!(a.get(b"ruber").unwrap(), &8);
        assert_eq!(a.get(b"rubicundus").unwrap(), &10);

        //And test that the new keys were grafted into place
        assert_eq!(a.get(b"road").unwrap(), &1000);
        assert_eq!(a.get(b"rod").unwrap(), &1001);
        assert_eq!(a.get(b"roll").unwrap(), &1002);
        assert_eq!(a.get(b"roof").unwrap(), &1003);
        assert_eq!(a.get(b"room").unwrap(), &1004);
        assert_eq!(a.get(b"root").unwrap(), &1005);
        assert_eq!(a.get(b"rough").unwrap(), &1006);
        assert_eq!(a.get(b"round").unwrap(), &1007);
    }

    #[test]
    fn write_zipper_movement_test() {
        let keys = ["romane", "romanus", "romulus", "rubens", "ruber", "rubicon", "rubicundus", "rom'i"];
        let mut map: BytesTrieMap<u64> = keys.iter().enumerate().map(|(i, k)| (k, i as u64)).collect();

        let mut wz = map.write_zipper_at_path(b"ro");
        assert_eq!(wz.child_count(), 1);
        assert!(wz.descend_to(b"manus"));
        assert_eq!(wz.path(), b"manus");
        assert_eq!(wz.child_count(), 0);
        wz.reset();
        assert_eq!(wz.path(), b"");
        assert_eq!(wz.child_count(), 1);
        assert!(wz.descend_to(b"mulus"));
        assert_eq!(wz.path(), b"mulus");
        assert_eq!(wz.child_count(), 0);
        assert!(wz.ascend_until());
        assert_eq!(wz.path(), b"m");
        assert_eq!(wz.child_count(), 3);

        //Make sure we can't ascend above the zipper's root with ascend_until
        assert!(wz.ascend_until());
        assert_eq!(wz.path(), b"");
        assert!(!wz.ascend_until());

        //Test step-wise `ascend`
        wz.descend_to(b"manus");
        assert_eq!(wz.path(), b"manus");
        assert_eq!(wz.ascend(1), true);
        assert_eq!(wz.path(), b"manu");
        assert_eq!(wz.ascend(5), false);
        assert_eq!(wz.path(), b"");
        assert_eq!(wz.at_root(), true);
        wz.descend_to(b"mane");
        assert_eq!(wz.path(), b"mane");
        assert_eq!(wz.ascend(3), true);
        assert_eq!(wz.path(), b"m");
        assert_eq!(wz.child_count(), 3);
    }

    #[test]
    fn write_zipper_compound_join_test() {
        let mut map = BytesTrieMap::<u64>::new();

        let b_keys = ["alligator", "giraffe", "gazelle", "gadfly"];
        let b: BytesTrieMap<u64> = b_keys.iter().enumerate().map(|(i, k)| (k, i as u64)).collect();

        let mut wz = map.write_zipper();
        let mut rz = b.read_zipper();
        rz.descend_to(b"alli");
        wz.graft(&rz);
        rz.reset();
        assert!(wz.join(&rz));
        drop(wz);

        assert_eq!(map.val_count(), 5);
        let values: Vec<String> = map.iter().map(|(path, _)| String::from_utf8_lossy(&path[..]).to_string()).collect();
        assert_eq!(values, vec!["alligator", "gadfly", "gator", "gazelle", "giraffe"]);
    }

    #[test]
    fn write_zipper_remove_branch_test() {
        let keys = ["arrow", "bow", "cannon", "roman", "romane", "romanus", "romulus", "rubens", "ruber", "rubicon", "rubicundus", "rom'i",
            "abcdefghijklmnopqrstuvwxyz"];
        let mut map: BytesTrieMap<i32> = keys.iter().enumerate().map(|(i, k)| (k, i as i32)).collect();

        let mut wz = map.write_zipper_at_path(b"roman");
        wz.remove_branch();
        drop(wz);

        //Test that the original keys were left alone, above the graft point
        assert_eq!(map.get(b"arrow").unwrap(), &0);
        assert_eq!(map.get(b"bow").unwrap(), &1);
        assert_eq!(map.get(b"cannon").unwrap(), &2);
        assert_eq!(map.get(b"rom'i").unwrap(), &11);

        //Test that the value is ok
        assert_eq!(map.get(b"roman").unwrap(), &3);

        //Test that the pruned keys are gone
        assert_eq!(map.get(b"romane"), None);
        assert_eq!(map.get(b"romanus"), None);

        let mut wz = map.write_zipper();
        wz.descend_to(b"ro");
        assert!(wz.path_exists());
        wz.remove_branch();
        assert!(!wz.path_exists());
        drop(wz);

        let mut wz = map.write_zipper();
        wz.descend_to(b"abcdefghijklmnopq");
        assert!(wz.path_exists());
        assert_eq!(wz.path(), b"abcdefghijklmnopq");
        wz.remove_branch();
        assert!(!wz.path_exists());
        assert_eq!(wz.path(), b"abcdefghijklmnopq");
        drop(wz);

        assert!(!map.contains_path(b"abcdefghijklmnopq"));
        assert!(!map.contains_path(b"abc"));
    }

    #[test]
    fn write_zipper_drop_head_test1() {
<<<<<<< HEAD
        //GOAT, put this test back to the way it was!!
=======
>>>>>>> a5334ecf
        let keys = [
            "123:abc:Bob",
            "123:def:Jim",
            "123:ghi:Pam",
            "123:jkl:Sue",
            "123:dog:Bob:Fido",
            "123:cat:Jim:Felix",
            "123:dog:Pam:Bandit",
            "123:owl:Sue:Cornelius"];
        let mut map: BytesTrieMap<u64> = keys.iter().enumerate().map(|(i, k)| (k, i as u64)).collect();
        let mut wz = map.write_zipper_at_path(b"123:");

        wz.drop_head(4);
        drop(wz);

        let ref_keys: Vec<&[u8]> = vec![
            b"123:Bob",
            b"123:Bob:Fido",
            b"123:Jim",
            b"123:Jim:Felix",
            b"123:Pam",
            b"123:Pam:Bandit",
            b"123:Sue",
            b"123:Sue:Cornelius"];
        assert_eq!(map.iter().map(|(k, _v)| k).collect::<Vec<Vec<u8>>>(), ref_keys);
    }

    #[test]
    fn write_zipper_drop_head_long_key_test() {

        //A single long key
        let key = b"12345678901234567890123456789012345678901234567890";
        let mut map: BytesTrieMap<u64> = BytesTrieMap::<u64>::new();
        map.insert(key, 42);
        for i in 0..key.len() {
            assert_eq!(map.get(&key[i..]), Some(&42));
            let mut wz = map.write_zipper();
            wz.drop_head(1);
        }

        //A slightly more complicated tree
        let keys: Vec<&[u8]> = vec![
            b"12345678901234567890123456789012345678901234567890",
            b"12345ABCDEFGHIJKLMNOPQRSTUVWXYZabcdefghijklmnopqrs",
            b"1234567890FGHIJKLMNOPQRSTUVWXYZabcdefghijklmnopqrs",
            b"123456789012345KLMNOPQRSTUVWXYZabcdefghijklmnopqrs",
            b"12345678901234567890PQRSTUVWXYZabcdefghijklmnopqrs",
            b"1234567890123456789012345UVWXYZabcdefghijklmnopqrs",
            b"123456789012345678901234567890Zabcdefghijklmnopqrs",
            b"12345678901234567890123456789012345efghijklmnopqrs",
            b"1234567890123456789012345678901234567890jklmnopqrs",
            b"123456789012345678901234567890123456789012345opqrs", ];
        let mut map: BytesTrieMap<u64> = keys.iter().enumerate().map(|(i, k)| (k, i as u64)).collect();
        for i in 0..keys[0].len() {
            assert_eq!(map.get(&keys[0][i..]), Some(&0));
            if i < 45 {
                assert_eq!(map.get(&keys[9][i..]), Some(&9));
            }
            if i > 10 {
                assert_eq!(map.val_count(), 11-(i/5));
            }
            let mut wz = map.write_zipper();
            wz.drop_head(1);
        }
    }

    #[test]
    fn write_zipper_drop_head_test2() {
        let keys: Vec<Vec<u8>> = vec![
            vec![1, 2, 4, 65, 2, 42, 237, 3, 1, 173, 165, 3, 16, 200, 213, 4, 0, 166, 47, 81, 4, 0, 167, 216, 181, 4, 6, 125, 178, 225, 4, 6, 142, 119, 117, 4, 64, 232, 214, 129, 4, 65, 128, 13, 13, 4, 65, 144],
            vec![1, 2, 4, 69, 2, 13, 183],
        ];
        let mut map: BytesTrieMap<u64> = keys.iter().enumerate().map(|(i, k)| (k, i as u64)).collect();
        let mut wz = map.write_zipper_at_path(&[1]);
        wz.drop_head(3);
        drop(wz);

        assert_eq!(map.get(&vec![1, 2, 42, 237, 3, 1, 173, 165, 3, 16, 200, 213, 4, 0, 166, 47, 81, 4, 0, 167, 216, 181, 4, 6, 125, 178, 225, 4, 6, 142, 119, 117, 4, 64, 232, 214, 129, 4, 65, 128, 13, 13, 4, 65, 144]), Some(&0));
        assert_eq!(map.get(&vec![1, 2, 13, 183]), Some(&1));
        assert_eq!(map.val_count(), 2);

        let mut map: BytesTrieMap<u64> = keys.iter().enumerate().map(|(i, k)| (k, i as u64)).collect();
        let mut wz = map.write_zipper_at_path(&[1]);
        wz.drop_head(27);
        drop(wz);

        assert_eq!(map.get(&vec![1, 178, 225, 4, 6, 142, 119, 117, 4, 64, 232, 214, 129, 4, 65, 128, 13, 13, 4, 65, 144]), Some(&0));
        assert_eq!(map.val_count(), 1);
    }

    #[test]
    fn write_zipper_insert_prefix_test() {
        let keys = [
            "123:Bob:Fido",
            "123:Jim:Felix",
            "123:Pam:Bandit",
            "123:Sue:Cornelius"];
        let mut map: BytesTrieMap<u64> = keys.iter().enumerate().map(|(i, k)| (k, i as u64)).collect();
        let mut wz = map.write_zipper_at_path(b"123:");

        wz.insert_prefix(b"pet:");
        drop(wz);

        // let paths: Vec<String> = map.iter().map(|(k, _)| String::from_utf8_lossy(&k[..]).to_string()).collect();
        let ref_keys: Vec<&[u8]> = vec![
            b"123:pet:Bob:Fido",
            b"123:pet:Jim:Felix",
            b"123:pet:Pam:Bandit",
            b"123:pet:Sue:Cornelius"];
        assert_eq!(map.iter().map(|(k, _v)| k).collect::<Vec<Vec<u8>>>(), ref_keys);

        // Test that drop_head undoes insert_prefix
        let mut wz = map.write_zipper();
        wz.insert_prefix(b"people:");
        //let paths: Vec<String> = map.iter().map(|(k, _)| String::from_utf8_lossy(&k[..]).to_string()).collect();
        wz.drop_head(b"people:".len());
        drop(wz);

        assert_eq!(map.iter().map(|(k, _v)| k).collect::<Vec<Vec<u8>>>(), ref_keys);
    }

    #[test]
    fn write_zipper_remove_prefix_test() {
        let keys = [
            "123:Bob.Fido",
            "123:Jim.Felix",
            "123:Pam.Bandit",
            "123:Sue.Cornelius"];

        //Test where we don't bottom-out the zipper
        let mut map: BytesTrieMap<u64> = keys.iter().enumerate().map(|(i, k)| (k, i as u64)).collect();
        let mut wz = map.write_zipper_at_path(b"123");

        wz.descend_to(b":Pam");
        assert_eq!(wz.remove_prefix(4), true);
        drop(wz);

        assert_eq!(map.val_count(), 1);
        assert_eq!(map.get(b"123.Bandit"), Some(&2));

        //Test where we *do* exactly bottom-out the zipper
        let mut map: BytesTrieMap<u64> = keys.iter().enumerate().map(|(i, k)| (k, i as u64)).collect();
        let mut wz = map.write_zipper_at_path(b"123:");

        wz.descend_to(b"Pam.");
        assert_eq!(wz.remove_prefix(4), true);
        drop(wz);

        assert_eq!(map.val_count(), 1);
        assert_eq!(map.get(b"123:Bandit"), Some(&2));

        //Now test where we crash into the bottom of the zipper
        let mut map: BytesTrieMap<u64> = keys.iter().enumerate().map(|(i, k)| (k, i as u64)).collect();
        let mut wz = map.write_zipper_at_path(b"123:");

        wz.descend_to(b"Pam.");
        assert_eq!(wz.remove_prefix(9), false);
        drop(wz);

        assert_eq!(map.val_count(), 1);
        assert_eq!(map.get(b"123:Bandit"), Some(&2));
    }

    #[test]
    fn write_zipper_map_test() {
        let keys = ["arrow", "bow", "cannon", "roman", "romane", "romanus", "romulus", "rubens", "ruber", "rubicon", "rubicundus", "rom'i"];
        let mut map: BytesTrieMap<u64> = keys.iter().enumerate().map(|(i, k)| (k, i as u64)).collect();

        let mut wr = map.write_zipper();
        wr.descend_to(b"rom");
        let sub_map = wr.take_map().unwrap();
        drop(wr);

        let sub_map_keys: Vec<String> = sub_map.iter().map(|(k, _v)| String::from_utf8_lossy(&k).to_string()).collect();
        assert_eq!(sub_map_keys, ["'i", "an", "ane", "anus", "ulus"]);
        let map_keys: Vec<String> = map.iter().map(|(k, _v)| String::from_utf8_lossy(&k).to_string()).collect();
        assert_eq!(map_keys, ["arrow", "bow", "cannon", "rubens", "ruber", "rubicon", "rubicundus"]);

        let mut wr = map.write_zipper();
        wr.descend_to(b"c");
        wr.join_map(sub_map);
        drop(wr);

        let map_keys: Vec<String> = map.iter().map(|(k, _v)| String::from_utf8_lossy(&k).to_string()).collect();
        assert_eq!(map_keys, ["arrow", "bow", "c'i", "can", "cane", "cannon", "canus", "culus", "rubens", "ruber", "rubicon", "rubicundus"]);
    }

    #[test]
    fn write_zipper_mask_children_and_values() {
        let keys = ["arrow", "bow", "cannon", "roman", "romane", "romanus", "romulus", "rubens", "ruber", "rubicon", "rubicundus", "rom'i",
            "abcdefghijklmnopqrstuvwxyz"];
        let mut map: BytesTrieMap<i32> = keys.iter().enumerate().map(|(i, k)| (k, i as i32)).collect();

        let mut wr = map.write_zipper();

        let mut m = [0, 0, 0, 0];
        for b in "abc".bytes() { m[((b & 0b11000000) >> 6) as usize] |= 1u64 << (b & 0b00111111); }
        wr.remove_unmasked_branches(m);
        drop(wr);

        let result = map.iter().map(|(k, _v)| String::from_utf8_lossy(&k).to_string()).collect::<Vec<_>>();

        assert_eq!(result, ["abcdefghijklmnopqrstuvwxyz", "arrow", "bow", "cannon"]);
    }

    #[test]
    fn write_zipper_mask_children_and_values_at_path() {
        let keys = [
            "123:abc:Bob",
            "123:def:Jim",
            "123:ghi:Pam",
            "123:jkl:Sue",
            "123:dog:Bob:Fido",
            "123:cat:Jim:Felix",
            "123:dog:Pam:Bandit",
            "123:owl:Sue:Cornelius"];
        let mut map: BytesTrieMap<u64> = keys.iter().enumerate().map(|(i, k)| (k, i as u64)).collect();

        let mut wr = map.write_zipper();
        wr.descend_to("123:".as_bytes());
        println!("{:?}", wr.child_mask());

        let mut m = [0, 0, 0, 0];
        for b in "dco".bytes() { m[((b & 0b11000000) >> 6) as usize] |= 1u64 << (b & 0b00111111); }
        wr.remove_unmasked_branches(m);
        m = [0, 0, 0, 0];
        wr.descend_to("d".as_bytes());
        for b in "o".bytes() { m[((b & 0b11000000) >> 6) as usize] |= 1u64 << (b & 0b00111111); }
        wr.remove_unmasked_branches(m);
        drop(wr);

        let result = map.iter().map(|(k, _v)| String::from_utf8_lossy(&k).to_string()).collect::<Vec<_>>();

        assert_eq!(result, [
                "123:cat:Jim:Felix",
                "123:dog:Bob:Fido",
                "123:dog:Pam:Bandit",
            "123:owl:Sue:Cornelius"]);
    }
}<|MERGE_RESOLUTION|>--- conflicted
+++ resolved
@@ -1,22 +1,5 @@
 use mutcursor::MutCursorRootedVec;
 
-<<<<<<< HEAD
-use crate::dense_byte_node::DenseByteNode;
-use crate::empty_node::EmptyNode;
-#[cfg(not(feature = "all_dense_nodes"))]
-use crate::line_list_node::LineListNode;
-use crate::ring::{Lattice, PartialDistributiveLattice};
-use crate::trie_map::BytesTrieMap;
-use crate::trie_node::{
-    make_dense, node_along_path_mut, val_count_below_root, AbstractNodeRef, TrieNode, TrieNodeODRc,
-};
-use crate::zipper::zipper_priv::*;
-use crate::zipper::*;
-use crate::zipper_tracking::*;
-
-/// Implemented on [Zipper] types that allow modification of the trie
-pub trait WriteZipper<V>: Zipper {
-=======
 use crate::trie_node::*;
 use crate::trie_map::BytesTrieMap;
 use crate::empty_node::EmptyNode;
@@ -30,7 +13,6 @@
     /// A [ZipperHead] that can be created from this zipper
     type ZipperHead<'z> where Self: 'z;
 
->>>>>>> a5334ecf
     /// Returns a refernce to the value at the zipper's focus, or `None` if there is no value
     ///
     /// NOTE: This method differs from [ReadOnlyZipper::get_value] in the lifetime of the return
@@ -197,15 +179,9 @@
 // ***---***---***---***---***---***---***---***---***---***---***---***---***---***---***---***---***---***---
 
 /// A [WriteZipper] for editing and adding paths and values in the trie
-<<<<<<< HEAD
-pub struct WriteZipperTracked<'a, 'k, V> {
-    z: WriteZipperCore<'a, 'k, V>,
-    _tracker: ZipperTracker<TrackingWrite>,
-=======
 pub struct WriteZipperTracked<'a, 'path, V> {
     z: WriteZipperCore<'a, 'path, V>,
-    _tracker: ZipperTracker,
->>>>>>> a5334ecf
+    _tracker: ZipperTracker<TrackingWrite>,
 }
 
 //The Drop impl ensures the tracker gets dropped at the right time
@@ -261,24 +237,9 @@
     ///
     /// NOTE: This method currently doesn't descend subnodes.  Use [Self::new_with_node_and_path] if you can't
     /// guarantee the path is within the supplied node.
-<<<<<<< HEAD
-    pub(crate) fn new_with_node_and_path_internal(
-        root_node: &'a mut TrieNodeODRc<V>,
-        path: &'k [u8],
-        rooted: bool,
-        tracker: ZipperTracker<TrackingWrite>,
-    ) -> Self {
-        let core =
-            WriteZipperCore::<'a, 'k, V>::new_with_node_and_path_internal(root_node, path, rooted);
-        Self {
-            z: core,
-            _tracker: tracker,
-        }
-=======
-    pub(crate) fn new_with_node_and_path_internal(root_node: &'a mut TrieNodeODRc<V>, root_val: Option<&'a mut Option<V>>, path: &'path [u8], tracker: ZipperTracker) -> Self {
+    pub(crate) fn new_with_node_and_path_internal(root_node: &'a mut TrieNodeODRc<V>, root_val: Option<&'a mut Option<V>>, path: &'path [u8], tracker: ZipperTracker<TrackingWrite>) -> Self {
         let core = WriteZipperCore::<'a, 'path, V>::new_with_node_and_path_internal(root_node, root_val, path);
         Self { z: core, _tracker: tracker, }
->>>>>>> a5334ecf
     }
 }
 
@@ -385,24 +346,9 @@
     }
     /// See [WriteZipper::new_with_node_and_path_internal]
     #[cfg(debug_assertions)]
-<<<<<<< HEAD
-    pub(crate) fn new_with_node_and_path_internal(
-        root_node: &'a mut TrieNodeODRc<V>,
-        path: &'k [u8],
-        rooted: bool,
-        tracker: Option<ZipperTracker<TrackingWrite>>,
-    ) -> Self {
-        let core =
-            WriteZipperCore::<'a, 'k, V>::new_with_node_and_path_internal(root_node, path, rooted);
-        Self {
-            z: core,
-            _tracker: tracker,
-        }
-=======
-    pub(crate) fn new_with_node_and_path_internal(root_node: &'a mut TrieNodeODRc<V>, root_val: Option<&'a mut Option<V>>, path: &'k [u8], tracker: Option<ZipperTracker>) -> Self {
+    pub(crate) fn new_with_node_and_path_internal(root_node: &'a mut TrieNodeODRc<V>, root_val: Option<&'a mut Option<V>>, path: &'k [u8], tracker: Option<ZipperTracker<TrackingWrite>>) -> Self {
         let core = WriteZipperCore::<'a, 'k, V>::new_with_node_and_path_internal(root_node, root_val, path);
         Self { z: core, _tracker: tracker }
->>>>>>> a5334ecf
     }
     #[cfg(not(debug_assertions))]
     pub(crate) fn new_with_node_and_path_internal(root_node: &'a mut TrieNodeODRc<V>, root_val: Option<&'a mut Option<V>>, path: &'k [u8]) -> Self {
@@ -1133,13 +1079,8 @@
     /// An internal function to attempt a mutable operation on a node, and replace the node if the node needed
     /// to be upgraded
     #[inline]
-<<<<<<< HEAD
-    fn in_zipper_mut_static_result<NodeF, RetryF, R>(&mut self, node_f: NodeF, retry_f: RetryF) -> R
-    where
-=======
     pub(crate) fn in_zipper_mut_static_result<NodeF, RetryF, R>(&mut self, node_f: NodeF, retry_f: RetryF) -> R
         where
->>>>>>> a5334ecf
         NodeF: FnOnce(&mut dyn TrieNode<V>, &[u8]) -> Result<R, TrieNodeODRc<V>>,
         RetryF: FnOnce(&mut dyn TrieNode<V>, &[u8]) -> R,
     {
@@ -1207,12 +1148,8 @@
     }
 
     /// Internal method to perform the part of `descend_to` that moves the focus node
-<<<<<<< HEAD
-    fn descend_to_internal(&mut self) {
-=======
     pub(crate) fn descend_to_internal(&mut self) {
 
->>>>>>> a5334ecf
         let mut key_start = self.key.node_key_start();
         //NOTE: this is a copy of the self.key.node_key() function, but we can't borrow the whole key structure in this code
         let mut key = if self.key.prefix_buf.len() > 0 {
@@ -1596,10 +1533,6 @@
 
     #[test]
     fn write_zipper_drop_head_test1() {
-<<<<<<< HEAD
-        //GOAT, put this test back to the way it was!!
-=======
->>>>>>> a5334ecf
         let keys = [
             "123:abc:Bob",
             "123:def:Jim",
