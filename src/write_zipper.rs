--- conflicted
+++ resolved
@@ -348,25 +348,14 @@
     fn at_root(&self) -> bool { self.z.at_root() }
     fn reset(&mut self) { self.z.reset() }
     fn val_count(&self) -> usize { self.z.val_count() }
-<<<<<<< HEAD
-    fn descend_to<K: AsRef<[u8]>>(&mut self, k: K) -> bool { self.z.descend_to(k) }
-    fn descend_to_byte(&mut self, k: u8) -> bool { self.z.descend_to_byte(k) }
+    fn descend_to<K: AsRef<[u8]>>(&mut self, k: K) { self.z.descend_to(k) }
+    fn descend_to_byte(&mut self, k: u8) { self.z.descend_to_byte(k) }
     fn descend_indexed_byte(&mut self, child_idx: usize) -> Option<u8> { self.z.descend_indexed_byte(child_idx) }
     fn descend_first_byte(&mut self) -> Option<u8> { self.z.descend_first_byte() }
     fn descend_until<W: std::io::Write>(&mut self, desc_bytes: W) -> bool { self.z.descend_until(desc_bytes) }
     fn to_next_sibling_byte(&mut self) -> Option<u8> { self.z.to_next_sibling_byte() }
     fn to_prev_sibling_byte(&mut self) -> Option<u8> { self.z.to_prev_sibling_byte() }
     fn ascend(&mut self, steps: usize) -> usize { self.z.ascend(steps) }
-=======
-    fn descend_to<K: AsRef<[u8]>>(&mut self, k: K) { self.z.descend_to(k) }
-    fn descend_to_byte(&mut self, k: u8) { self.z.descend_to_byte(k) }
-    fn descend_indexed_byte(&mut self, child_idx: usize) -> bool { self.z.descend_indexed_byte(child_idx) }
-    fn descend_first_byte(&mut self) -> bool { self.z.descend_first_byte() }
-    fn descend_until(&mut self) -> bool { self.z.descend_until() }
-    fn to_next_sibling_byte(&mut self) -> bool { self.z.to_next_sibling_byte() }
-    fn to_prev_sibling_byte(&mut self) -> bool { self.z.to_prev_sibling_byte() }
-    fn ascend(&mut self, steps: usize) -> bool { self.z.ascend(steps) }
->>>>>>> d913ae88
     fn ascend_byte(&mut self) -> bool { self.z.ascend_byte() }
     fn ascend_until(&mut self) -> usize { self.z.ascend_until() }
     fn ascend_until_branch(&mut self) -> usize { self.z.ascend_until_branch() }
@@ -515,25 +504,14 @@
     fn at_root(&self) -> bool { self.z.at_root() }
     fn reset(&mut self) { self.z.reset() }
     fn val_count(&self) -> usize { self.z.val_count() }
-<<<<<<< HEAD
-    fn descend_to<K: AsRef<[u8]>>(&mut self, k: K) -> bool { self.z.descend_to(k) }
-    fn descend_to_byte(&mut self, k: u8) -> bool { self.z.descend_to_byte(k) }
+    fn descend_to<K: AsRef<[u8]>>(&mut self, k: K) { self.z.descend_to(k) }
+    fn descend_to_byte(&mut self, k: u8) { self.z.descend_to_byte(k) }
     fn descend_indexed_byte(&mut self, child_idx: usize) -> Option<u8> { self.z.descend_indexed_byte(child_idx) }
     fn descend_first_byte(&mut self) -> Option<u8> { self.z.descend_first_byte() }
     fn descend_until<W: std::io::Write>(&mut self, desc_bytes: W) -> bool { self.z.descend_until(desc_bytes) }
     fn to_next_sibling_byte(&mut self) -> Option<u8> { self.z.to_next_sibling_byte() }
     fn to_prev_sibling_byte(&mut self) -> Option<u8> { self.z.to_prev_sibling_byte() }
     fn ascend(&mut self, steps: usize) -> usize { self.z.ascend(steps) }
-=======
-    fn descend_to<K: AsRef<[u8]>>(&mut self, k: K) { self.z.descend_to(k) }
-    fn descend_to_byte(&mut self, k: u8) { self.z.descend_to_byte(k) }
-    fn descend_indexed_byte(&mut self, child_idx: usize) -> bool { self.z.descend_indexed_byte(child_idx) }
-    fn descend_first_byte(&mut self) -> bool { self.z.descend_first_byte() }
-    fn descend_until(&mut self) -> bool { self.z.descend_until() }
-    fn to_next_sibling_byte(&mut self) -> bool { self.z.to_next_sibling_byte() }
-    fn to_prev_sibling_byte(&mut self) -> bool { self.z.to_prev_sibling_byte() }
-    fn ascend(&mut self, steps: usize) -> bool { self.z.ascend(steps) }
->>>>>>> d913ae88
     fn ascend_byte(&mut self) -> bool { self.z.ascend_byte() }
     fn ascend_until(&mut self) -> usize { self.z.ascend_until() }
     fn ascend_until_branch(&mut self) -> usize { self.z.ascend_until_branch() }
@@ -706,25 +684,14 @@
     fn at_root(&self) -> bool { self.z.at_root() }
     fn reset(&mut self) { self.z.reset() }
     fn val_count(&self) -> usize { self.z.val_count() }
-<<<<<<< HEAD
-    fn descend_to<K: AsRef<[u8]>>(&mut self, k: K) -> bool { self.z.descend_to(k) }
-    fn descend_to_byte(&mut self, k: u8) -> bool { self.z.descend_to_byte(k) }
+    fn descend_to<K: AsRef<[u8]>>(&mut self, k: K) { self.z.descend_to(k) }
+    fn descend_to_byte(&mut self, k: u8) { self.z.descend_to_byte(k) }
     fn descend_indexed_byte(&mut self, child_idx: usize) -> Option<u8> { self.z.descend_indexed_byte(child_idx) }
     fn descend_first_byte(&mut self) -> Option<u8> { self.z.descend_first_byte() }
     fn descend_until<W: std::io::Write>(&mut self, desc_bytes: W) -> bool { self.z.descend_until(desc_bytes) }
     fn to_next_sibling_byte(&mut self) -> Option<u8> { self.z.to_next_sibling_byte() }
     fn to_prev_sibling_byte(&mut self) -> Option<u8> { self.z.to_prev_sibling_byte() }
     fn ascend(&mut self, steps: usize) -> usize { self.z.ascend(steps) }
-=======
-    fn descend_to<K: AsRef<[u8]>>(&mut self, k: K) { self.z.descend_to(k) }
-    fn descend_to_byte(&mut self, k: u8) { self.z.descend_to_byte(k) }
-    fn descend_indexed_byte(&mut self, child_idx: usize) -> bool { self.z.descend_indexed_byte(child_idx) }
-    fn descend_first_byte(&mut self) -> bool { self.z.descend_first_byte() }
-    fn descend_until(&mut self) -> bool { self.z.descend_until() }
-    fn to_next_sibling_byte(&mut self) -> bool { self.z.to_next_sibling_byte() }
-    fn to_prev_sibling_byte(&mut self) -> bool { self.z.to_prev_sibling_byte() }
-    fn ascend(&mut self, steps: usize) -> bool { self.z.ascend(steps) }
->>>>>>> d913ae88
     fn ascend_byte(&mut self) -> bool { self.z.ascend_byte() }
     fn ascend_until(&mut self) -> usize { self.z.ascend_until() }
     fn ascend_until_branch(&mut self) -> usize { self.z.ascend_until_branch() }
@@ -1085,8 +1052,8 @@
         let mask = self.child_mask();
         match mask.next_bit(cur_byte) {
             Some(byte) => {
-                let descended = self.descend_to_byte(byte);
-                debug_assert!(descended);
+                self.descend_to_byte(byte);
+                debug_assert!(self.path_exists());
                 Some(byte)
             },
             None => {
@@ -1106,13 +1073,13 @@
         let mask = self.child_mask();
         match mask.prev_bit(cur_byte) {
             Some(byte) => {
-                let descended = self.descend_to_byte(byte);
-                debug_assert!(descended);
+                self.descend_to_byte(byte);
+                debug_assert!(self.path_exists());
                 Some(byte)
             },
             None => {
-                let descended = self.descend_to_byte(cur_byte);
-                debug_assert!(descended);
+                self.descend_to_byte(cur_byte);
+                debug_assert!(self.path_exists());
                 None
             }
         }
@@ -2976,14 +2943,9 @@
         wz.descend_to([194, 7, 162]);
         assert!(wz.path_exists());
         assert!(wz.val().is_some());
-<<<<<<< HEAD
         assert_eq!(wz.ascend(3), 3);
-        assert!(wz.descend_to([194, 7, 163]));
-=======
-        assert!(wz.ascend(3));
         wz.descend_to([194, 7, 163]);
         assert!(wz.path_exists());
->>>>>>> d913ae88
         assert!(wz.val().is_some());
     }
 
@@ -4103,20 +4065,12 @@
         wz.descend_to([0, 0, 0, 0]);
         assert_eq!(wz.path_exists(), false);
         assert_eq!(wz.set_val(()), None);
-<<<<<<< HEAD
         assert_eq!(wz.ascend(4), 4);
-        assert_eq!(wz.descend_to([0, 0, 1, 0]), false);
-        assert_eq!(wz.set_val(()), None);
-        assert_eq!(wz.ascend(2), 2);
-        assert_eq!(wz.descend_to_byte(0), true);
-=======
-        assert_eq!(wz.ascend(4), true);
         wz.descend_to([0, 0, 1, 0]);
         assert_eq!(wz.path_exists(), false);
         assert_eq!(wz.set_val(()), None);
-        assert_eq!(wz.ascend(2), true);
+        assert_eq!(wz.ascend(2), 2);
         wz.descend_to_byte(0);
->>>>>>> d913ae88
         assert_eq!(wz.remove_branches(false), true);
         assert_eq!(wz.path_exists(), true);
         wz.descend_to_byte(0);
@@ -4251,13 +4205,8 @@
         assert_eq!(wz.path_exists(), true);
         assert_eq!(wz.create_path(), false);
         assert_eq!(wz.val(), Some(&()));
-<<<<<<< HEAD
         assert_eq!(wz.descend_first_byte(), None);
-        assert_eq!(wz.descend_to_byte(0), false);
-=======
-        assert_eq!(wz.descend_first_byte(), false);
         wz.descend_to_byte(0);
->>>>>>> d913ae88
         assert_eq!(wz.path_exists(), false);
         assert_eq!(wz.create_path(), true);
         assert_eq!(wz.path_exists(), true);
