use mutcursor::MutCursorRootedVec;

use crate::trie_node::*;
use crate::trie_map::BytesTrieMap;
use crate::empty_node::EmptyNode;
use crate::zipper::*;
use crate::zipper::zipper_priv::*;
use crate::zipper_tracking::*;
use crate::ring::{Lattice, PartialDistributiveLattice};
<<<<<<< HEAD

/// Implemented on [Zipper] types that allow modification of the trie
pub trait WriteZipper<V>: Zipper + WriteZipperPriv<V> {
    /// A [ZipperHead] that can be created from this zipper
    type ZipperHead<'z> where Self: 'z;

    /// Returns a refernce to the value at the zipper's focus, or `None` if there is no value
    ///
    /// NOTE: This method differs from [ReadOnlyZipper::get_value] in the lifetime of the return
    /// value.  A `WriteZipper` must return a value with a shorter lifetime because the zipper may
    /// modify or remove the value.
    fn get_value(&self) -> Option<&V>;

    /// Returns a mutable reference to a value at the zipper's focus, or None if no value exists
    fn get_value_mut(&mut self) -> Option<&mut V>;

    /// Returns a mutable reference to the value at the zipper's focus, inserting `default` if no
    /// value exists
    fn get_value_or_insert(&mut self, default: V) -> &mut V;

    /// Returns a mutable reference to the value at the zipper's focus, inserting the result of `func`
    /// if no value exists
    fn get_value_or_insert_with<F>(&mut self, func: F) -> &mut V where F: FnOnce() -> V;

    /// Sets the value at the zipper's focus
    ///
    /// Returns `Some(replaced_val)` if an existing value was replaced, otherwise returns `None` if
    /// the value was added without replacing anything.
    ///
    /// Panics if the zipper's focus is unable to hold a value
    fn set_value(&mut self, val: V) -> Option<V>;

    /// Removes the value at the zipper's focus.  Does not affect any onward branches.  Returns `Some(val)`
    /// with the value that was removed, otherwise returns `None`
    ///
    /// WARNING: This method may cause the trie to be pruned above the zipper's focus, and may result in
    /// [Zipper::path_exists] returning `false`, where it previously returned `true`
    fn remove_value(&mut self) -> Option<V>;

    /// Creates a [ZipperHead] at the zipper's current focus
    fn zipper_head<'z>(&'z mut self) -> Self::ZipperHead<'z>;

    /// Replaces the trie below the zipper's focus with the subtrie downstream from the focus of `read_zipper`
    ///
    /// If there is a value at the zipper's focus, it will not be affected.
    ///
    /// WARNING: If the `read_zipper` is not on an existing path (according to [Zipper::path_exists]) then the
    /// effect will be the same as [Self::remove_branches] causing the trie to be pruned below the graft location.
    /// Since dangling paths aren't allowed, This method may cause the trie to be pruned above the zipper's focus,
    /// and may lead to `path_exists` returning `false`, where it previously returned `true`
    fn graft<Z: Zipper<V=V>>(&mut self, read_zipper: &Z);

    /// Replaces the trie below the zipper's focus with the contents of a [BytesTrieMap], consuming the map
    ///
    /// If there is a value at the zipper's focus, it will not be affected.
    ///
    /// WARNING: If the `map` is empty then the effect will be the same as [Self::remove_branches] causing the
    /// trie to be pruned below the graft location.  Since dangling paths aren't allowed, This method may cause
    /// the trie to be pruned above the zipper's focus, and may lead to [Zipper::path_exists] returning `false`,
    /// where it previously returned `true`
    fn graft_map(&mut self, map: BytesTrieMap<V>);

    /// Joins (union of) the subtrie below the zipper's focus with the subtrie downstream from the focus of
    /// `read_zipper`
    ///
    /// Returns `true` if the join was sucessful, or `false` if `read_zipper` was at a nonexistent path.
    ///
    /// If the &self zipper is at a path that does not exist, this method behaves like graft.
    fn join<Z: Zipper<V=V>>(&mut self, read_zipper: &Z) -> bool where V: Lattice;

    /// Joins (union of) the trie below the zipper's focus with the contents of a [BytesTrieMap],
    /// consuming the map
    ///
    /// Returns `true` if the join was sucessful, or `false` if `map` was empty.
    fn join_map(&mut self, map: BytesTrieMap<V>) -> bool where V: Lattice;

    /// Joins the subtrie below the focus of `src_zipper` with the subtrie below the focus of `self`,
    /// consuming `src_zipper`'s subtrie
    ///
    /// Returns `true` if the join was sucessful, or `false` if `src_zipper` was at a nonexistent path.
    fn join_into<Z: Zipper<V=V> + WriteZipper<V>>(&mut self, src_zipper: &mut Z) -> bool where V: Lattice;

    /// Collapses all the paths below the zipper's focus by removing the leading `byte_cnt` bytes from
    /// each path and joining together all of the downstream sub-paths
    ///
    /// Returns `true` if the focus has at least one downstream continuation, otherwise returns `false`.
    ///
    /// NOTE: This method may prune the path upstream of the focus of the operation resulted in removing all
    /// downstream paths.  This means that [Zipper::path_exists] may return `false` after this operation.
    fn drop_head(&mut self, byte_cnt: usize) -> bool where V: Lattice;

// GOAT, should we rename `drop_head` to `drop_prefix`?  Or rename `insert_prefix` to `insert_head`?
// GOAT QUESTION: Do we want to change the behavior to move the value as well?  Or do we want a variant
//  of this method that moves the value?  The main guiding idea behind not shifting the value was the desire
//  to preserve the property of being the inverse of drop_head.
    /// Inserts `prefix` in front of every downstream path at the focus
    ///
    /// This method does not affect a value at the focus, nor does it move the zipper's focus.
    ///
    /// NOTE: This is the inverse of [Self::drop_head], although it cannot perfectly undo `drop_head` because
    /// `drop_head` loses information about the prior nested structure.  However, `drop_head` will undo this
    /// operation.
    fn insert_prefix<K: AsRef<[u8]>>(&mut self, prefix: K) -> bool;

    /// Deleted the `n` bytes from the path above the zipper's focus, including any subtries that descend
    /// from the deleted branches
    ///
    /// Returns `true` if n upstream bytes were removed from the path, otherwise returns `false`.
    //
    // GOAT: TODO, make a diagram illustrating the behavior
    fn remove_prefix(&mut self, n: usize) -> bool;

    /// Meets (retains the intersection of) the subtrie below the zipper's focus with the subtrie downstream
    /// from the focus of `read_zipper`
    ///
    /// Returns `true` if the meet was sucessful, or `false` if either `self` of `read_zipper` is at a
    /// nonexistent path.
    fn meet<Z: Zipper<V=V>>(&mut self, read_zipper: &Z) -> bool where V: Lattice;

    /// Experiment.  GOAT, document this
    fn meet_2<'z, ZA: Zipper<V=V>, ZB: Zipper<V=V>>(&mut self, rz_a: &ZA, rz_b: &ZB) -> bool where V: Lattice;

    /// Subtracts the subtrie downstream of the focus of `read_zipper` from the subtrie below the zipper's
    /// focus
    ///
    /// Returns `true` if the subtraction was sucessful, or `false` if either `self` of `read_zipper` is at a
    /// nonexistent path.
    fn subtract<Z: Zipper<V=V>>(&mut self, read_zipper: &Z) -> bool where V: PartialDistributiveLattice;

    /// Restricts paths in the subtrie downstream of the `self` focus to paths prefixed by a path to a value in
    /// `read_zipper`
    ///
    /// Returns `true` if the restriction was sucessful, or `false` if either `self` or `read_zipper` is at a
    /// nonexistent path.
    fn restrict<Z: Zipper<V=V>>(&mut self, read_zipper: &Z) -> bool;

    /// Populates the "stem" paths in `self` with the corresponding subtries in `read_zipper`
    ///
    /// NOTE: Any stem path without a corresponding path in `read_zipper` will be removed from `self`.
    ///
    /// GOAT, I feel like `restricting` might not be a very evocative name here.  The way I think of this
    /// operation is as a bunch of "stems" in the WriteZipper, that get their downstream contents populated
    /// by the corresponding paths in the ReadZipper.  Ideas for names are: "blossom", "fill_in", "expound",
    /// "populate", etc.  I avoided "bloom" and "expand" because those both have other connotations.
    fn restricting<Z: Zipper<V=V>>(&mut self, read_zipper: &Z) -> bool;

    /// Removes all branches below the zipper's focus.  Does not affect the value if there is one.  Returns `true`
    /// if a branch was removed, otherwise returns `false`
    ///
    /// WARNING: This method may cause the trie to be pruned above the zipper's focus, and may result in
    /// [Zipper::path_exists] returning `false`, where it previously returned `true`
    fn remove_branches(&mut self) -> bool;

    /// Creates a new [BytesTrieMap] from the zipper's focus, removing all downstream branches from the zipper
    fn take_map(&mut self) -> Option<BytesTrieMap<V>>;

    /// Uses a 256-bit mask to remove multiple branches below the zipper's focus
    ///
    /// Key bytes for which the corresponding `mask` bit is `0` will be removed.
    ///
    /// WARNING: This method may cause the trie to be pruned above the zipper's focus, and may result in
    /// [Zipper::path_exists] returning `false`, where it previously returned `true`
    fn remove_unmasked_branches(&mut self, mask: [u64; 4]);
}

pub(crate) mod write_zipper_priv {
    use crate::trie_node::*;

    pub trait WriteZipperPriv<V> {
        fn take_focus(&mut self) -> Option<TrieNodeODRc<V>>;
    }
}
use write_zipper_priv::*;

// ***---***---***---***---***---***---***---***---***---***---***---***---***---***---***---***---***---***---
// WriteZipperTracked
// ***---***---***---***---***---***---***---***---***---***---***---***---***---***---***---***---***---***---

/// A [WriteZipper] for editing and adding paths and values in the trie
pub struct WriteZipperTracked<'a, 'path, V> {
    z: WriteZipperCore<'a, 'path, V>,
    _tracker: ZipperTracker,
}

//The Drop impl ensures the tracker gets dropped at the right time
impl<V> Drop for WriteZipperTracked<'_, '_, V> {
    fn drop(&mut self) { }
}

impl<V: Clone + Send + Sync> Zipper for WriteZipperTracked<'_, '_, V> {
    type ReadZipperT<'a> = ReadZipperUntracked<'a, 'a, V> where Self: 'a;

    fn at_root(&self) -> bool { self.z.at_root() }
    fn reset(&mut self) { self.z.reset() }
    fn path(&self) -> &[u8] { self.z.path() }
    fn path_exists(&self) -> bool { self.z.path_exists() }
    fn is_value(&self) -> bool { self.z.is_value() }
    fn val_count(&self) -> usize { self.z.val_count() }
    fn child_count(&self) -> usize { self.z.child_count() }
    fn child_mask(&self) -> [u64; 4] { self.z.child_mask() }
    fn descend_to<K: AsRef<[u8]>>(&mut self, k: K) -> bool { self.z.descend_to(k) }
    fn descend_to_byte(&mut self, k: u8) -> bool { self.z.descend_to_byte(k) }
    fn descend_indexed_branch(&mut self, child_idx: usize) -> bool { self.z.descend_indexed_branch(child_idx) }
    fn descend_first_byte(&mut self) -> bool { self.z.descend_first_byte() }
    fn descend_until(&mut self) -> bool { self.z.descend_until() }
    fn to_sibling(&mut self, next: bool) -> bool { self.z.to_sibling(next) }
    fn to_next_sibling_byte(&mut self) -> bool { self.z.to_next_sibling_byte() }
    fn to_prev_sibling_byte(&mut self) -> bool { self.z.to_prev_sibling_byte() }
    fn ascend(&mut self, steps: usize) -> bool { self.z.ascend(steps) }
    fn ascend_byte(&mut self) -> bool { self.z.ascend_byte() }
    fn ascend_until(&mut self) -> bool { self.z.ascend_until() }
    fn fork_read_zipper<'a>(&'a self) -> Self::ReadZipperT<'a> {
        let new_root_val = self.get_value();
        let rz_core = ReadZipperCore::new_with_node_and_path_internal(self.z.focus_stack.top().unwrap().as_tagged(), &self.z.key.node_key(), None, new_root_val);
        Self::ReadZipperT::new_forked_with_inner_zipper(rz_core)
    }
    fn make_map(&self) -> Option<BytesTrieMap<Self::V>> { self.z.make_map() }
}

impl<'a, 'path, V : Clone> zipper_priv::ZipperPriv for WriteZipperTracked<'a, 'path, V> {
    type V = V;
    fn get_focus(&self) -> AbstractNodeRef<Self::V> { self.z.get_focus() }
    fn try_borrow_focus(&self) -> Option<&dyn TrieNode<Self::V>> { self.z.try_borrow_focus() }
}

impl<'a, 'path, V: Clone + Send + Sync> WriteZipperTracked<'a, 'path, V> {
    //GOAT, this method currently isn't called
    // /// Creates a new zipper, with a path relative to a node
    // pub(crate) fn new_with_node_and_path(root_node: &'a mut TrieNodeODRc<V>, path: &'k [u8], tracker: ZipperTracker) -> Self {
    //     let core = WriteZipperCore::<'a, 'k, V>::new_with_node_and_path(root_node, path);
    //     Self { z: core, tracker, }
    // }
    /// Creates a new zipper, with a path relative to a node, assuming the path is fully-contained within
    /// the node
    ///
    /// NOTE: This method currently doesn't descend subnodes.  Use [Self::new_with_node_and_path] if you can't
    /// guarantee the path is within the supplied node.
    pub(crate) fn new_with_node_and_path_internal(root_node: &'a mut TrieNodeODRc<V>, root_val: Option<&'a mut Option<V>>, path: &'path [u8], tracker: ZipperTracker) -> Self {
        let core = WriteZipperCore::<'a, 'path, V>::new_with_node_and_path_internal(root_node, root_val, path);
        Self { z: core, _tracker: tracker, }
    }
=======
#[cfg(feature = "all_dense_nodes")]
use crate::dense_byte_node::DenseByteNode;

/// A [Zipper] for editing and adding paths and values in the trie
pub struct WriteZipper<'a, 'k, V> {
    key: KeyFields<'k>,
    /// The stack of node references.  We need a "rooted" Vec in case we need to upgrade the node at the root of the zipper
    focus_stack: MutCursorRootedVec<'a, TrieNodeODRc<V>, dyn TrieNode<V>>,
    zipper_tracker: ZipperTracker,
>>>>>>> 43602508
}

impl<'a, V: Clone + Send + Sync> WriteZipper<V> for WriteZipperTracked<'a, '_, V> {
    type ZipperHead<'z> = ZipperHead<'z, 'a, V> where Self: 'z;
    fn get_value(&self) -> Option<&V> { self.z.get_value() }
    fn get_value_mut(&mut self) -> Option<&mut V> { self.z.get_value_mut() }
    fn get_value_or_insert(&mut self, default: V) -> &mut V { self.z.get_value_or_insert(default) }
    fn get_value_or_insert_with<F>(&mut self, func: F) -> &mut V where F: FnOnce() -> V { self.z.get_value_or_insert_with(func) }
    fn set_value(&mut self, val: V) -> Option<V> { self.z.set_value(val) }
    fn remove_value(&mut self) -> Option<V> { self.z.remove_value() }
    fn zipper_head<'z>(&'z mut self) -> Self::ZipperHead<'z> { self.z.zipper_head() }
    fn graft<Z: Zipper<V=V>>(&mut self, read_zipper: &Z) { self.z.graft(read_zipper) }
    fn graft_map(&mut self, map: BytesTrieMap<V>) { self.z.graft_map(map) }
    fn join<Z: Zipper<V=V>>(&mut self, read_zipper: &Z) -> bool where V: Lattice { self.z.join(read_zipper) }
    fn join_map(&mut self, map: BytesTrieMap<V>) -> bool where V: Lattice { self.z.join_map(map) }
    fn join_into<Z: Zipper<V=V> + WriteZipper<V>>(&mut self, src_zipper: &mut Z) -> bool where V: Lattice { self.z.join_into(src_zipper) }
    fn drop_head(&mut self, byte_cnt: usize) -> bool where V: Lattice { self.z.drop_head(byte_cnt) }
    fn insert_prefix<K: AsRef<[u8]>>(&mut self, prefix: K) -> bool { self.z.insert_prefix(prefix) }
    fn remove_prefix(&mut self, n: usize) -> bool { self.z.remove_prefix(n) }
    fn meet<Z: Zipper<V=V>>(&mut self, read_zipper: &Z) -> bool where V: Lattice { self.z.meet(read_zipper) }
    fn meet_2<ZA: Zipper<V=V>, ZB: Zipper<V=V>>(&mut self, rz_a: &ZA, rz_b: &ZB) -> bool where V: Lattice { self.z.meet_2(rz_a, rz_b) }
    fn subtract<Z: Zipper<V=V>>(&mut self, read_zipper: &Z) -> bool where V: PartialDistributiveLattice { self.z.subtract(read_zipper) }
    fn restrict<Z: Zipper<V=V>>(&mut self, read_zipper: &Z) -> bool { self.z.restrict(read_zipper) }
    fn restricting<Z: Zipper<V=V>>(&mut self, read_zipper: &Z) -> bool { self.z.restricting(read_zipper) }
    fn remove_branches(&mut self) -> bool { self.z.remove_branches() }
    fn take_map(&mut self) -> Option<BytesTrieMap<V>> { self.z.take_map() }
    fn remove_unmasked_branches(&mut self, mask: [u64; 4]) { self.z.remove_unmasked_branches(mask) }
}

impl<V: Clone + Send + Sync> WriteZipperPriv<V> for WriteZipperTracked<'_, '_, V> {
    fn take_focus(&mut self) -> Option<TrieNodeODRc<V>> { self.z.take_focus() }
}

// ***---***---***---***---***---***---***---***---***---***---***---***---***---***---***---***---***---***---
// WriteZipperUntracked
// ***---***---***---***---***---***---***---***---***---***---***---***---***---***---***---***---***---***---

/// A [Zipper] for editing and adding paths and values in the trie, used when it is possible to statically
/// guarantee non-interference between zippers
pub struct WriteZipperUntracked<'a, 'k, V> {
    z: WriteZipperCore<'a, 'k, V>,
    /// We will still track the zipper in debug mode, because unsafe isn't permission to break the rules
    #[cfg(debug_assertions)]
    _tracker: Option<ZipperTracker>,
}

//We only want a custom drop when we have a tracker
#[cfg(debug_assertions)]
impl<V> Drop for WriteZipperUntracked<'_, '_, V> {
    fn drop(&mut self) { }
}

impl<V: Clone + Send + Sync> Zipper for WriteZipperUntracked<'_, '_, V> {
    type ReadZipperT<'a> = ReadZipperUntracked<'a, 'a, V> where Self: 'a;

    fn at_root(&self) -> bool { self.z.at_root() }
    fn reset(&mut self) { self.z.reset() }
    fn path(&self) -> &[u8] { self.z.path() }
    fn path_exists(&self) -> bool { self.z.path_exists() }
    fn is_value(&self) -> bool { self.z.is_value() }
    fn val_count(&self) -> usize { self.z.val_count() }
    fn child_count(&self) -> usize { self.z.child_count() }
    fn child_mask(&self) -> [u64; 4] { self.z.child_mask() }
    fn descend_to<K: AsRef<[u8]>>(&mut self, k: K) -> bool { self.z.descend_to(k) }
    fn descend_to_byte(&mut self, k: u8) -> bool { self.z.descend_to_byte(k) }
    fn descend_indexed_branch(&mut self, child_idx: usize) -> bool { self.z.descend_indexed_branch(child_idx) }
    fn descend_first_byte(&mut self) -> bool { self.z.descend_first_byte() }
    fn descend_until(&mut self) -> bool { self.z.descend_until() }
    fn to_sibling(&mut self, next: bool) -> bool { self.z.to_sibling(next) }
    fn to_next_sibling_byte(&mut self) -> bool { self.z.to_next_sibling_byte() }
    fn to_prev_sibling_byte(&mut self) -> bool { self.z.to_prev_sibling_byte() }
    fn ascend(&mut self, steps: usize) -> bool { self.z.ascend(steps) }
    fn ascend_byte(&mut self) -> bool { self.z.ascend_byte() }
    fn ascend_until(&mut self) -> bool { self.z.ascend_until() }
    fn fork_read_zipper<'a>(&'a self) -> Self::ReadZipperT<'a> {
        let new_root_val = self.get_value();
        let rz_core = ReadZipperCore::new_with_node_and_path_internal(self.z.focus_stack.top().unwrap().as_tagged(), &self.z.key.node_key(), None, new_root_val);
        Self::ReadZipperT::new_forked_with_inner_zipper(rz_core)
    }
    fn make_map(&self) -> Option<BytesTrieMap<Self::V>> { self.z.make_map() }
}

impl<'a, 'k, V : Clone> zipper_priv::ZipperPriv for WriteZipperUntracked<'a, 'k, V> {
    type V = V;
    fn get_focus(&self) -> AbstractNodeRef<Self::V> { self.z.get_focus() }
    fn try_borrow_focus(&self) -> Option<&dyn TrieNode<Self::V>> { self.z.try_borrow_focus() }
}

impl <'a, 'k, V: Clone + Send + Sync> WriteZipperUntracked<'a, 'k, V> {
    /// Creates a new zipper, with a path relative to a node
    #[cfg(debug_assertions)]
    pub(crate) fn new_with_node_and_path(root_node: &'a mut TrieNodeODRc<V>, root_val: Option<&'a mut Option<V>>, path: &'k [u8], tracker: Option<ZipperTracker>) -> Self {
        let core = WriteZipperCore::<'a, 'k, V>::new_with_node_and_path(root_node, root_val, path);
        Self { z: core, _tracker: tracker }
    }
    #[cfg(not(debug_assertions))]
    pub(crate) fn new_with_node_and_path(root_node: &'a mut TrieNodeODRc<V>, root_val: Option<&'a mut Option<V>>, path: &'k [u8]) -> Self {
        let core = WriteZipperCore::<'a, 'k, V>::new_with_node_and_path(root_node, root_val, path);
        Self { z: core }
    }
    /// See [WriteZipper::new_with_node_and_path_internal]
    #[cfg(debug_assertions)]
    pub(crate) fn new_with_node_and_path_internal(root_node: &'a mut TrieNodeODRc<V>, root_val: Option<&'a mut Option<V>>, path: &'k [u8], tracker: Option<ZipperTracker>) -> Self {
        let core = WriteZipperCore::<'a, 'k, V>::new_with_node_and_path_internal(root_node, root_val, path);
        Self { z: core, _tracker: tracker }
    }
    #[cfg(not(debug_assertions))]
    pub(crate) fn new_with_node_and_path_internal(root_node: &'a mut TrieNodeODRc<V>, root_val: Option<&'a mut Option<V>>, path: &'k [u8]) -> Self {
        let core = WriteZipperCore::<'a, 'k, V>::new_with_node_and_path_internal(root_node, root_val, path);
        Self { z: core }
    }
}

impl<'a, V: Clone + Send + Sync> WriteZipper<V> for WriteZipperUntracked<'a, '_, V> {
    type ZipperHead<'z> = ZipperHead<'z, 'a, V> where Self: 'z;
    fn get_value(&self) -> Option<&V> { self.z.get_value() }
    fn get_value_mut(&mut self) -> Option<&mut V> { self.z.get_value_mut() }
    fn get_value_or_insert(&mut self, default: V) -> &mut V { self.z.get_value_or_insert(default) }
    fn get_value_or_insert_with<F>(&mut self, func: F) -> &mut V where F: FnOnce() -> V { self.z.get_value_or_insert_with(func) }
    fn set_value(&mut self, val: V) -> Option<V> { self.z.set_value(val) }
    fn remove_value(&mut self) -> Option<V> { self.z.remove_value() }
    fn zipper_head<'z>(&'z mut self) -> Self::ZipperHead<'z> { self.z.zipper_head() }
    fn graft<Z: Zipper<V=V>>(&mut self, read_zipper: &Z) { self.z.graft(read_zipper) }
    fn graft_map(&mut self, map: BytesTrieMap<V>) { self.z.graft_map(map) }
    fn join<Z: Zipper<V=V>>(&mut self, read_zipper: &Z) -> bool where V: Lattice { self.z.join(read_zipper) }
    fn join_map(&mut self, map: BytesTrieMap<V>) -> bool where V: Lattice { self.z.join_map(map) }
    fn join_into<Z: Zipper<V=V> + WriteZipper<V>>(&mut self, src_zipper: &mut Z) -> bool where V: Lattice { self.z.join_into(src_zipper) }
    fn drop_head(&mut self, byte_cnt: usize) -> bool where V: Lattice { self.z.drop_head(byte_cnt) }
    fn insert_prefix<K: AsRef<[u8]>>(&mut self, prefix: K) -> bool { self.z.insert_prefix(prefix) }
    fn remove_prefix(&mut self, n: usize) -> bool { self.z.remove_prefix(n) }
    fn meet<Z: Zipper<V=V>>(&mut self, read_zipper: &Z) -> bool where V: Lattice { self.z.meet(read_zipper) }
    fn meet_2<ZA: Zipper<V=V>, ZB: Zipper<V=V>>(&mut self, rz_a: &ZA, rz_b: &ZB) -> bool where V: Lattice { self.z.meet_2(rz_a, rz_b) }
    fn subtract<Z: Zipper<V=V>>(&mut self, read_zipper: &Z) -> bool where V: PartialDistributiveLattice { self.z.subtract(read_zipper) }
    fn restrict<Z: Zipper<V=V>>(&mut self, read_zipper: &Z) -> bool { self.z.restrict(read_zipper) }
    fn restricting<Z: Zipper<V=V>>(&mut self, read_zipper: &Z) -> bool { self.z.restricting(read_zipper) }
    fn remove_branches(&mut self) -> bool { self.z.remove_branches() }
    fn take_map(&mut self) -> Option<BytesTrieMap<V>> { self.z.take_map() }
    fn remove_unmasked_branches(&mut self, mask: [u64; 4]) { self.z.remove_unmasked_branches(mask) }
}

impl<V: Clone + Send + Sync> WriteZipperPriv<V> for WriteZipperUntracked<'_, '_, V> {
    fn take_focus(&mut self) -> Option<TrieNodeODRc<V>> { self.z.take_focus() }
}

// ***---***---***---***---***---***---***---***---***---***---***---***---***---***---***---***---***---***---
// WriteZipperCore (the actual implementation)
// ***---***---***---***---***---***---***---***---***---***---***---***---***---***---***---***---***---***---

//GOAT: Discussion on whether to keep rooted zippers, or streamline the WriteZipper code
//UPDATE: this discussion is moot if we decide all WriteZippers can update their roots
//RESOLVED: WriteZippers are able to manipulate root values.  There is also now a root value on the map itself
//
// * Arguments for keeping rooted WriteZippers
//  - A. An API that allows `let mut z = map.write_zipper_at_path()` folowed by `z.set_value` is convenient and
//    easy to explain.  Non-rooted zippers can't set values at their root.
//
//  - B. A non-rooted WriteZipper cannot modify its parent node, which means it cannot upgrade its root node
//    which means the root node needs to be able to accomodate any onward path, which means it needs to be
//    a DenseNode or similar.  This may mean unnuecessary node upgrading, for example at the root of a map;
//    ultimately this eats into the utility of light-weight maps.
//
//  - C. We'd need to reimplement the `PathMap::some_write_method` write methods to operate directly on the map nodes, rather
//    than do it via a temporarily-created WriteZipper
//
// * Arguments for streamlining
//  - A'. The convenient API isn't possible much of the time anyway, because a WriteZipper at the PathMap's
//    root, or a WriteZipper created via `write_zipper_at_exclusive_path` can never be rooted.  And therefore
//    it may be better to just say "WriteZippers cannot modify values at their root", instead of saying:
//    "WriteZipper created with... modify values at their root".
//
//  - B'. Obviously cutting branches and streamlining the WriteZipper code
//
//  - C'. The code that fixes up a zipper (WriteZipper::mend_root) is pure waste if the zipper is temporary;
//    e.g. just part of the implementation of `PathMap::some_write_method`
//

/// The core implementation of WriteZipper
pub(crate) struct WriteZipperCore<'a, 'k, V> {
    pub(crate) key: KeyFields<'k>,

    pub(crate) root_val: Option<&'a mut Option<V>>,

    /// The stack of node references.  We need a "rooted" Vec in case we need to upgrade the node at the root of the zipper
    pub(crate) focus_stack: MutCursorRootedVec<&'a mut TrieNodeODRc<V>, dyn TrieNode<V> + 'static>,
}

/// The part of the [WriteZipper] that contains the key-related fields.  So it can be borrowed separately
pub(crate) struct KeyFields<'path> {
    /// A reference to the part of the key within the root node that represents the zipper root
    root_key: SliceOrLen<'path>,
    /// Stores the entire path from the root node, including the bytes from root_key
    pub(crate) prefix_buf: Vec<u8>,
    /// Stores the lengths for each successive node's key
    pub(crate) prefix_idx: Vec<usize>,
}

impl<V: Clone + Send + Sync> Zipper for WriteZipperCore<'_, '_, V> {
    type ReadZipperT<'a> = () where Self: 'a;

    #[inline]
    fn at_root(&self) -> bool {
        self.key.prefix_buf.len() <= self.key.root_key.len()
    }

    fn reset(&mut self) {
        self.focus_stack.to_bottom();
        self.key.prefix_buf.truncate(self.key.root_key.len());
        self.key.prefix_idx.clear();
    }

    fn path(&self) -> &[u8] {
        if self.key.prefix_buf.len() > 0 {
            &self.key.prefix_buf[self.key.root_key.len()..]
        } else {
            &[]
        }
    }

    fn path_exists(&self) -> bool {
        let key = self.key.node_key();
        if key.len() > 0 {
            self.focus_stack.top().unwrap().node_contains_partial_key(key)
        } else {
            true
        }
    }

    fn is_value(&self) -> bool {
        self.focus_stack.top().unwrap().node_contains_val(self.key.node_key())
    }

    fn val_count(&self) -> usize {
        let focus = self.get_focus();
        if focus.is_none() {
            0
        } else {
            val_count_below_root(focus.borrow()) + (self.is_value() as usize)
        }
    }

    fn child_count(&self) -> usize {
        let focus_node = self.focus_stack.top().unwrap();
        let node_key = self.key.node_key();
        if node_key.len() == 0 {
            return focus_node.count_branches(b"");
        }
        match focus_node.node_get_child(node_key) {
            Some((consumed_bytes, child_node)) => {
                if node_key.len() >= consumed_bytes {
                    child_node.count_branches(&node_key[consumed_bytes..])
                } else {
                    0
                }
            },
            None => focus_node.count_branches(node_key)
        }
    }

    fn child_mask(&self) -> [u64; 4] {
        let focus_node = self.focus_stack.top().unwrap();
        let node_key = self.key.node_key();
        if node_key.len() == 0 {
            return focus_node.node_branches_mask(b"")
        }
        match focus_node.node_get_child(node_key) {
            Some((consumed_bytes, child_node)) => {
                if node_key.len() >= consumed_bytes {
                    child_node.node_branches_mask(&node_key[consumed_bytes..])
                } else {
                    [0; 4]
                }
            },
            None => focus_node.node_branches_mask(node_key)
        }
    }

    fn descend_to<K: AsRef<[u8]>>(&mut self, k: K) -> bool {
        let key = k.as_ref();
        self.key.prepare_buffers();
        self.key.prefix_buf.extend(key);
        self.descend_to_internal();
        let node_key = self.key.node_key();
        if node_key.len() > 0 {
            self.focus_stack.top().unwrap().node_contains_partial_key(node_key)
        } else {
            true
        }
    }

    fn descend_to_byte(&mut self, k: u8) -> bool {
        self.descend_to(&[k])
    }

    fn descend_indexed_branch(&mut self, child_idx: usize) -> bool {
        panic!()
    }

    fn descend_first_byte(&mut self) -> bool {
        panic!()
    }

    fn descend_until(&mut self) -> bool {
        panic!()
    }

    fn to_sibling(&mut self, next: bool) -> bool {
        panic!()
    }

    fn to_next_sibling_byte(&mut self) -> bool {
        panic!()
    }

    fn to_prev_sibling_byte(&mut self) -> bool {
        panic!()
    }

    fn ascend(&mut self, mut steps: usize) -> bool {
        loop {
            if self.key.node_key().len() == 0 {
                self.ascend_across_nodes();
            }
            if steps == 0 {
                return true
            }
            if self.at_root() {
                return false
            }
            debug_assert!(self.key.node_key().len() > 0);
            let cur_jump = steps.min(self.key.excess_key_len());
            self.key.prefix_buf.truncate(self.key.prefix_buf.len() - cur_jump);
            steps -= cur_jump;
        }
    }

    fn ascend_byte(&mut self) -> bool {
        self.ascend(1)
    }

    fn ascend_until(&mut self) -> bool {
        if self.at_root() {
            return false;
        }
        loop {
            self.ascend_within_node();
            if self.at_root() {
                return true;
            }
            if self.key.node_key().len() == 0 {
                self.ascend_across_nodes();
            }
            if self.child_count() > 1 {
                break;
            }
        }
        debug_assert!(self.key.node_key().len() > 0); //We should never finish with a zero-length node-key
        true
    }

    fn fork_read_zipper<'a>(&'a self) -> Self::ReadZipperT<'a> {
        panic!() //Don't fork the WriteZipperCore, fork the WriteZipperTracker or WriteZipperUntracked
    }

    fn make_map(&self) -> Option<BytesTrieMap<Self::V>> {
        self.get_focus().into_option().map(|node| BytesTrieMap::new_with_root(node))
    }
}

impl<'a, 'k, V : Clone> zipper_priv::ZipperPriv for WriteZipperCore<'a, 'k, V> {
    type V = V;

    fn get_focus(&self) -> AbstractNodeRef<Self::V> {
        self.focus_stack.top().unwrap().get_node_at_key(self.key.node_key())
    }
    fn try_borrow_focus(&self) -> Option<&dyn TrieNode<Self::V>> {
        let node_key = self.key.node_key();
        if node_key.len() == 0 {
            Some(self.focus_stack.top().unwrap())
        } else {
            match self.focus_stack.top().unwrap().node_get_child(node_key) {
                Some((consumed_bytes, child_node)) => {
                    debug_assert_eq!(consumed_bytes, node_key.len());
                    Some(child_node)
                },
                None => None
            }
        }
    }
}

impl <'a, 'path, V: Clone + Send + Sync> WriteZipperCore<'a, 'path, V> {
    /// Creates a new zipper, with a path relative to a node
    pub(crate) fn new_with_node_and_path(root_node: &'a mut TrieNodeODRc<V>, root_val: Option<&'a mut Option<V>>, path: &'path [u8]) -> Self {
        let (key, node) = node_along_path_mut(root_node, path, true);
        Self::new_with_node_and_path_internal(node, root_val, key)
    }
    /// See [WriteZipper::new_with_node_and_path_internal]
    pub(crate) fn new_with_node_and_path_internal(root_node: &'a mut TrieNodeODRc<V>, root_val: Option<&'a mut Option<V>>, path: &'path [u8]) -> Self {
        let mut focus_stack = MutCursorRootedVec::new(root_node);
        focus_stack.advance_from_root(|root| Some(root.make_mut()));
        debug_assert!((path.len() == 0) != (root_val.is_none())); //We must have either a path or a root_val, but never both
        Self {
            key: KeyFields::new(path),
            root_val,
            focus_stack,
        }
    }

    /// Internal method to borrow the node at the zipper's focus, splitting the node if necessary
    pub(crate) fn splitting_borrow_focus(&mut self) -> (&dyn TrieNode<V>, Option<&V>) {
        let self_ptr: *mut Self = self;
        let node = match self.try_borrow_focus() {
            Some(root) => root,
            None => {
                //SAFETY: This is another "We need Polonius" case.  We're finished with the borrow if we get here.
                let self_ref = unsafe{ &mut *self_ptr };
                self_ref.split_at_focus();
                self.try_borrow_focus().unwrap()
            },
        };
        let val = self.get_value();
        (node, val)
    }

    /// Internal method to ensure the focus begins at its own node, splitting the node if necessary
    pub(crate) fn split_at_focus(&mut self) {
        let sub_branch_added = self.in_zipper_mut_static_result(
            |node, key| {
                let new_node = if let Some(remaining) = node.take_node_at_key(key) {
                    remaining
                } else {
                    #[cfg(not(feature = "all_dense_nodes"))]
                    {
                        TrieNodeODRc::new(crate::line_list_node::LineListNode::new())
                    }
                    #[cfg(feature = "all_dense_nodes")]
                    {
                        TrieNodeODRc::new(crate::dense_byte_node::DenseByteNode::new())
                    }
                };
                node.node_set_branch(key, new_node)
            },
            |_, _| true);
        if sub_branch_added {
            self.mend_root();
            self.descend_to_internal();
        }
    }

    /// Internal method to re-borrow a WriteZipperCore without the `'path` lifetime
    fn as_static_path_zipper(&mut self) -> &mut WriteZipperCore<'a, 'static, V> {
        assert!(!self.key.root_key.is_slice());
        unsafe{ &mut *(self as *mut WriteZipperCore<V>).cast() }
    }

    //GOAT, the concept of a regularized zipper might be very useful for WriteZippers, so I may be able to delete this code
    // /// Ensures the zipper is in its regularized form
    // ///
    // /// Unlike a ReadZipper, a WriteZipper's regularized form is holding the parent node at the top of the
    // /// `focus_stack`, where `node_key()` contains the key necesary to access the zipper's focus.  The
    // /// reason is because the most common and expensive operations in a ReadZipper are moves and iteration,
    // /// while the most common operations in a WriteZipper are sets and grafts.  Therefore the regularized
    // /// form is the closest to what's needed to perform those ops
    // ///
    // /// Therefore, `node_key().len() == 0` is usually deregularized.
    // ///
    // /// There is a special case, however, when the `focus_stack.top()` is the zipper's root node.  A
    // /// "thread-safe" WriteZipper must be able to function without accessing the parent node, because
    // /// the parent node may be shared among multiple zippers.
    // #[inline]
    // fn is_regularized(&self) -> bool {
    //     let key_start = self.key.node_key_start();
    //     self.key.prefix_buf.len() > key_start || self.at_root()
    // }

    /// See [WriteZipper::get_value]
    pub fn get_value(&self) -> Option<&V> {
        let node_key = self.key.node_key();
        if node_key.len() > 0 {
            self.focus_stack.top().unwrap().node_get_val(node_key)
        } else {
            debug_assert!(self.at_root());
            self.root_val.as_ref().and_then(|val| val.as_ref())
        }
    }
    /// See [WriteZipper::get_value_mut]
    pub fn get_value_mut(&mut self) -> Option<&mut V> {
        let node_key = self.key.node_key();
        if node_key.len() > 0 {
            self.focus_stack.top_mut().unwrap().node_get_val_mut(node_key)
        } else {
            debug_assert!(self.at_root());
            self.root_val.as_mut().and_then(|val| val.as_mut())
        }
    }
    /// See [WriteZipper::get_value_or_insert]
    pub fn get_value_or_insert(&mut self, default: V) -> &mut V {
        let created_subnode = self.in_zipper_mut_static_result(
            |node, key| {
                if !node.node_contains_val(key) {
                    node.node_set_val(key, default).map(|(_old_val, created_subnode)| created_subnode)
                } else {
                    Ok(false)
                }
            },
            |_, _| true);
        if created_subnode {
            self.mend_root();
            self.descend_to_internal();
        }
        self.get_value_mut().unwrap()
    }
    /// See [WriteZipper::get_value_or_insert_with]
    pub fn get_value_or_insert_with<F>(&mut self, func: F) -> &mut V
        where F: FnOnce() -> V
    {
        let created_subnode = self.in_zipper_mut_static_result(
            |node, key| {
                if !node.node_contains_val(key) {
                    node.node_set_val(key, func()).map(|(_old_val, created_subnode)| created_subnode)
                } else {
                    Ok(false)
                }
            },
            |_, _| true);
        if created_subnode {
            self.mend_root();
            self.descend_to_internal();
        }
        self.get_value_mut().unwrap()
    }
    /// See [WriteZipper::set_value]
    pub fn set_value(&mut self, val: V) -> Option<V> {
        if self.key.node_key().len() == 0 {
            debug_assert!(self.at_root());
            let root_val_ref = self.root_val.as_mut().unwrap();
            let mut temp_val = Some(val);
            core::mem::swap(*root_val_ref, &mut temp_val);
            return temp_val
        }
        let (old_val, created_subnode) = self.in_zipper_mut_static_result(
            |node, remaining_key| node.node_set_val(remaining_key, val),
            |_new_leaf_node, _remaining_key| (None, false));
        if created_subnode {
            self.mend_root();
            self.descend_to_internal();
        }
        old_val
    }
    /// See [WriteZipper::remove_value]
    pub fn remove_value(&mut self) -> Option<V> {
        if self.key.node_key().len() == 0 {
            debug_assert!(self.at_root());
            let root_val_ref = self.root_val.as_mut().unwrap();
            return core::mem::take(*root_val_ref)
        }
        let focus_node = self.focus_stack.top_mut().unwrap();
        if let Some(result) = focus_node.node_remove_val(self.key.node_key()) {
            if focus_node.node_is_empty() {
                self.prune_path();
            }
            Some(result)
        } else {
            None
        }
    }
    /// See [WriteZipper::zipper_head]
    pub fn zipper_head<'z>(&'z mut self) -> ZipperHead<'z, 'a, V> {
        self.key.prepare_buffers();
        ZipperHead::new_borrowed(self.as_static_path_zipper())
    }
    /// Consumes the WriteZipper, returning a ZipperHead
    ///
    /// NOTE: Currently this is an internal-only method to enable the [PathMap::zipper_head] method,
    /// although it might be convenient to expose it publicly.  We'd need to make sure the ZipperHead could
    /// carry along the tracker
    pub(crate) fn into_zipper_head(self) -> ZipperHead<'a, 'a, V> where 'path: 'static {
        ZipperHead::new_owned(self)
    }
    /// See [WriteZipper::graft]
    pub fn graft<Z: Zipper<V=V>>(&mut self, read_zipper: &Z) {
        self.graft_internal(read_zipper.get_focus().into_option())
    }
    /// See [WriteZipper::graft_map]
    pub fn graft_map(&mut self, map: BytesTrieMap<V>) {
        self.graft_internal(map.into_root());
    }
    /// See [WriteZipper::join]
    pub fn join<Z: Zipper<V=V>>(&mut self, read_zipper: &Z) -> bool where V: Lattice {
        let src = read_zipper.get_focus();
        if src.is_none() {
            return false
        }
        match self.get_focus().try_borrow() {
            Some(self_node) => {
                let joined = self_node.join_dyn(src.borrow());
                self.graft_internal(Some(joined));
                true
            },
            None => { self.graft_internal(src.into_option()); true }
        }
    }
    /// See [WriteZipper::join_map]
    pub fn join_map(&mut self, map: BytesTrieMap<V>) -> bool where V: Lattice {
        let src = match map.into_root() {
            Some(src) => src,
            None => return false
        };
        match self.get_focus().try_borrow() {
            Some(self_node) => {
                let joined = self_node.join_dyn(src.borrow());
                self.graft_internal(Some(joined));
                true
            },
            None => { self.graft_internal(Some(src)); true }
        }
    }
    /// See [WriteZipper::join_into]
    pub fn join_into<Z: Zipper<V=V> + WriteZipper<V>>(&mut self, src_zipper: &mut Z) -> bool where V: Lattice {
        match src_zipper.take_focus() {
            None => return false,
            Some(src) => {
                let new_node = match self.take_focus() {
                    Some(mut self_node) => {
                        match self_node.make_mut().join_into_dyn(src) {
                            Ok(()) => self_node,
                            Err(replacement_node) => replacement_node,
                        }
                    },
                    None => { src }
                };
                self.graft_internal(Some(new_node));
                true
            }
        }
        //GOAT!!!!!  We should prune the path at the source zipper, since we're effectively leaving behind an empty node
    }
    /// See [WriteZipper::drop_head]
    pub fn drop_head(&mut self, byte_cnt: usize) -> bool where V: Lattice {
        match self.get_focus().into_option() {
            Some(mut self_node) => {
                match self_node.make_mut().drop_head_dyn(byte_cnt) {
                    Some(new_node) => {
                        self.graft_internal(Some(new_node));
                        true
                    },
                    None => { false }
                }
            },
            None => { false }
        }
        //GOAT!!!!!  We should prune the path upstream, if we ended up removing all downstream paths
    }
    /// See [WriteZipper::insert_prefix]
    pub fn insert_prefix<K: AsRef<[u8]>>(&mut self, prefix: K) -> bool {
        let prefix = prefix.as_ref();
        match self.get_focus().into_option() {
            Some(mut focus_node) => {
                let focus_node = core::mem::take(&mut focus_node);
                let prefixed = make_parents(prefix, focus_node);
                self.graft_internal(Some(prefixed));
                true
            },
            None => { false }
        }
    }
    /// See [WriteZipper::remove_prefix]
    pub fn remove_prefix(&mut self, n: usize) -> bool {

        let downstream_node = self.get_focus().into_option()
            .map(|mut focus_node| core::mem::take(&mut focus_node));

        let fully_ascended = self.ascend(n);

        self.graft_internal(downstream_node);
        fully_ascended
    }
    /// See [WriteZipper::meet]
    pub fn meet<Z: Zipper<V=V>>(&mut self, read_zipper: &Z) -> bool where V: Lattice {
        let src = read_zipper.get_focus();
        if src.is_none() {
            return false
        }
        match self.get_focus().try_borrow() {
            Some(self_node) => {
                let joined = self_node.meet_dyn(src.borrow());
                self.graft_internal(joined);
                true
            },
            None => false
        }
    }
    /// See [WriteZipper::meet_2]
    pub fn meet_2<ZA: Zipper<V=V>, ZB: Zipper<V=V>>(&mut self, rz_a: &ZA, rz_b: &ZB) -> bool where V: Lattice {
        let a_focus = rz_a.get_focus();
        let a = match a_focus.try_borrow() {
            Some(src) => src,
            None => return false
        };
        let b_focus = rz_b.get_focus();
        let b = match b_focus.try_borrow() {
            Some(src) => src,
            None => return false
        };
        let joined = a.meet_dyn(b);
        self.graft_internal(joined);
        true
    }
    /// See [WriteZipper::subtract]
    pub fn subtract<Z: Zipper<V=V>>(&mut self, read_zipper: &Z) -> bool where V: PartialDistributiveLattice {
        let src = read_zipper.get_focus();
        if src.is_none() {
            return false
        }
        match self.get_focus().try_borrow() {
            Some(self_node) => {
                match self_node.psubtract_dyn(src.borrow()) {
                    (false, joined) => self.graft_internal(joined),
                    (true, _) => {}, //nothing to do
                }
                true
            },
            None => false
        }
    }
    /// See [WriteZipper::restrict]
    pub fn restrict<Z: Zipper<V=V>>(&mut self, read_zipper: &Z) -> bool {
        let src = read_zipper.get_focus();
        if src.is_none() {
            return false
        }
        match self.get_focus().try_borrow() {
            Some(self_node) => {
                let restricted = self_node.prestrict_dyn(src.borrow());
                self.graft_internal(restricted);
                true
            },
            None => false
        }
    }
    /// See [WriteZipper::restricting]
    pub fn restricting<Z: Zipper<V=V>>(&mut self, read_zipper: &Z) -> bool {
        let src = read_zipper.get_focus();
        if src.is_none() {
            return false
        }
        match self.get_focus().try_borrow() {
            Some(self_node) => {
                let restricted = src.borrow().prestrict_dyn(self_node);
                self.graft_internal(restricted);
                true
            },
            None => false
        }
    }
    /// See [WriteZipper::remove_branches]
    pub fn remove_branches(&mut self) -> bool {
        let node_key = self.key.node_key();
        if node_key.len() > 0 {
            let focus_node = self.focus_stack.top_mut().unwrap();
            if focus_node.node_remove_all_branches(node_key) {
                if focus_node.node_is_empty() {
                    self.prune_path();
                }
                true
            } else {
                false
            }
        } else {
            debug_assert_eq!(self.focus_stack.depth(), 1);
            if self.focus_stack.top().unwrap().node_is_empty() {
                return false
            } else {
                self.focus_stack.to_root();
                let stack_root = self.focus_stack.root_mut().unwrap();
                **stack_root = TrieNodeODRc::new(EmptyNode::new());
                self.focus_stack.advance_from_root(|root| Some(root.make_mut()));
                true
            }
        }
    }
    /// See [WriteZipper::take_map]
    pub fn take_map(&mut self) -> Option<BytesTrieMap<V>> {
        self.take_focus().map(|node| BytesTrieMap::new_with_root(node))
    }
    /// See [WriteZipper::remove_unmasked_branches]
    pub fn remove_unmasked_branches(&mut self, mask: [u64; 4]) {
        let focus_node = self.focus_stack.top_mut().unwrap();
        let node_key = self.key.node_key();
        if node_key.len() > 0 {
            match focus_node.node_get_child_mut(node_key) {
                Some((consumed_bytes, child_node)) => {
                    if node_key.len() >= consumed_bytes {
                        child_node.make_mut().node_remove_unmasked_branches(&node_key[consumed_bytes..], mask);
                        if child_node.borrow().node_is_empty() {
                            focus_node.node_remove_all_branches(&node_key[..consumed_bytes]);
                        }
                    } else {
                        //Zipper is positioned at non-existent node.  Removing anything from nothing is nothing
                    }
                },
                None => {
                    focus_node.node_remove_unmasked_branches(node_key, mask);
                }
            }
        } else {
            focus_node.node_remove_unmasked_branches(node_key, mask);
        }
        if focus_node.node_is_empty() {
            self.prune_path();
        }
    }

    /// Internal method, Removes and returns the node at the zipper's focus
    #[inline]
    fn take_focus(&mut self) -> Option<TrieNodeODRc<V>> {
        let focus_node = self.focus_stack.top_mut().unwrap();
        let node_key = self.key.node_key();
        if node_key.len() == 0 {
            debug_assert!(self.at_root());
            let mut replacement_node = TrieNodeODRc::new(EmptyNode::new());
            self.focus_stack.backtrack();
            let stack_root = self.focus_stack.root_mut().unwrap();
            core::mem::swap(*stack_root, &mut replacement_node);
            self.focus_stack.advance_from_root(|root| Some(root.make_mut()));
            if !replacement_node.borrow().node_is_empty() {
                Some(replacement_node)
            } else {
                None
            }
        } else {
            if let Some(new_node) = focus_node.take_node_at_key(node_key) {
                if focus_node.node_is_empty() {
                    self.prune_path();
                }
                Some(new_node)
            } else {
                None
            }
        }
    }

    /// Internal implementation of graft, and other methods that do the same thing
    #[inline]
    fn graft_internal(&mut self, src: Option<TrieNodeODRc<V>>) {
        match src {
            Some(src) => {
                debug_assert!(!src.borrow().node_is_empty());
                if self.key.node_key().len() > 0 {
                    //The focus_stack.top() is the parent node of the focus, so we'll replace its child
                    let sub_branch_added = self.in_zipper_mut_static_result(
                        |node, key| {
                            node.node_set_branch(key, src)
                        },
                        |_, _| true);
                    if sub_branch_added {
                        self.mend_root();
                        self.descend_to_internal();
                    }
                } else {
                    //The zipper is at the root, so we need to replace the root node
                    debug_assert!(self.at_root());
                    debug_assert_eq!(self.key.prefix_idx.len(), 0);
                    debug_assert_eq!(self.key.prefix_buf.len(), self.key.root_key.len());
                    debug_assert_eq!(self.focus_stack.depth(), 1);
                    self.focus_stack.to_root();
                    let stack_root = self.focus_stack.root_mut().unwrap();
                    **stack_root = src;
                    self.focus_stack.advance_from_root(|root| Some(root.make_mut()));
                }
            },
            None => { self.remove_branches(); }
        }
    }

    /// An internal function to attempt a mutable operation on a node, and replace the node if the node needed
    /// to be upgraded
    #[inline]
    pub(crate) fn in_zipper_mut_static_result<NodeF, RetryF, R>(&mut self, node_f: NodeF, retry_f: RetryF) -> R
        where
        NodeF: FnOnce(&mut dyn TrieNode<V>, &[u8]) -> Result<R, TrieNodeODRc<V>>,
        RetryF: FnOnce(&mut dyn TrieNode<V>, &[u8]) -> R,
    {
        let key = self.key.node_key();
        match node_f(self.focus_stack.top_mut().unwrap(), key) {
            Ok(result) => result,
            Err(replacement_node) => {
                replace_top_node(&mut self.focus_stack, &self.key, replacement_node);
                retry_f(self.focus_stack.top_mut().unwrap(), key)
            },
        }
    }

    /// Internal method to recursively prune empty nodes from the trie, starting at the focus, and working
    /// upward until a value or branch is encountered.
    ///
    /// This method does not move the zipper, but may cause [Self::path_exists] to return `false`
    ///
    /// WARNING: this is one of the few zipper methods that allocs a temp buffer and doesn't try and uphold
    /// the "constant-time" property, but it should still be cheaper, on average, compared with other methods
    /// to do the same thing.
    #[inline]
    fn prune_path(&mut self) {
        debug_assert!(self.focus_stack.top().unwrap().node_is_empty());
        if self.at_root() {
            return
        }

        let old_path = self.key.prefix_buf.clone();
        self.ascend_until();

        let onward_path = &old_path[self.key.prefix_buf.len()..];
        self.descend_to(&onward_path[0..1]);
        self.remove_branches();

        //Move back to the original location, although it will now be non-existent
        self.key.prefix_buf = old_path;
    }

    /// Internal method that regularizes the `focus_stack` if nodes were created above the root
    #[inline]
    pub(crate) fn mend_root(&mut self) {
        if self.key.prefix_idx.len() == 0 && self.key.root_key.len() > 1 {
            debug_assert_eq!(self.focus_stack.depth(), 1);
            let root_ref = self.focus_stack.take_root().unwrap();
            let node = if self.key.root_key.is_slice() {
                let (key, node) = node_along_path_mut(root_ref, &self.key.root_key.as_slice(), true);
                self.key.root_key.set_slice(key);
                node
            } else {
                let root_slice = &self.key.prefix_buf[..self.key.root_key.len()];
                let (key, node) = node_along_path_mut(root_ref, root_slice, true);
                let new_len = key.len();
                let bytes_to_remove = root_slice.len() - new_len;
                //TODO.  I can speed this up with unsafe.  This should be in stdlib!!
                for _ in 0..bytes_to_remove {
                    self.key.prefix_buf.remove(0);
                }
                self.key.root_key.set_len(new_len);
                node
            };
            self.focus_stack.replace_root(node);
            self.focus_stack.advance_from_root(|root| Some(root.make_mut()));
        }
    }

    /// Internal method to perform the part of `descend_to` that moves the focus node
    pub(crate) fn descend_to_internal(&mut self) {

        let mut key_start = self.key.node_key_start();
        //NOTE: this is a copy of the self.key.node_key() function, but we can't borrow the whole key structure in this code
        let mut key = if self.key.prefix_buf.len() > 0 {
            &self.key.prefix_buf[key_start..]
        } else {
            self.key.root_key.try_as_slice().unwrap_or(&[])
        };
        //Explanation: This 2 is based on the fact that a WriteZipper's focus_stack holds the parent node
        // to the focus, so we must have a `node_key` unless the zipper is at the root, and the minimum
        // `node_key` length is 1 byte
        if key.len() < 2 {
            return;
        }

        //Step until we get to the end of the key or find a leaf node
        self.focus_stack.advance_if_empty(|root| root.make_mut());
        while self.focus_stack.advance(|node| {
            if let Some((consumed_byte_cnt, next_node)) = node.node_get_child_mut(key) {
                if consumed_byte_cnt < key.len() {
                    key_start += consumed_byte_cnt;
                    self.key.prefix_idx.push(key_start);
                    key = &key[consumed_byte_cnt..];
                    Some(next_node.make_mut())
                } else {
                    None
                }
            } else {
                None
            }
        }) { }
    }
    /// Internal method which doesn't actually move the zipper, but ensures `self.node_key().len() > 0`
    /// WARNING, must never be called if `self.node_key().len() != 0`
    #[inline]
    fn ascend_across_nodes(&mut self) {
        debug_assert!(self.key.node_key().len() == 0);
        self.focus_stack.try_backtrack_node();
        self.key.prefix_idx.pop();
    }
    /// Internal method used to impement `ascend_until` when ascending within a node
    #[inline]
    fn ascend_within_node(&mut self) {
        let branch_key = self.focus_stack.top().unwrap().prior_branch_key(self.key.node_key());
        let new_len = self.key.root_key.len().max(self.key.node_key_start() + branch_key.len());
        self.key.prefix_buf.truncate(new_len);
    }
}

/// An internal function to replace the node at a the top of the focus stack
#[inline]
pub(crate) fn replace_top_node<V>(focus_stack: &mut MutCursorRootedVec<&mut TrieNodeODRc<V>, dyn TrieNode<V>>,
    key: &KeyFields, replacement_node: TrieNodeODRc<V>)
{
    focus_stack.backtrack();
    match focus_stack.top_mut() {
        Some(parent_node) => {
            let parent_key = key.parent_key();
            parent_node.node_replace_child(parent_key, replacement_node);
            focus_stack.advance(|node| node.node_get_child_mut(parent_key).map(|(_, child_node)| child_node.make_mut()));
        },
        None => {
            let stack_root = focus_stack.root_mut().unwrap();
            **stack_root = replacement_node;
            focus_stack.advance_from_root(|root| Some(root.make_mut()));
        }
    }
}

/// An internal function to replace the node at a the top of the focus stack
#[inline]
pub(crate) fn swap_top_node<V: Clone + Send + Sync, F>(focus_stack: &mut MutCursorRootedVec<&mut TrieNodeODRc<V>, dyn TrieNode<V>>,
    key: &KeyFields, func: F)
    where F: FnOnce(TrieNodeODRc<V>) -> Option<TrieNodeODRc<V>>
{
    focus_stack.backtrack();
    match focus_stack.top_mut() {
        Some(parent_node) => {
            let parent_key = key.parent_key();
            let existing_node = parent_node.take_node_at_key(parent_key).unwrap();
            match func(existing_node) {
                Some(replacement_node) => { parent_node.node_set_branch(parent_key, replacement_node).unwrap(); },
                None => {},
            }
            focus_stack.advance(|node| node.node_get_child_mut(parent_key).map(|(_, child_node)| child_node.make_mut()));
        },
        None => {
            let stack_root = focus_stack.root_mut().unwrap();
            let mut temp_node = TrieNodeODRc::new(EmptyNode::new());
            core::mem::swap(&mut temp_node, *stack_root);
            match func(temp_node) {
                Some(replacement_node) => { **stack_root = replacement_node; },
                None => { },
            }
            focus_stack.advance_from_root(|root| Some(root.make_mut()));
        }
    }
}

/// Internal function to create a parent path leading up to the supplied `child_node`
#[inline]
fn make_parents<V: Clone + Send + Sync>(path: &[u8], child_node: TrieNodeODRc<V>) -> TrieNodeODRc<V> {

    #[cfg(not(feature = "all_dense_nodes"))]
    {
<<<<<<< HEAD
        let mut new_node = crate::line_list_node::LineListNode::new();
        new_node.node_set_branch(path, child_node).unwrap_or_else(|_| panic!());
        TrieNodeODRc::new(new_node)
=======
        #[cfg(not(feature = "bridge_nodes"))]
        {
            let mut new_node = crate::line_list_node::LineListNode::new();
            new_node.node_set_branch(path, child_node).unwrap_or_else(|_| panic!());
            TrieNodeODRc::new(new_node)
        }
        #[cfg(feature = "bridge_nodes")]
        {
            let new_node = crate::bridge_node::BridgeNode::new(path, true, child_node.into());
            TrieNodeODRc::new(new_node)
        }
>>>>>>> 43602508
    }

    #[cfg(feature = "all_dense_nodes")]
    {
        let mut end = child_node;
        for i in (0..path.len()).rev() {
            let mut new_node = crate::dense_byte_node::DenseByteNode::new();
            new_node.set_child(path[i], end);
            end = TrieNodeODRc::new(new_node);
        }
        end
    }
}

impl<'k> KeyFields<'k> {
    #[inline]
    fn new(path: &'k [u8]) -> Self {
        Self {
            root_key: path.into(),
            prefix_buf: vec![],
            prefix_idx: vec![],
        }
    }
    /// Internal method to ensure buffers to facilitate movement of zipper are allocated and initialized
    #[inline]
    fn prepare_buffers(&mut self) {
        if self.prefix_buf.capacity() == 0 {
            self.prefix_buf = Vec::with_capacity(EXPECTED_PATH_LEN);
            self.prefix_idx = Vec::with_capacity(EXPECTED_DEPTH);
            self.prefix_buf.extend(self.root_key.as_slice());
            self.root_key.make_len();
        }
    }
    /// Internal method returning the index to the key char beyond the path to the `self.focus_node`
    #[inline]
    pub(crate) fn node_key_start(&self) -> usize {
        self.prefix_idx.last().map(|i| *i).unwrap_or(0)
    }
    /// Internal method returning the key within the focus node
    #[inline]
    pub(crate) fn node_key(&self) -> &[u8] {
        if self.prefix_buf.len() > 0 {
            let key_start = self.node_key_start();
            &self.prefix_buf[key_start..]
        } else {
            self.root_key.try_as_slice().unwrap_or(&[])
        }
    }
    /// Internal method similar to `self.node_key().len()`, but returns the number of chars that can be
    /// legally ascended within the node, taking into account the root_key
    #[inline]
    fn excess_key_len(&self) -> usize {
        self.prefix_buf.len() - self.prefix_idx.last().map(|i| *i).unwrap_or(self.root_key.len())
    }
    /// Internal method returning the key that leads to `self.focus_node` within the parent
    #[inline]
    pub(crate) fn parent_key(&self) -> &[u8] {
        if self.prefix_buf.len() > 0 {
            let key_start = if self.prefix_idx.len() > 1 {
                unsafe{ *self.prefix_idx.get_unchecked(self.prefix_idx.len()-2) }
            } else {
                0
            };
            &self.prefix_buf[key_start..self.node_key_start()]
        } else {
            unreachable!()
        }
    }
}

#[cfg(test)]
mod tests {
    use crate::trie_map::*;
    use crate::zipper::*;

    #[test]
    fn write_zipper_set_value_test() {
        let mut map = BytesTrieMap::<usize>::new();
        let mut zipper = map.write_zipper_at_path(b"in");
        for i in 0usize..32 {
            zipper.descend_to_byte(0);
            zipper.descend_to(i.to_be_bytes());
            zipper.set_value(i);
            zipper.reset();
        }
        drop(zipper);

        // for (k, v) in map.iter() {
        //     println!("{:?} {v}", k);
        // }

        let mut zipper = map.read_zipper_at_path(b"in\0");
        for i in 0usize..32 {
            zipper.descend_to(i.to_be_bytes());
            assert_eq!(*zipper.get_value().unwrap(), i);
            zipper.reset();
        }
        drop(zipper);
    }

    #[test]
    fn write_zipper_get_or_insert_value_test() {
        let mut map = BytesTrieMap::<u64>::new();
        map.write_zipper_at_path(b"Drenths").get_value_or_insert(42);
        assert_eq!(map.get(b"Drenths"), Some(&42));

        *map.write_zipper_at_path(b"Drenths").get_value_or_insert(42) = 24;
        assert_eq!(map.get(b"Drenths"), Some(&24));

        let mut zipper = map.write_zipper_at_path(b"Drenths");
        *zipper.get_value_or_insert(42) = 0;
        assert_eq!(zipper.get_value(), Some(&0))
    }

    #[test]
    fn write_zipper_iter_copy_test() {
        const N: usize = 32;

        let mut map = BytesTrieMap::<usize>::new();
        let mut zipper = map.write_zipper_at_path(b"in\0");
        for i in 0..N {
            zipper.descend_to(i.to_be_bytes());
            zipper.set_value(i);
            zipper.reset();
        }
        drop(zipper);

        let zipper_head = map.zipper_head();
        {
            let mut sanity_counter = 0;
            let mut writer_z = unsafe{ zipper_head.write_zipper_at_exclusive_path_unchecked(b"out\0") };
            let mut reader_z = unsafe{ zipper_head.read_zipper_at_path_unchecked(b"in\0") };
            while let Some(val) = reader_z.to_next_val() {
                writer_z.descend_to(reader_z.path());
                writer_z.set_value(*val * 65536);
                writer_z.reset();
                sanity_counter += 1;
            }
            assert_eq!(sanity_counter, N);
        }
        drop(zipper_head);

        assert_eq!(map.val_count(), N*2);
        let mut in_path = b"in\0".to_vec();
        let mut out_path = b"out\0".to_vec();
        for i in 0..N {
            in_path.truncate(3);
            in_path.extend(i.to_be_bytes());
            assert_eq!(map.get(&in_path), Some(&i));
            out_path.truncate(4);
            out_path.extend(i.to_be_bytes());
            assert_eq!(map.get(&out_path), Some(&(i * 65536)));
        }
    }

    #[test]
    fn write_zipper_graft_test() {
        let a_keys = ["arrow", "bow", "cannon", "roman", "romane", "romanus", "romulus", "rubens", "ruber", "rubicon", "rubicundus", "rom'i"];
        let mut a: BytesTrieMap<i32> = a_keys.iter().enumerate().map(|(i, k)| (k, i as i32)).collect();

        let b_keys = ["ad", "d", "ll", "of", "om", "ot", "ugh", "und"];
        let b: BytesTrieMap<i32> = b_keys.iter().enumerate().map(|(i, k)| (k, (i + 1000) as i32)).collect();

        let mut wz = a.write_zipper_at_path(b"ro");
        let rz = b.read_zipper();
        wz.graft(&rz);
        drop(wz);

        //Test that the original keys were left alone, above the graft point
        assert_eq!(a.get(b"arrow").unwrap(), &0);
        assert_eq!(a.get(b"bow").unwrap(), &1);
        assert_eq!(a.get(b"cannon").unwrap(), &2);

        //Test that the pruned keys are gone
        assert_eq!(a.get(b"roman"), None);
        assert_eq!(a.get(b"romulus"), None);
        assert_eq!(a.get(b"rom'i"), None);

        //More keys after but above the graft point weren't harmed
        assert_eq!(a.get(b"rubens").unwrap(), &7);
        assert_eq!(a.get(b"ruber").unwrap(), &8);
        assert_eq!(a.get(b"rubicundus").unwrap(), &10);

        //And test that the new keys were grafted into place
        assert_eq!(a.get(b"road").unwrap(), &1000);
        assert_eq!(a.get(b"rod").unwrap(), &1001);
        assert_eq!(a.get(b"roll").unwrap(), &1002);
        assert_eq!(a.get(b"roof").unwrap(), &1003);
        assert_eq!(a.get(b"room").unwrap(), &1004);
        assert_eq!(a.get(b"root").unwrap(), &1005);
        assert_eq!(a.get(b"rough").unwrap(), &1006);
        assert_eq!(a.get(b"round").unwrap(), &1007);
    }

    #[test]
    fn write_zipper_join_test() {
        let a_keys = ["arrow", "bow", "cannon", "roman", "romane", "romanus", "romulus", "rubens", "ruber", "rubicon", "rubicundus", "rom'i"];
        let mut a: BytesTrieMap<u64> = a_keys.iter().enumerate().map(|(i, k)| (k, i as u64)).collect();
        assert_eq!(a.val_count(), 12);

        let b_keys = ["road", "rod", "roll", "roof", "room", "root", "rough", "round"];
        let b: BytesTrieMap<u64> = b_keys.iter().enumerate().map(|(i, k)| (k, (i + 1000) as u64)).collect();
        assert_eq!(b.val_count(), 8);

        let mut wz = a.write_zipper_at_path(b"ro");
        let mut rz = b.read_zipper();
        rz.descend_to(b"ro");
        wz.join(&rz);
        drop(wz);

        //Test that the original keys were left alone, above the graft point
        assert_eq!(a.val_count(), 20);
        assert_eq!(a.get(b"arrow").unwrap(), &0);
        assert_eq!(a.get(b"bow").unwrap(), &1);
        assert_eq!(a.get(b"cannon").unwrap(), &2);

        //Test that the blended downstream keys are still there
        assert_eq!(a.get(b"roman").unwrap(), &3);
        assert_eq!(a.get(b"romulus").unwrap(), &6);
        assert_eq!(a.get(b"rom'i").unwrap(), &11);

        //More keys after but above the graft point weren't harmed
        assert_eq!(a.get(b"rubens").unwrap(), &7);
        assert_eq!(a.get(b"ruber").unwrap(), &8);
        assert_eq!(a.get(b"rubicundus").unwrap(), &10);

        //And test that the new keys were grafted into place
        assert_eq!(a.get(b"road").unwrap(), &1000);
        assert_eq!(a.get(b"rod").unwrap(), &1001);
        assert_eq!(a.get(b"roll").unwrap(), &1002);
        assert_eq!(a.get(b"roof").unwrap(), &1003);
        assert_eq!(a.get(b"room").unwrap(), &1004);
        assert_eq!(a.get(b"root").unwrap(), &1005);
        assert_eq!(a.get(b"rough").unwrap(), &1006);
        assert_eq!(a.get(b"round").unwrap(), &1007);
    }

    #[test]
    fn write_zipper_join_into_test() {
        let keys = ["a:arrow", "a:bow", "a:cannon", "a:roman", "a:romane", "a:romanus", "a:romulus", "a:rubens", "a:ruber", "a:rubicon", "a:rubicundus", "a:rom'i",
            "b:road", "b:rod", "b:roll", "b:roof", "b:room", "b:root", "b:rough", "b:round"];
        let mut map: BytesTrieMap<u64> = keys.iter().enumerate().map(|(i, k)| (k, i as u64)).collect();
        assert_eq!(map.val_count(), 20);

        assert_eq!(map.val_count(), 20);
        assert_eq!(map.get(b"a:arrow").unwrap(), &0);
        assert_eq!(map.get(b"a:bow").unwrap(), &1);
        assert_eq!(map.get(b"a:cannon").unwrap(), &2);
        assert_eq!(map.get(b"a:roman").unwrap(), &3);
        assert_eq!(map.get(b"a:romulus").unwrap(), &6);
        assert_eq!(map.get(b"a:rom'i").unwrap(), &11);
        assert_eq!(map.get(b"a:rubens").unwrap(), &7);
        assert_eq!(map.get(b"a:ruber").unwrap(), &8);
        assert_eq!(map.get(b"a:rubicundus").unwrap(), &10);
        assert_eq!(map.get(b"b:road").unwrap(), &12);
        assert_eq!(map.get(b"b:rod").unwrap(), &13);
        assert_eq!(map.get(b"b:roll").unwrap(), &14);
        assert_eq!(map.get(b"b:roof").unwrap(), &15);
        assert_eq!(map.get(b"b:room").unwrap(), &16);
        assert_eq!(map.get(b"b:root").unwrap(), &17);
        assert_eq!(map.get(b"b:rough").unwrap(), &18);
        assert_eq!(map.get(b"b:round").unwrap(), &19);

        let head = map.zipper_head();
        let mut a = head.write_zipper_at_exclusive_path(b"a:");
        let mut b = head.write_zipper_at_exclusive_path(b"b:");
        assert_eq!(a.val_count(), 12);
        assert_eq!(b.val_count(), 8);

        a.join_into(&mut b);
        assert_eq!(a.val_count(), 20);
        assert_eq!(b.val_count(), 0);

        drop(a);
        drop(b);
        drop(head);

        //Test the keys are where we expect them to be, and not where they should not be
        assert_eq!(map.val_count(), 20);
        assert_eq!(map.get(b"a:arrow").unwrap(), &0);
        assert_eq!(map.get(b"a:bow").unwrap(), &1);
        assert_eq!(map.get(b"a:cannon").unwrap(), &2);
        assert_eq!(map.get(b"a:roman").unwrap(), &3);
        assert_eq!(map.get(b"a:romulus").unwrap(), &6);
        assert_eq!(map.get(b"a:rom'i").unwrap(), &11);
        assert_eq!(map.get(b"a:rubens").unwrap(), &7);
        assert_eq!(map.get(b"a:ruber").unwrap(), &8);
        assert_eq!(map.get(b"a:rubicundus").unwrap(), &10);
        assert_eq!(map.get(b"a:road").unwrap(), &12);
        assert_eq!(map.get(b"a:rod").unwrap(), &13);
        assert_eq!(map.get(b"a:roll").unwrap(), &14);
        assert_eq!(map.get(b"a:roof").unwrap(), &15);
        assert_eq!(map.get(b"a:room").unwrap(), &16);
        assert_eq!(map.get(b"a:root").unwrap(), &17);
        assert_eq!(map.get(b"a:rough").unwrap(), &18);
        assert_eq!(map.get(b"a:round").unwrap(), &19);

        assert_eq!(map.get(b"b:road"), None);
        assert_eq!(map.get(b"b:round"), None);
    }

    #[test]
    fn write_zipper_movement_test() {
        let keys = ["romane", "romanus", "romulus", "rubens", "ruber", "rubicon", "rubicundus", "rom'i"];
        let mut map: BytesTrieMap<u64> = keys.iter().enumerate().map(|(i, k)| (k, i as u64)).collect();

        let mut wz = map.write_zipper_at_path(b"ro");
        assert_eq!(wz.child_count(), 1);
        assert!(wz.descend_to(b"manus"));
        assert_eq!(wz.path(), b"manus");
        assert_eq!(wz.child_count(), 0);
        wz.reset();
        assert_eq!(wz.path(), b"");
        assert_eq!(wz.child_count(), 1);
        assert!(wz.descend_to(b"mulus"));
        assert_eq!(wz.path(), b"mulus");
        assert_eq!(wz.child_count(), 0);
        assert!(wz.ascend_until());
        assert_eq!(wz.path(), b"m");
        assert_eq!(wz.child_count(), 3);

        //Make sure we can't ascend above the zipper's root with ascend_until
        assert!(wz.ascend_until());
        assert_eq!(wz.path(), b"");
        assert!(!wz.ascend_until());

        //Test step-wise `ascend`
        wz.descend_to(b"manus");
        assert_eq!(wz.path(), b"manus");
        assert_eq!(wz.ascend(1), true);
        assert_eq!(wz.path(), b"manu");
        assert_eq!(wz.ascend(5), false);
        assert_eq!(wz.path(), b"");
        assert_eq!(wz.at_root(), true);
        wz.descend_to(b"mane");
        assert_eq!(wz.path(), b"mane");
        assert_eq!(wz.ascend(3), true);
        assert_eq!(wz.path(), b"m");
        assert_eq!(wz.child_count(), 3);
    }

    #[test]
    fn write_zipper_compound_join_test() {
        let mut map = BytesTrieMap::<u64>::new();

        let b_keys = ["alligator", "giraffe", "gazelle", "gadfly"];
        let b: BytesTrieMap<u64> = b_keys.iter().enumerate().map(|(i, k)| (k, i as u64)).collect();

        let mut wz = map.write_zipper();
        let mut rz = b.read_zipper();
        rz.descend_to(b"alli");
        wz.graft(&rz);
        rz.reset();
        assert!(wz.join(&rz));
        drop(wz);

        assert_eq!(map.val_count(), 5);
        let values: Vec<String> = map.iter().map(|(path, _)| String::from_utf8_lossy(&path[..]).to_string()).collect();
        assert_eq!(values, vec!["alligator", "gadfly", "gator", "gazelle", "giraffe"]);
    }

    #[test]
    fn write_zipper_remove_branches_test() {
        let keys = ["arrow", "bow", "cannon", "roman", "romane", "romanus", "romulus", "rubens", "ruber", "rubicon", "rubicundus", "rom'i",
            "abcdefghijklmnopqrstuvwxyz"];
        let mut map: BytesTrieMap<i32> = keys.iter().enumerate().map(|(i, k)| (k, i as i32)).collect();

        let mut wz = map.write_zipper_at_path(b"roman");
        wz.remove_branches();
        drop(wz);

        //Test that the original keys were left alone, above the graft point
        assert_eq!(map.get(b"arrow").unwrap(), &0);
        assert_eq!(map.get(b"bow").unwrap(), &1);
        assert_eq!(map.get(b"cannon").unwrap(), &2);
        assert_eq!(map.get(b"rom'i").unwrap(), &11);

        //Test that the value is ok
        assert_eq!(map.get(b"roman").unwrap(), &3);

        //Test that the pruned keys are gone
        assert_eq!(map.get(b"romane"), None);
        assert_eq!(map.get(b"romanus"), None);

        let mut wz = map.write_zipper();
        wz.descend_to(b"ro");
        assert!(wz.path_exists());
        wz.remove_branches();
        assert!(!wz.path_exists());
        drop(wz);

        let mut wz = map.write_zipper();
        wz.descend_to(b"abcdefghijklmnopq");
        assert!(wz.path_exists());
        assert_eq!(wz.path(), b"abcdefghijklmnopq");
        wz.remove_branches();
        assert!(!wz.path_exists());
        assert_eq!(wz.path(), b"abcdefghijklmnopq");
        drop(wz);

        assert!(!map.contains_path(b"abcdefghijklmnopq"));
        assert!(!map.contains_path(b"abc"));
    }

    #[test]
    fn write_zipper_drop_head_test1() {
        let keys = [
            "123:abc:Bob",
            "123:def:Jim",
            "123:ghi:Pam",
            "123:jkl:Sue",
            "123:dog:Bob:Fido",
            "123:cat:Jim:Felix",
            "123:dog:Pam:Bandit",
            "123:owl:Sue:Cornelius"];
        let mut map: BytesTrieMap<u64> = keys.iter().enumerate().map(|(i, k)| (k, i as u64)).collect();
        let mut wz = map.write_zipper_at_path(b"123:");

        wz.drop_head(4);
        drop(wz);

        let ref_keys: Vec<&[u8]> = vec![
            b"123:Bob",
            b"123:Bob:Fido",
            b"123:Jim",
            b"123:Jim:Felix",
            b"123:Pam",
            b"123:Pam:Bandit",
            b"123:Sue",
            b"123:Sue:Cornelius"];
        assert_eq!(map.iter().map(|(k, _v)| k).collect::<Vec<Vec<u8>>>(), ref_keys);
    }

    #[test]
    fn write_zipper_drop_head_long_key_test() {

        //A single long key
        let key = b"12345678901234567890123456789012345678901234567890";
        let mut map: BytesTrieMap<u64> = BytesTrieMap::<u64>::new();
        map.insert(key, 42);
        for i in 0..key.len() {
            assert_eq!(map.get(&key[i..]), Some(&42));
            let mut wz = map.write_zipper();
            wz.drop_head(1);
        }

        //A slightly more complicated tree
        let keys: Vec<&[u8]> = vec![
            b"12345678901234567890123456789012345678901234567890",
            b"12345ABCDEFGHIJKLMNOPQRSTUVWXYZabcdefghijklmnopqrs",
            b"1234567890FGHIJKLMNOPQRSTUVWXYZabcdefghijklmnopqrs",
            b"123456789012345KLMNOPQRSTUVWXYZabcdefghijklmnopqrs",
            b"12345678901234567890PQRSTUVWXYZabcdefghijklmnopqrs",
            b"1234567890123456789012345UVWXYZabcdefghijklmnopqrs",
            b"123456789012345678901234567890Zabcdefghijklmnopqrs",
            b"12345678901234567890123456789012345efghijklmnopqrs",
            b"1234567890123456789012345678901234567890jklmnopqrs",
            b"123456789012345678901234567890123456789012345opqrs", ];
        let mut map: BytesTrieMap<u64> = keys.iter().enumerate().map(|(i, k)| (k, i as u64)).collect();
        for i in 0..keys[0].len() {
            assert_eq!(map.get(&keys[0][i..]), Some(&0));
            if i < 45 {
                assert_eq!(map.get(&keys[9][i..]), Some(&9));
            }
            if i > 10 {
                assert_eq!(map.val_count(), 11-(i/5));
            }
            let mut wz = map.write_zipper();
            wz.drop_head(1);
        }
    }

    #[test]
    fn write_zipper_drop_head_test2() {
        let keys: Vec<Vec<u8>> = vec![
            vec![1, 2, 4, 65, 2, 42, 237, 3, 1, 173, 165, 3, 16, 200, 213, 4, 0, 166, 47, 81, 4, 0, 167, 216, 181, 4, 6, 125, 178, 225, 4, 6, 142, 119, 117, 4, 64, 232, 214, 129, 4, 65, 128, 13, 13, 4, 65, 144],
            vec![1, 2, 4, 69, 2, 13, 183],
        ];
        let mut map: BytesTrieMap<u64> = keys.iter().enumerate().map(|(i, k)| (k, i as u64)).collect();
        let mut wz = map.write_zipper_at_path(&[1]);
        wz.drop_head(3);
        drop(wz);

        assert_eq!(map.get(&vec![1, 2, 42, 237, 3, 1, 173, 165, 3, 16, 200, 213, 4, 0, 166, 47, 81, 4, 0, 167, 216, 181, 4, 6, 125, 178, 225, 4, 6, 142, 119, 117, 4, 64, 232, 214, 129, 4, 65, 128, 13, 13, 4, 65, 144]), Some(&0));
        assert_eq!(map.get(&vec![1, 2, 13, 183]), Some(&1));
        assert_eq!(map.val_count(), 2);

        let mut map: BytesTrieMap<u64> = keys.iter().enumerate().map(|(i, k)| (k, i as u64)).collect();
        let mut wz = map.write_zipper_at_path(&[1]);
        wz.drop_head(27);
        drop(wz);

        assert_eq!(map.get(&vec![1, 178, 225, 4, 6, 142, 119, 117, 4, 64, 232, 214, 129, 4, 65, 128, 13, 13, 4, 65, 144]), Some(&0));
        assert_eq!(map.val_count(), 1);
    }

    #[test]
    fn write_zipper_insert_prefix_test() {
        let keys = [
            "123:Bob:Fido",
            "123:Jim:Felix",
            "123:Pam:Bandit",
            "123:Sue:Cornelius"];
        let mut map: BytesTrieMap<u64> = keys.iter().enumerate().map(|(i, k)| (k, i as u64)).collect();
        let mut wz = map.write_zipper_at_path(b"123:");

        wz.insert_prefix(b"pet:");
        drop(wz);

        // let paths: Vec<String> = map.iter().map(|(k, _)| String::from_utf8_lossy(&k[..]).to_string()).collect();
        let ref_keys: Vec<&[u8]> = vec![
            b"123:pet:Bob:Fido",
            b"123:pet:Jim:Felix",
            b"123:pet:Pam:Bandit",
            b"123:pet:Sue:Cornelius"];
        assert_eq!(map.iter().map(|(k, _v)| k).collect::<Vec<Vec<u8>>>(), ref_keys);

        // Test that drop_head undoes insert_prefix
        let mut wz = map.write_zipper();
        wz.insert_prefix(b"people:");
        //let paths: Vec<String> = map.iter().map(|(k, _)| String::from_utf8_lossy(&k[..]).to_string()).collect();
        wz.drop_head(b"people:".len());
        drop(wz);

        assert_eq!(map.iter().map(|(k, _v)| k).collect::<Vec<Vec<u8>>>(), ref_keys);
    }

    #[test]
    fn write_zipper_remove_prefix_test() {
        let keys = [
            "123:Bob.Fido",
            "123:Jim.Felix",
            "123:Pam.Bandit",
            "123:Sue.Cornelius"];

        //Test where we don't bottom-out the zipper
        let mut map: BytesTrieMap<u64> = keys.iter().enumerate().map(|(i, k)| (k, i as u64)).collect();
        let mut wz = map.write_zipper_at_path(b"123");

        wz.descend_to(b":Pam");
        assert_eq!(wz.remove_prefix(4), true);
        drop(wz);

        assert_eq!(map.val_count(), 1);
        assert_eq!(map.get(b"123.Bandit"), Some(&2));

        //Test where we *do* exactly bottom-out the zipper
        let mut map: BytesTrieMap<u64> = keys.iter().enumerate().map(|(i, k)| (k, i as u64)).collect();
        let mut wz = map.write_zipper_at_path(b"123:");

        wz.descend_to(b"Pam.");
        assert_eq!(wz.remove_prefix(4), true);
        drop(wz);

        assert_eq!(map.val_count(), 1);
        assert_eq!(map.get(b"123:Bandit"), Some(&2));

        //Now test where we crash into the bottom of the zipper
        let mut map: BytesTrieMap<u64> = keys.iter().enumerate().map(|(i, k)| (k, i as u64)).collect();
        let mut wz = map.write_zipper_at_path(b"123:");

        wz.descend_to(b"Pam.");
        assert_eq!(wz.remove_prefix(9), false);
        drop(wz);

        assert_eq!(map.val_count(), 1);
        assert_eq!(map.get(b"123:Bandit"), Some(&2));
    }

    #[test]
    fn write_zipper_map_test() {
        let keys = ["arrow", "bow", "cannon", "roman", "romane", "romanus", "romulus", "rubens", "ruber", "rubicon", "rubicundus", "rom'i"];
        let mut map: BytesTrieMap<u64> = keys.iter().enumerate().map(|(i, k)| (k, i as u64)).collect();

        let mut wr = map.write_zipper();
        wr.descend_to(b"rom");
        let sub_map = wr.take_map().unwrap();
        drop(wr);

        let sub_map_keys: Vec<String> = sub_map.iter().map(|(k, _v)| String::from_utf8_lossy(&k).to_string()).collect();
        assert_eq!(sub_map_keys, ["'i", "an", "ane", "anus", "ulus"]);
        let map_keys: Vec<String> = map.iter().map(|(k, _v)| String::from_utf8_lossy(&k).to_string()).collect();
        assert_eq!(map_keys, ["arrow", "bow", "cannon", "rubens", "ruber", "rubicon", "rubicundus"]);

        let mut wr = map.write_zipper();
        wr.descend_to(b"c");
        wr.join_map(sub_map);
        drop(wr);

        let map_keys: Vec<String> = map.iter().map(|(k, _v)| String::from_utf8_lossy(&k).to_string()).collect();
        assert_eq!(map_keys, ["arrow", "bow", "c'i", "can", "cane", "cannon", "canus", "culus", "rubens", "ruber", "rubicon", "rubicundus"]);
    }

    #[test]
    fn write_zipper_mask_children_and_values() {
        let keys = ["arrow", "bow", "cannon", "roman", "romane", "romanus", "romulus", "rubens", "ruber", "rubicon", "rubicundus", "rom'i",
            "abcdefghijklmnopqrstuvwxyz"];
        let mut map: BytesTrieMap<i32> = keys.iter().enumerate().map(|(i, k)| (k, i as i32)).collect();

        let mut wr = map.write_zipper();

        let mut m = [0, 0, 0, 0];
        for b in "abc".bytes() { m[((b & 0b11000000) >> 6) as usize] |= 1u64 << (b & 0b00111111); }
        wr.remove_unmasked_branches(m);
        drop(wr);

        let result = map.iter().map(|(k, _v)| String::from_utf8_lossy(&k).to_string()).collect::<Vec<_>>();

        assert_eq!(result, ["abcdefghijklmnopqrstuvwxyz", "arrow", "bow", "cannon"]);
    }

    #[test]
    fn write_zipper_mask_children_and_values_at_path() {
        let keys = [
            "123:abc:Bob",
            "123:def:Jim",
            "123:ghi:Pam",
            "123:jkl:Sue",
            "123:dog:Bob:Fido",
            "123:cat:Jim:Felix",
            "123:dog:Pam:Bandit",
            "123:owl:Sue:Cornelius"];
        let mut map: BytesTrieMap<u64> = keys.iter().enumerate().map(|(i, k)| (k, i as u64)).collect();

        let mut wr = map.write_zipper();
        wr.descend_to("123:".as_bytes());
        // println!("{:?}", wr.child_mask());

        let mut m = [0, 0, 0, 0];
        for b in "dco".bytes() { m[((b & 0b11000000) >> 6) as usize] |= 1u64 << (b & 0b00111111); }
        wr.remove_unmasked_branches(m);
        m = [0, 0, 0, 0];
        wr.descend_to("d".as_bytes());
        for b in "o".bytes() { m[((b & 0b11000000) >> 6) as usize] |= 1u64 << (b & 0b00111111); }
        wr.remove_unmasked_branches(m);
        drop(wr);

        let result = map.iter().map(|(k, _v)| String::from_utf8_lossy(&k).to_string()).collect::<Vec<_>>();
        assert_eq!(result, [
            "123:cat:Jim:Felix",
            "123:dog:Bob:Fido",
            "123:dog:Pam:Bandit",
            "123:owl:Sue:Cornelius"]);

        let keys = [
            "a1",
            "a2",
            "a1a",
            "a1b",
            "a1a1",
            "a1a2",
            "a1a1a",
            "a1a1b"];
        let mut map: BytesTrieMap<u64> = keys.iter().enumerate().map(|(i, k)| (k, i as u64)).collect();
        let mut wr = map.write_zipper_at_path(b"a1");
        // println!("{:?}", wr.child_mask());

        m = [0, 0, 0, 0];
        for b in "b".bytes() { m[((b & 0b11000000) >> 6) as usize] |= 1u64 << (b & 0b00111111); }
        wr.remove_unmasked_branches(m);
        drop(wr);

        let result = map.iter().map(|(k, _v)| String::from_utf8_lossy(&k).to_string()).collect::<Vec<_>>();
        assert_eq!(result, [
            "a1",
            "a1b",
            "a2"]);
    }

    #[test]
    fn write_zipper_remove_unmask_branches() {
        let keys = ["Wilson", "Taft", "Roosevelt", "McKinley", "Cleveland", "Harrison", "Arthur", "Garfield"];
        let mut map: BytesTrieMap<u64> = keys.iter().enumerate().map(|(i, k)| (k, i as u64)).collect();

        let mut wr = map.write_zipper();
        wr.remove_unmasked_branches([0xFF, !(1<<(b'M'-64)), 0xFF, 0xFF]);
        //McKinley didn't make it
        wr.descend_to("McKinley");
        assert_eq!(wr.get_value(), None);

        wr.reset();
        wr.descend_to("Roos");
        assert_eq!(wr.path_exists(), true);
        wr.remove_unmasked_branches([0xFF, !(1<<(b'i'-64)), 0xFF, 0xFF]);
        //Missed Roosevelt
        wr.descend_to("evelt");
        assert_eq!(wr.get_value(), Some(&2));

        wr.reset();
        wr.descend_to("Garf");
        assert_eq!(wr.path_exists(), true);
        wr.remove_unmasked_branches([0xFF, !(1<<(b'i'-64)), 0xFF, 0xFF]);
        wr.descend_to("ield");
        //Garfield was removed
        assert_eq!(wr.get_value(), None);
    }
}<|MERGE_RESOLUTION|>--- conflicted
+++ resolved
@@ -7,7 +7,6 @@
 use crate::zipper::zipper_priv::*;
 use crate::zipper_tracking::*;
 use crate::ring::{Lattice, PartialDistributiveLattice};
-<<<<<<< HEAD
 
 /// Implemented on [Zipper] types that allow modification of the trie
 pub trait WriteZipper<V>: Zipper + WriteZipperPriv<V> {
@@ -249,17 +248,6 @@
         let core = WriteZipperCore::<'a, 'path, V>::new_with_node_and_path_internal(root_node, root_val, path);
         Self { z: core, _tracker: tracker, }
     }
-=======
-#[cfg(feature = "all_dense_nodes")]
-use crate::dense_byte_node::DenseByteNode;
-
-/// A [Zipper] for editing and adding paths and values in the trie
-pub struct WriteZipper<'a, 'k, V> {
-    key: KeyFields<'k>,
-    /// The stack of node references.  We need a "rooted" Vec in case we need to upgrade the node at the root of the zipper
-    focus_stack: MutCursorRootedVec<'a, TrieNodeODRc<V>, dyn TrieNode<V>>,
-    zipper_tracker: ZipperTracker,
->>>>>>> 43602508
 }
 
 impl<'a, V: Clone + Send + Sync> WriteZipper<V> for WriteZipperTracked<'a, '_, V> {
@@ -1313,11 +1301,6 @@
 
     #[cfg(not(feature = "all_dense_nodes"))]
     {
-<<<<<<< HEAD
-        let mut new_node = crate::line_list_node::LineListNode::new();
-        new_node.node_set_branch(path, child_node).unwrap_or_else(|_| panic!());
-        TrieNodeODRc::new(new_node)
-=======
         #[cfg(not(feature = "bridge_nodes"))]
         {
             let mut new_node = crate::line_list_node::LineListNode::new();
@@ -1329,7 +1312,6 @@
             let new_node = crate::bridge_node::BridgeNode::new(path, true, child_node.into());
             TrieNodeODRc::new(new_node)
         }
->>>>>>> 43602508
     }
 
     #[cfg(feature = "all_dense_nodes")]
