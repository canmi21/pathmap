use std::borrow::Cow;
use fast_slice_utils::{find_prefix_overlap, starts_with};
use crate::alloc::Allocator;
use crate::utils::ByteMask;
use crate::PathMap;
use crate::trie_node::{AbstractNodeRef, TrieNodeODRc, TaggedNodeRef};
use crate::zipper::*;

enum PrefixPos {
    Prefix { valid: usize },
    PrefixOff { valid: usize, invalid: usize },
    Source,
}

impl PrefixPos {
    // #[inline]
    // fn is_prefix(&self) -> bool {
    //     matches!(self, PrefixPos::Prefix {..})
    // }
    #[inline]
    fn is_invalid(&self) -> bool {
        matches!(self, PrefixPos::PrefixOff {..})
    }
    #[inline]
    fn is_source(&self) -> bool {
        matches!(self, PrefixPos::Source)
    }
    #[inline]
    fn prefixed_depth(&self) -> Option<usize> {
        match self {
            PrefixPos::Prefix { valid } => Some(*valid),
            PrefixPos::PrefixOff { valid, invalid } => Some(*valid + *invalid),
            PrefixPos::Source => None,
        }
    }
}

/// A [Zipper] type that wrapps another `Zipper`, and allows an arbitrary path to prepend the
/// wrapped zipper's space
///
/// ```
/// use pathmap::{PathMap, zipper::*};
///
/// let map: PathMap<()> = [(b"A", ()), (b"B", ())].into_iter().collect();
/// let mut rz = PrefixZipper::new(b"origin.prefix.", map.read_zipper());
/// rz.set_root_prefix_path(b"origin.").unwrap();
///
/// rz.descend_to(b"prefix.A");
/// assert_eq!(rz.path_exists(), true);
/// assert_eq!(rz.origin_path(), b"origin.prefix.A");
/// assert_eq!(rz.path(), b"prefix.A");
/// assert_eq!(rz.root_prefix_path(), b"origin.");
/// ```
pub struct PrefixZipper<'prefix, Z> {
    path: Vec<u8>,
    source: Z,
    prefix: Cow<'prefix, [u8]>,
    origin_depth: usize,
    position: PrefixPos,
}

impl<'prefix, Z>  PrefixZipper<'prefix, Z>
    where
        Z: ZipperMoving + ZipperPath
{
    /// Creates a new `PrefixZipper` wrapping the supplied `source` zipper and prepending the
    /// supplied `prefix`
    pub fn new<P>(prefix: P, mut source: Z) -> Self
        where P: Into<Cow<'prefix, [u8]>>
    {
        let prefix = prefix.into();
        source.reset();
        let position = if prefix.is_empty() {
            PrefixPos::Source
        } else {
            PrefixPos::Prefix { valid: 0 }
        };
        Self {
            path: Vec::new(),
            source,
            prefix,
            origin_depth: 0,
            position,
        }
    }

    pub fn with_origin(mut self, origin: &[u8]) -> Result<Self, &'static str> {
        if !starts_with(&*self.prefix, origin) {
            return Err("set_origin must be called within prefix");
        }
        self.origin_depth = origin.len();
        self.reset();
        Ok(self)
    }

    /// Sets the portion of the zipper's `prefix` to treat as the [`root_prefix_path`](ZipperAbsolutePath::root_prefix_path)
    ///
    /// The remaining portion of the `prefix` will be part of the [`path`](ZipperMoving::path).
    /// This method resets the zipper, and typically it is called immediately after creating the `PrefixZipper`.
    pub fn set_root_prefix_path(&mut self, root_prefix_path: &[u8]) -> Result<(), &'static str> {
        if !starts_with(&*self.prefix, root_prefix_path) {
            return Err("zipper's prefix must begin with root_prefix_path");
        }
        self.origin_depth = root_prefix_path.len();
        self.reset();
        Ok(())
    }

    fn set_valid(&mut self, valid: usize) {
        debug_assert!(valid <= self.prefix.len(), "valid prefix can't be outside prefix");
        self.position = if valid == self.prefix.len() - self.origin_depth {
            PrefixPos::Source
        } else {
            PrefixPos::Prefix { valid }
        };
    }

    fn ascend_n(&mut self, steps: usize) -> usize {
        let mut remaining = steps;
        if let PrefixPos::PrefixOff { valid, mut invalid } = self.position {
            if invalid > remaining {
                invalid -= remaining;
                self.position = PrefixPos::PrefixOff { valid, invalid };
                return steps;
            }
            remaining -= invalid;
            self.set_valid(valid.saturating_sub(remaining));
            return if let Some(remaining) = remaining.checked_sub(valid) {
                steps - remaining
            } else {
                steps
            };
        }

        if self.position.is_source() {
            let len_before = self.source.path().len();
            if self.source.ascend(remaining) == remaining {
                return steps
            }
            let len_after = self.source.path().len();
            remaining -= len_before - len_after;
            self.position = PrefixPos::Prefix { valid: self.prefix.len() - self.origin_depth };
            // Intermediate state: self.position points one off
        }
        if let PrefixPos::Prefix { valid } = self.position {
            self.set_valid(valid.saturating_sub(remaining));
            return if let Some(remaining) = remaining.checked_sub(valid) {
                steps - remaining
            } else {
                steps
            };
        }
        steps - remaining
    }
    fn ascend_until_n<const VAL: bool>(&mut self) -> usize {
        if self.at_root() {
            return 0;
        }
        let mut ascended = 0;
        if self.position.is_source() {
            // if let Some(moved) = self.source.ascend_until() {
            //     return Some(moved);
            // }
            let len_before = self.source.path().len();
            let was_good = if VAL {
                self.source.ascend_until() > 0
            } else {
                self.source.ascend_until_branch() > 0
            };
            if was_good && ((VAL && self.source.is_val()) || self.source.child_count() > 1) {
                let len_after = self.source.path().len();
                return len_before - len_after;
            }
            ascended += len_before;
            let valid = self.prefix.len() - self.origin_depth;
            self.position = PrefixPos::Prefix { valid };
        }
        ascended += self.position.prefixed_depth()
            .expect("we should no longer pointe at source at this point");
        self.set_valid(0);
        ascended
    }
}

impl<'prefix, Z> ZipperConcrete for PrefixZipper<'prefix, Z>
    where
        Z: ZipperConcrete
{
    fn shared_node_id(&self) -> Option<u64> {
        match self.position {
            PrefixPos::Source => self.source.shared_node_id(),
            _ => None,
        }
    }
    fn is_shared(&self) -> bool {
        match self.position {
            PrefixPos::Source => self.source.is_shared(),
            _ => false,
        }
    }
}

impl<'prefix, Z, V> ZipperValues<V> for PrefixZipper<'prefix, Z>
    where
        Z: ZipperValues<V>
{
    fn val(&self) -> Option<&V> {
        if !self.position.is_source() {
            return None;
        }
        self.source.val()
    }
}

impl<'prefix, 'source, Z, V> ZipperReadOnlyValues<'source, V>
    for PrefixZipper<'prefix, Z>
    where
        Z: ZipperReadOnlyValues<'source, V>
{
    fn get_val(&self) -> Option<&'source V> {
        if !self.position.is_source() {
            return None;
        }
        self.source.get_val()
    }
}

impl<'prefix, 'source, Z, V> ZipperReadOnlyConditionalValues<'source, V>
    for PrefixZipper<'prefix, Z>
    where
        Z: ZipperReadOnlyConditionalValues<'source, V>
{
    type WitnessT = Z::WitnessT;
    fn witness<'w>(&self) -> Self::WitnessT { self.source.witness() }
    fn get_val_with_witness<'w>(&self, witness: &'w Self::WitnessT) -> Option<&'w V> where 'source: 'w {
        if !self.position.is_source() {
            return None;
        }
        self.source.get_val_with_witness(witness)
    }
}

impl<'prefix, Z> ZipperPathBuffer for PrefixZipper<'prefix, Z>
    where Z: ZipperMoving + ZipperPath
{
    unsafe fn origin_path_assert_len(&self, len: usize) -> &[u8] {
        assert!(self.path.capacity() >= len);
        unsafe{ core::slice::from_raw_parts(self.path.as_ptr(), len) }
    }
    fn prepare_buffers(&mut self) {
        if self.path.len() < self.origin_depth {
            self.prepare_path_buf_cold()
        }
        debug_assert_eq!(&self.prefix[..self.origin_depth], &self.path[..self.origin_depth]);
    }
    fn reserve_buffers(&mut self, path_len: usize, _stack_depth: usize) {
        self.path.reserve(path_len);
    }
}

impl<'prefix, Z> PrefixZipper<'prefix, Z> {
    #[cold]
    fn prepare_path_buf_cold(&mut self) {
        self.path.clear();
        self.path.extend_from_slice(&self.prefix[..self.origin_depth]);
    }
}

impl<'prefix, Z> Zipper for PrefixZipper<'prefix, Z>
    where
        Z: Zipper
{
    fn path_exists(&self) -> bool {
        match self.position {
            PrefixPos::Prefix {..} => true,
            PrefixPos::PrefixOff {..} => false,
            PrefixPos::Source => self.source.path_exists(),
        }
    }
    fn is_val(&self) -> bool {
        match self.position {
            PrefixPos::Source => self.source.is_val(),
            _ => false,
        }
    }
    fn child_count(&self) -> usize {
        match self.position {
            PrefixPos::Prefix {..} => 1,
            PrefixPos::PrefixOff {..} => 0,
            PrefixPos::Source => self.source.child_count(),
        }
    }
    fn child_mask(&self) -> ByteMask {
        match self.position {
            PrefixPos::Prefix { valid } => {
                let byte = self.prefix[self.origin_depth + valid];
                ByteMask::from(byte)
            },
            PrefixPos::PrefixOff {..} => ByteMask::EMPTY,
            PrefixPos::Source => self.source.child_mask(),
        }
    }
}

impl<'prefix, Z> ZipperMoving for PrefixZipper<'prefix, Z>
    where
        Z: ZipperMoving + ZipperPath
{
    fn at_root(&self) -> bool {
        match self.position {
            PrefixPos::Prefix { valid } => valid == 0,
            PrefixPos::PrefixOff {..} => false,
            PrefixPos::Source => self.prefix.len() <= self.origin_depth && self.source.at_root(),
        }
    }

    fn reset(&mut self) {
        self.prepare_buffers();
        self.path.truncate(self.origin_depth);
        debug_assert_eq!(self.path, &self.prefix[..self.origin_depth]);
        self.source.reset();
        self.set_valid(0);
    }

    fn val_count(&self) -> usize {
        unimplemented!("method will probably get removed")
    }

    fn descend_to_existing<K: AsRef<[u8]>>(&mut self, patho: K) -> usize {
        if self.position.is_invalid() {
            return 0;
        }
        let mut descended = 0;
        let mut path = patho.as_ref();
        if let PrefixPos::Prefix { valid } = &self.position {
            let valid = *valid;
            let rest_prefix = &self.prefix[self.origin_depth + valid..];
            let overlap = find_prefix_overlap(rest_prefix, path);
            path = &path[overlap..];
            self.set_valid(valid + overlap);
            descended += overlap;
        }
        if self.position.is_source() {
            descended += self.source.descend_to_existing(path);
        }
        self.path.extend_from_slice(&patho.as_ref()[..descended]);
        descended
    }

    fn descend_to<K: AsRef<[u8]>>(&mut self, path: K) {
        let mut path = path.as_ref();
        let existing = self.descend_to_existing(path);
        path = &path[existing..];
        if path.is_empty() {
            return;
        }
        self.path.extend_from_slice(&path);
        self.position = match self.position {
            PrefixPos::Prefix { valid } =>
                PrefixPos::PrefixOff { valid, invalid: path.len() },
            PrefixPos::PrefixOff { valid, invalid } =>
                PrefixPos::PrefixOff { valid, invalid: invalid + path.len() },
            PrefixPos::Source => {
                self.source.descend_to(path);
                PrefixPos::Source
            },
        };
    }

    #[inline]
    fn descend_to_byte(&mut self, k: u8) {
        self.descend_to([k])
    }

    fn descend_indexed_byte(&mut self, child_idx: usize) -> Option<u8> {
        let mask = self.child_mask();
<<<<<<< HEAD
        let byte = mask.indexed_bit::<true>(child_idx)?;
        let descended = self.descend_to_byte(byte);
        debug_assert!(descended);
        Some(byte)
=======
        let Some(byte) = mask.indexed_bit::<true>(child_idx) else {
            return false;
        };
        self.descend_to_byte(byte);
        debug_assert!(self.path_exists());
        true
>>>>>>> d913ae88
    }

    #[inline]
    fn descend_first_byte(&mut self) -> Option<u8> {
        self.descend_indexed_byte(0)
    }

    fn descend_until<W: std::io::Write>(&mut self, desc_bytes: W) -> bool {
        if self.position.is_invalid() {
            return false;
        }
        if let Some(prefixed_depth) = self.position.prefixed_depth() {
            self.path.extend_from_slice(&self.prefix[self.origin_depth + prefixed_depth..]);
            self.position = PrefixPos::Source;
        }
        let len_before = self.source.path().len();
        if !self.source.descend_until(desc_bytes) {
            return false;
        }
        let path = self.source.path();
        self.path.extend_from_slice(&path[len_before..]);
        true
    }

    #[inline]
    fn to_next_sibling_byte(&mut self) -> Option<u8> {
        if !self.position.is_source() {
            return None;
        }
        let byte = self.source.to_next_sibling_byte()?;
        *self.path.last_mut().unwrap() = byte;
        Some(byte)
    }

    #[inline]
    fn to_prev_sibling_byte(&mut self) -> Option<u8> {
        if !self.position.is_source() {
            return None;
        }
        let byte = self.source.to_prev_sibling_byte()?;
        *self.path.last_mut().unwrap() = byte;
        Some(byte)
    }
    fn ascend(&mut self, steps: usize) -> usize {
        let ascended = self.ascend_n(steps);
        self.path.truncate(self.path.len() - ascended);
        ascended
    }
    #[inline]
    fn ascend_byte(&mut self) -> bool {
        self.ascend(1) == 1
    }
    #[inline]
    fn ascend_until(&mut self) -> usize {
        let ascended = self.ascend_until_n::<true>();
        self.path.truncate(self.path.len() - ascended);
        ascended
    }
    #[inline]
    fn ascend_until_branch(&mut self) -> usize {
        let ascended = self.ascend_until_n::<false>();
        self.path.truncate(self.path.len() - ascended);
        ascended
    }
}

impl<'prefix, Z> ZipperPath for PrefixZipper<'prefix, Z>
    where
        Z: ZipperMoving + ZipperPath
{
    #[inline]
    fn path(&self) -> &[u8] {
        &self.path[self.origin_depth..]
    }
}

/// An interface for a [Zipper] to support accessing the full path buffer used to create the zipper
impl<'prefix, Z> ZipperAbsolutePath for PrefixZipper<'prefix, Z>
    where Z: ZipperAbsolutePath
{
    fn origin_path(&self) -> &[u8] {
        &self.path
    }
    fn root_prefix_path(&self) -> &[u8] {
        &self.path[..self.origin_depth]
    }
}

impl<'prefix, Z> ZipperIteration for PrefixZipper<'prefix, Z>
    where Z: ZipperIteration
{
    //TODO: The default impls are highly sub-optimal.  However we need "blind" versions of `ZipperIteration` to make this do the right thing
    // fn to_next_val(&mut self) -> bool { todo!() }
    // fn descend_first_k_path(&mut self, k: usize) -> bool { todo!() }
    // fn to_next_k_path(&mut self, k: usize) -> bool { todo!() }
}

impl<'prefix, 'a, V, Z> ZipperReadOnlyIteration<'a, V> for PrefixZipper<'prefix, Z> where Z: ZipperReadOnlyIteration<'a, V>, Self: ZipperReadOnlyValues<'a, V> + ZipperIteration {
    //TODO: same as above.  Default impls are highly sub-optimal
    // fn to_next_get_val(&mut self) -> Option<&'a V> { todo!() }
}

impl<'prefix, 'a, V, Z> ZipperReadOnlyConditionalIteration<'a, V> for PrefixZipper<'prefix, Z> where Z: ZipperReadOnlyConditionalIteration<'a, V>, Self: ZipperReadOnlyConditionalValues<'a, V, WitnessT = Z::WitnessT> + ZipperIteration {
    //TODO: same as above.  Default impls are highly sub-optimal
    // fn to_next_get_val_with_witness<'w>(&mut self, witness: &'w Self::WitnessT) -> Option<&'w V> where 'a: 'w { todo!() }
}

impl<'prefix, Z, V> ZipperForking<V> for PrefixZipper<'prefix, Z>
    where
        Z: ZipperIteration + ZipperForking<V>
{
    type ReadZipperT<'a> = PrefixZipper<'prefix, Z::ReadZipperT<'a>> where Self: 'a;
    fn fork_read_zipper<'a>(&'a self) -> <Self as ZipperForking<V>>::ReadZipperT<'a> {
        PrefixZipper {
            path: Vec::new(),
            position: PrefixPos::Prefix { valid: 0 },
            source: self.source.fork_read_zipper(),
            prefix: self.prefix.clone(),
            origin_depth: 0,
        }
    }
}

impl<'prefix, 'a, V: Clone + Send + Sync, Z, A: Allocator> zipper_priv::ZipperReadOnlyPriv<'a, V, A> for PrefixZipper<'prefix, Z> where Z: zipper_priv::ZipperReadOnlyPriv<'a, V, A> {
    fn borrow_raw_parts<'z>(&'z self) -> (TaggedNodeRef<'z, V, A>, &'z [u8], Option<&'z V>) { self.source.borrow_raw_parts() }
    fn take_core(&mut self) -> Option<read_zipper_core::ReadZipperCore<'a, 'static, V, A>> { self.source.take_core() }
}

impl<'prefix, V: Clone + Send + Sync, Z, A: Allocator> ZipperSubtries<V, A> for PrefixZipper<'prefix, Z>
    where
        Z: ZipperSubtries<V, A>
{
    fn make_map(&self) -> Option<PathMap<Self::V, A>> { self.source.make_map() }
}

impl<'prefix, 'a, V: Clone + Send + Sync + 'a, Z, A: Allocator + 'a> ZipperReadOnlySubtries<'a, V, A> for PrefixZipper<'prefix, Z> where Z: ZipperReadOnlySubtries<'a, V, A>, Self: zipper_priv::ZipperReadOnlyPriv<'a, V, A> + ZipperSubtries<V, A> {
    type TrieRefT = <Z as ZipperReadOnlySubtries<'a, V, A>>::TrieRefT;
    fn trie_ref_at_path<K: AsRef<[u8]>>(&self, path: K) -> Self::TrieRefT { self.source.trie_ref_at_path(path) }
}

impl<'prefix, V: Clone + Send + Sync, Z, A: Allocator> zipper_priv::ZipperPriv for PrefixZipper<'prefix, Z> where Z: zipper_priv::ZipperPriv<V=V, A=A> {
    type V = V;
    type A = A;
    fn get_focus(&self) -> AbstractNodeRef<'_, Self::V, Self::A> { self.source.get_focus() }
    fn try_borrow_focus(&self) -> Option<&TrieNodeODRc<Self::V, Self::A>> { self.source.try_borrow_focus() }
}

#[cfg(test)]
mod tests {
    use super::PrefixZipper;
    use crate::trie_map::PathMap;
    use crate::zipper::{ZipperMoving, ZipperPath, ZipperAbsolutePath};
    const PATHS1: &[(&[u8], u64)] = &[
        (b"0000", 0),
        (b"00000", 1),
        (b"00011", 2),
        (b"11111", 3),
        (b"11222", 4),
    ];
    const PATHS2: &[(&[u8], u64)] = &[
        (b"000", 0),
        (b"00000", 0),
        (b"00111", 1),
    ];

    #[test]
    fn test_prefix_zipper1() {
        let map = PathMap::from_iter(PATHS1.iter().map(|&x| x));
        let mut rz = PrefixZipper::new(b"prefix", map.read_zipper());
        rz.set_root_prefix_path(b"pre").unwrap();
        assert_eq!(rz.descend_to_existing(b"fix00000"), 8);
        assert_eq!(rz.ascend_until(), 1);
        assert_eq!(rz.path(), b"fix0000");
        assert_eq!(rz.origin_path(), b"prefix0000");
        assert_eq!(rz.descend_to_existing(b"0"), 1);
        assert_eq!(rz.ascend_until_branch(), 2);
        assert_eq!(rz.path(), b"fix000");
        assert_eq!(rz.ascend_until_branch(), 3);
        assert_eq!(rz.path(), b"fix");
        assert_eq!(rz.ascend_until_branch(), 3);
        assert_eq!(rz.path(), b"");
        assert_eq!(rz.origin_path(), b"pre");
        assert_eq!(rz.ascend_until_branch(), 0);
    }

    #[test]
    fn test_prefix_zipper2() {
        let map = PathMap::from_iter(PATHS2.iter().map(|&x| x));
        let mut rz = PrefixZipper::new(b"prefix", map.read_zipper());
        rz.set_root_prefix_path(b"pre").unwrap();
        assert_eq!(rz.descend_to_existing(b"fix00000"), 8);
        assert_eq!(rz.ascend_until(), 2);
        assert_eq!(rz.path(), b"fix000");
        assert_eq!(rz.origin_path(), b"prefix000");
        assert_eq!(rz.ascend_until(), 1);
        assert_eq!(rz.path(), b"fix00");
        assert_eq!(rz.ascend_until(), 5);
        assert_eq!(rz.path(), b"");
        assert_eq!(rz.ascend_until(), 0);
        assert_eq!(rz.descend_to_existing(b"fix00000"), 8);
        assert_eq!(rz.ascend_until_branch(), 3);
        assert_eq!(rz.path(), b"fix00");
        assert_eq!(rz.ascend_until_branch(), 5);
        assert_eq!(rz.path(), b"");
        assert_eq!(rz.origin_path(), b"pre");
        assert_eq!(rz.ascend_until_branch(), 0);
    }
}<|MERGE_RESOLUTION|>--- conflicted
+++ resolved
@@ -374,19 +374,10 @@
 
     fn descend_indexed_byte(&mut self, child_idx: usize) -> Option<u8> {
         let mask = self.child_mask();
-<<<<<<< HEAD
         let byte = mask.indexed_bit::<true>(child_idx)?;
-        let descended = self.descend_to_byte(byte);
-        debug_assert!(descended);
-        Some(byte)
-=======
-        let Some(byte) = mask.indexed_bit::<true>(child_idx) else {
-            return false;
-        };
         self.descend_to_byte(byte);
         debug_assert!(self.path_exists());
-        true
->>>>>>> d913ae88
+        Some(byte)
     }
 
     #[inline]
