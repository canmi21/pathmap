--- conflicted
+++ resolved
@@ -477,11 +477,6 @@
       (*k, ((c as f64)/(samples as f64)).round() as usize)).collect();
     assert_eq!(&expected[..], &achieved[..]);
   }
-<<<<<<< HEAD
-  
-=======
-
->>>>>>> f3e5f31f
   #[test]
   fn zipper_basic_0() {
     const ntries: usize = 100;
