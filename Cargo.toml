--- conflicted
+++ resolved
@@ -26,11 +26,7 @@
 default = ["graft_root_vals"]
 jemalloc = ["dep:tikv-jemallocator"] # Enables [jemalloc](https://jemalloc.net/) as the default allocator.  This dramatically improves scaling for write-heavy workloads and is generally recommended.  The only reason it is not the default is to avoid interference with the host application allocator.
 zipper_tracking = [] #Exports the zipper_tracking module publicly
-<<<<<<< HEAD
-racy_refcount = [] # Uses ordinary memory access instead of atomics for refcounts.  This is for establishing perf bounds; but may result in data corruption.  This is a debug-only setting and is only sound in single-threaded applications, but even in single-threaded clients the benefits are negligible.
 racy_cow = [] # Buggy. This is for establishing perf bounds; but may result in data corruption.
-=======
->>>>>>> f3e5f31f
 all_dense_nodes = [] # Exclusively use the DenseByteNode type, which generally performs worse but is useful for compatibility and perf comparisons.
 bridge_nodes = [] # Enable the experimental BridgeNode type.  Incompatible with `all_dense_nodes`
 fuzzer = ["dep:rand", "dep:rand_distr"]  # Used for creating random paths, tries, and zipper movements
